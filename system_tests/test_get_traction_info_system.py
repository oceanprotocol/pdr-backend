import sys
from unittest.mock import Mock, patch, MagicMock

from pdr_backend.lake.plutil import _object_list_to_df
from pdr_backend.lake.table_pdr_predictions import (
    predictions_schema,
)
from pdr_backend.ppss.ppss import mock_ppss
from pdr_backend.lake.table import Table
from pdr_backend.subgraph.prediction import Prediction
from pdr_backend.cli import cli_module
from pdr_backend.ppss.web3_pp import Web3PP
from pdr_backend.util.web3_config import Web3Config
from pdr_backend.lake.table_pdr_predictions import _transform_timestamp_to_ms
from pdr_backend.util.time_types import UnixTimeS


@patch("pdr_backend.analytics.get_traction_info.plot_slot_daily_statistics")
@patch("pdr_backend.analytics.get_traction_info.GQLDataFactory.get_gql_tables")
def test_traction_info_system(mock_get_gql_tables, mock_plot_stats, caplog):
    feed_addr = "0x2d8e2267779d27c2b3ed5408408ff15d9f3a3152"
    user_addr = "0xaaaa4cb4ff2584bad80ff5f109034a891c3d88dd"
    mock_predictions = [
        Prediction(
            "{feed_addr}-31232-{0xaaaa4cb4ff2584bad80ff5f109034a891c3d88dd}",
            feed_addr,
            "BTC",
            "5m",
            True,
            100.0,
            False,
            UnixTimeS(1701532572),
            "binance",
            10.0,
<<<<<<< HEAD
            10,
=======
            UnixTimeS(10),
            feed_addr,
>>>>>>> f3cd1835
            user_addr,
        )
    ]

    st_timestr = "2023-12-03"
    fin_timestr = "2024-12-05"
    ppss = mock_ppss(
        ["binance BTC/USDT c 5m"],
        "sapphire-mainnet",
        ".",
        st_timestr=st_timestr,
        fin_timestr=fin_timestr,
    )

    predictions_df = _object_list_to_df(mock_predictions, predictions_schema)
    predictions_df = _transform_timestamp_to_ms(predictions_df)
    predictions_table = Table("pdr_predictions", predictions_schema, ppss)
    predictions_table.df = predictions_df
    mock_get_gql_tables.return_value = {"pdr_predictions": predictions_table}

    mock_web3_pp = MagicMock(spec=Web3PP)
    mock_web3_pp.network = "sapphire-mainnet"
    mock_web3_pp.owner_addrs = "0xowner"
    mock_web3_pp.subgraph_url = (
        "http://localhost:8000/subgraphs/name/oceanprotocol/ocean-subgraph"
    )

    mock_web3_config = Mock(spec=Web3Config)
    mock_web3_config.w3 = Mock()
    mock_web3_config.w3.owner_address = "0xowner"
    mock_web3_pp.web3_config = mock_web3_config

    with patch("pdr_backend.ppss.ppss.Web3PP", return_value=mock_web3_pp):
        # Mock sys.argv
        sys.argv = [
            "pdr",
            "get_traction_info",
            "2023-12-01",
            "2023-12-31",
            "./dir",
            "ppss.yaml",
            "sapphire-testnet",
        ]

        cli_module._do_main()

        # Verifying outputs
        assert "pdr get_traction_info: Begin" in caplog.text
        assert "Arguments:" in caplog.text
        assert "PPSS_FILE=ppss.yaml" in caplog.text
        assert "NETWORK=sapphire-testnet" in caplog.text
        assert caplog.text.count("Chart created:") == 2

        # Additional assertions
        mock_plot_stats.assert_called()<|MERGE_RESOLUTION|>--- conflicted
+++ resolved
@@ -32,12 +32,7 @@
             UnixTimeS(1701532572),
             "binance",
             10.0,
-<<<<<<< HEAD
-            10,
-=======
             UnixTimeS(10),
-            feed_addr,
->>>>>>> f3cd1835
             user_addr,
         )
     ]
