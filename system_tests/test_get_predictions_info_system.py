--- conflicted
+++ resolved
@@ -35,12 +35,7 @@
             UnixTimeS(1701532572),
             "binance",
             10.0,
-<<<<<<< HEAD
-            10,
-=======
             UnixTimeS(10),
-            _feed,
->>>>>>> f3cd1835
             _user,
         )
     ]
