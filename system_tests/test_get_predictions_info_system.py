--- conflicted
+++ resolved
@@ -11,32 +11,21 @@
 from pdr_backend.util.web3_config import Web3Config
 
 
-<<<<<<< HEAD
-@patch("pdr_backend.analytics.get_predictions_info.get_cli_statistics")
-@patch("pdr_backend.analytics.get_predictions_info.fetch_filtered_predictions")
-@patch("pdr_backend.analytics.get_predictions_info.save_analysis_csv")
 @patch("pdr_backend.analytics.get_predictions_info.get_all_contract_ids_by_owner")
-def test_topup(
+@patch("pdr_backend.analytics.get_predictions_info.get_feed_summary_stats")
+@patch("pdr_backend.analytics.get_predictions_info.GQLDataFactory.get_gql_dfs")
+def test_get_predictions_info_system(
+    mock_get_gql_dfs,
+    mock_get_feed_summary_stats,
     mock_get_all_contract_ids_by_owner,
-    mock_save_analysis_csv,
-    mock_fetch_filtered_predictions,
-    mock_get_cli_statistics,
 ):
-    _feed = "0x0000000000000000000000000000000000000001"
+    _feed = "0x2d8e2267779d27c2b3ed5408408ff15d9f3a3152"
     mock_get_all_contract_ids_by_owner.return_value = [_feed]
+    _user = "0xaaaa4cb4ff2584bad80ff5f109034a891c3d88dd"
+    
     mock_predictions = [
         Prediction(
-            _feed,
-=======
-@patch("pdr_backend.analytics.get_predictions_info.get_feed_summary_stats")
-@patch("pdr_backend.analytics.get_predictions_info.GQLDataFactory.get_gql_dfs")
-def test_topup(mock_get_polars, mock_get_stats):
-    feed_addr = "0x2d8e2267779d27c2b3ed5408408ff15d9f3a3152"
-    user_addr = "0xaaaa4cb4ff2584bad80ff5f109034a891c3d88dd"
-    mock_predictions = [
-        Prediction(
-            "{feed_addr}-31232-{user_addr}",
->>>>>>> 96ba06c4
+            "{_feed}-31232-{_user}",
             "BTC",
             "5m",
             True,
@@ -46,15 +35,14 @@
             "binance",
             10.0,
             10,
-            feed_addr,
-            user_addr,
+            _feed,
+            _user,
         )
     ]
     predictions_df = _object_list_to_df(mock_predictions, predictions_schema)
-
-    mock_get_stats.return_value = predictions_df
-    mock_get_polars.return_value = {"pdr_predictions": predictions_df}
-
+    mock_get_gql_dfs.return_value = {"pdr_predictions": predictions_df}
+    mock_get_feed_summary_stats.return_value = predictions_df
+    
     mock_web3_pp = MagicMock(spec=Web3PP)
     mock_web3_pp.network = "sapphire-mainnet"
     mock_web3_pp.subgraph_url = (
@@ -64,7 +52,7 @@
     mock_web3_config = Mock(spec=Web3Config)
     mock_web3_config.w3 = Mock()
     mock_web3_pp.web3_config = mock_web3_config
-    mock_web3_pp.owner_addrs = user_addr
+    mock_web3_pp.owner_addrs = _user
 
     with patch("pdr_backend.ppss.ppss.Web3PP", return_value=mock_web3_pp):
         # Mock sys.argv
@@ -77,11 +65,7 @@
             "ppss.yaml",
             "development",
             "--FEEDS",
-<<<<<<< HEAD
             _feed,
-=======
-            "{feed_addr}",
->>>>>>> 96ba06c4
         ]
 
         with patch("builtins.print") as mock_print:
@@ -92,25 +76,9 @@
         mock_print.assert_any_call("Arguments:")
         mock_print.assert_any_call("PPSS_FILE=ppss.yaml")
         mock_print.assert_any_call("NETWORK=development")
-<<<<<<< HEAD
-        mock_print.assert_any_call(f"FEEDS=['{_feed}']")
-
-        # Additional assertions
-        mock_save_analysis_csv.assert_called_with(mock_predictions, "./dir")
-        mock_get_cli_statistics.assert_called_with(mock_predictions)
-        mock_fetch_filtered_predictions.assert_called_with(
-            1701388800,
-            1703980800,
-            [_feed],
-            "mainnet",
-            FilterMode.CONTRACT,
-            payout_only=True,
-            trueval_only=True,
-        )
-=======
         mock_print.assert_any_call("FEEDS={feed_addr}")
 
         # Additional assertions
-        mock_get_polars.assert_called_with()
-        mock_get_stats.call_args[0][0].equals(predictions_df)
->>>>>>> 96ba06c4
+        mock_get_feed_summary_stats.assert_called_once()
+        mock_get_gql_dfs.assert_called_once()
+        mock_get_feed_summary_stats.call_args[0][0].equals(predictions_df)