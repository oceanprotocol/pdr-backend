--- conflicted
+++ resolved
@@ -22,12 +22,8 @@
 
     mock_predictions = [
         Prediction(
-<<<<<<< HEAD
-            "{feed_addr}-31232-{user_addr}",
-            feed_addr,
-=======
             "{_feed}-31232-{_user}",
->>>>>>> 8ef8105b
+            _feed,
             "BTC",
             "5m",
             True,
@@ -37,12 +33,7 @@
             "binance",
             10.0,
             10,
-<<<<<<< HEAD
-            user_addr,
-=======
-            _feed,
             _user,
->>>>>>> 8ef8105b
         )
     ]
     predictions_df = _object_list_to_df(mock_predictions, predictions_schema)
