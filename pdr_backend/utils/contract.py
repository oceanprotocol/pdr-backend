--- conflicted
+++ resolved
@@ -11,15 +11,9 @@
 from eth_account.signers.local import LocalAccount
 from eth_keys import KeyAPI
 from eth_keys.backends import NativeECCBackend
-<<<<<<< HEAD
-from sapphire_wrapper import wrapper
-from web3 import Web3
-=======
 from sapphirepy import wrapper
-
 from pathlib import Path
 from web3 import Web3, HTTPProvider, WebsocketProvider
->>>>>>> d13a0877
 from web3.middleware import construct_sign_and_send_raw_middleware
 from web3.logs import DISCARD
 
