--- conflicted
+++ resolved
@@ -161,11 +161,7 @@
         # let's find the "from" index inside the string split
         signature_str_split = file_signature.split("_")
 
-<<<<<<< HEAD
-        # let's find the from index and to_index
-=======
         # let's find the from index and value
->>>>>>> 59f386c7
         from_index = (
             next(
                 (
@@ -179,7 +175,6 @@
         )
         to_index = from_index + 2
 
-<<<<<<< HEAD
         # if to_index is out of bounds, return None
         if to_index >= len(signature_str_split):
             return None
@@ -191,13 +186,6 @@
         
         # return the to_value
         return int(to_value)
-=======
-        if to_index >= len(signature_str_split):
-            return 0
-
-        to_value = int(signature_str_split[to_index].replace(".csv", ""))
-        return to_value
->>>>>>> 59f386c7
 
     def _get_from_value(self, file_path: str) -> int:
         """
@@ -219,7 +207,6 @@
 
         # let's find the "from" index inside the string split
         signature_str_split = file_signature.split("_")
-<<<<<<< HEAD
 
         # let's find the from index and value
         from_index = (
@@ -267,24 +254,6 @@
                 valid_paths.append(file_path)
 
         return valid_paths
-=======
-
-        # let's find the from index and value
-        from_index = (
-            next(
-                (
-                    index
-                    for index, str_value in enumerate(signature_str_split)
-                    if "from" in str_value
-                ),
-                None,
-            )
-            + 1
-        )
-        from_value = int(signature_str_split[from_index])
-
-        return from_value
->>>>>>> 59f386c7
 
     @enforce_types
     def has_data(self, dataset_identifier: str) -> bool:
@@ -301,14 +270,7 @@
         file_paths = [os.path.join(folder_path, file_name) for file_name in file_names]
 
         # check if the csv file has more than 0 bytes
-<<<<<<< HEAD
-        return any(
-            os.path.getsize(file_path) > 0
-            for file_path in self._get_file_paths(folder_path, 0, 9999999999999)
-        )
-=======
         return any(os.path.getsize(file_path) > 0 for file_path in file_paths)
->>>>>>> 59f386c7
 
     @enforce_types
     def read(
