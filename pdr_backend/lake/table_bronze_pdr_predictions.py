from typing import Dict

import polars as pl
from enforce_typing import enforce_types
from polars import Boolean, Float64, Int64, Utf8
from pdr_backend.lake.plutil import (
    pick_df_and_ids_on_period,
)
from pdr_backend.lake.table import Table
from pdr_backend.ppss.ppss import PPSS


bronze_pdr_predictions_table_name = "bronze_pdr_predictions"

# CLEAN & ENRICHED PREDICTOOR PREDICTIONS SCHEMA
bronze_pdr_predictions_schema = {
    "ID": Utf8,  # f"{contract}-{slot}-{user}"
    "slot_id": Utf8,  # f"{contract}-{slot}"
    "contract": Utf8,  # f"{contract}"
    "slot": Int64,
    "user": Utf8,
    "pair": Utf8,
    "timeframe": Utf8,
    "source": Utf8,
    "predvalue": Boolean,
    "truevalue": Boolean,
    "stake": Float64,
    "payout": Float64,
    "timestamp": Int64,
    "last_event_timestamp": Int64,
}


def _process_predictions(
    collision_ids: pl.Series, tables: Dict[str, Table], ppss: PPSS
) -> Dict[str, Table]:
    """
    @description
        Perform post-fetch processing on the data.
        1. Find predictions within the update
        2. Transform predictions to bronze
        3. Concat to existing table
    """
    # only add new predictions
    predictions_df = tables["pdr_predictions"].df.filter(
        (pl.col("timestamp") >= ppss.lake_ss.st_timestamp)
        & (pl.col("timestamp") <= ppss.lake_ss.fin_timestamp)
        & (pl.col("ID").is_in(collision_ids).not_())
    )

    if len(predictions_df) == 0:
        return tables

    # transform from raw to bronze_prediction
    def get_slot_id(_id: str) -> str:
        slot_id = _id.split("-")[0] + "-" + _id.split("-")[1]
        return f"{slot_id}"

    bronze_predictions_df = predictions_df.with_columns(
        [
            pl.col("ID").map_elements(get_slot_id, return_dtype=Utf8).alias("slot_id"),
            pl.col("prediction").alias("predvalue"),
            pl.col("trueval").alias("truevalue"),
            pl.col("timestamp").alias("timestamp"),
            pl.col("timestamp").alias("last_event_timestamp"),
        ]
    ).select(bronze_pdr_predictions_schema)

    # append to existing dataframe
    new_bronze_df = pl.concat(
        [tables[bronze_pdr_predictions_table_name].df, bronze_predictions_df]
    )
    tables[bronze_pdr_predictions_table_name].df = new_bronze_df
    return tables


def _process_truevals(tables: Dict[str, Table], ppss: PPSS) -> Dict[str, Table]:
    """
    Perform post-fetch processing on the data
    """
    # get truevals within the update
    truevals_df, _ = pick_df_and_ids_on_period(
        target=tables["pdr_truevals"].df,
        start_timestamp=ppss.lake_ss.st_timestamp,
        finish_timestamp=ppss.lake_ss.fin_timestamp,
    )

    # get ref to bronze_predictions
    predictions_df = tables[bronze_pdr_predictions_table_name].df

    # update only the ones within this time range
    predictions_df = (
        predictions_df.join(truevals_df, left_on="slot_id", right_on="ID", how="left")
        .with_columns(
            [
                pl.col("trueval").fill_null(pl.col("truevalue")),
                pl.col("timestamp_right").fill_null(pl.col("last_event_timestamp")),
            ]
        )
        .drop(["truevalue", "last_event_timestamp"])
        .rename(
            {
                "trueval": "truevalue",
                "timestamp_right": "last_event_timestamp",
            }
        )
        .select(bronze_pdr_predictions_schema.keys())
    )

    # update dfs
    tables[bronze_pdr_predictions_table_name].df = predictions_df
    return tables


def _process_payouts(tables: Dict[str, Table], ppss: PPSS) -> Dict[str, Table]:
    """
    @description
        Perform post-fetch processing on the data
        1. Find payouts within the update

    """
    # get payouts within the update
    payouts_df, _ = pick_df_and_ids_on_period(
        target=tables["pdr_payouts"].df,
        start_timestamp=ppss.lake_ss.st_timestamp,
        finish_timestamp=ppss.lake_ss.fin_timestamp,
    )

    # get existing bronze_predictions we'll be updating
    predictions_df = tables[bronze_pdr_predictions_table_name].df

    # do work to join from pdr_payout onto bronze_pdr_predictions
    predictions_df = (
        predictions_df.join(payouts_df, on=["ID"], how="left")
        .with_columns(
            [
                pl.col("payout_right").fill_null(pl.col("payout")),
                pl.col("predictedValue").fill_null(pl.col("predvalue")),
                pl.col("stake_right").fill_null(pl.col("stake")),
                pl.col("timestamp_right").fill_null(pl.col("last_event_timestamp")),
            ]
        )
        .drop(["payout", "predvalue", "stake", "last_event_timestamp"])
        .rename(
            {
                "payout_right": "payout",
                "predictedValue": "predvalue",
                "stake_right": "stake",
                "timestamp_right": "last_event_timestamp",
            }
        )
        .select(bronze_pdr_predictions_schema.keys())
    )

    # update dfs
    tables[bronze_pdr_predictions_table_name].df = predictions_df
    return tables


@enforce_types
def get_bronze_pdr_predictions_table(gql_tables: Dict[str, Table], ppss: PPSS) -> Table:
    """
    @description
        Updates/Creates clean predictions from existing raw tables
    """

<<<<<<< HEAD
    collision_ids = pl.Series([])
    # retrieve pred ids that are already in the lake
    if len(gql_dfs[bronze_pdr_predictions_table_name]) > 0:
        collision_ids = gql_dfs[bronze_pdr_predictions_table_name].filter(
=======
    collision_ids: pl.Series = pl.Series([])
    # retrieve pred ids that are already in the lake
    if len(gql_tables[bronze_pdr_predictions_table_name].df) > 0:
        collision_ids = gql_tables[bronze_pdr_predictions_table_name].df.filter(
>>>>>>> a5389b67
            (pl.col("timestamp") >= ppss.lake_ss.st_timestamp)
            & (pl.col("timestamp") <= ppss.lake_ss.fin_timestamp)
        )["ID"]

    # do post sync processing
    gql_tables = _process_predictions(collision_ids, gql_tables, ppss)
    gql_tables = _process_truevals(gql_tables, ppss)
    gql_tables = _process_payouts(gql_tables, ppss)

    # after all post processing, return bronze_predictions
    return gql_tables[bronze_pdr_predictions_table_name]<|MERGE_RESOLUTION|>--- conflicted
+++ resolved
@@ -164,17 +164,10 @@
         Updates/Creates clean predictions from existing raw tables
     """
 
-<<<<<<< HEAD
-    collision_ids = pl.Series([])
-    # retrieve pred ids that are already in the lake
-    if len(gql_dfs[bronze_pdr_predictions_table_name]) > 0:
-        collision_ids = gql_dfs[bronze_pdr_predictions_table_name].filter(
-=======
     collision_ids: pl.Series = pl.Series([])
     # retrieve pred ids that are already in the lake
     if len(gql_tables[bronze_pdr_predictions_table_name].df) > 0:
         collision_ids = gql_tables[bronze_pdr_predictions_table_name].df.filter(
->>>>>>> a5389b67
             (pl.col("timestamp") >= ppss.lake_ss.st_timestamp)
             & (pl.col("timestamp") <= ppss.lake_ss.fin_timestamp)
         )["ID"]
