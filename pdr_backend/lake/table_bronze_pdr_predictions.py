--- conflicted
+++ resolved
@@ -30,14 +30,7 @@
     @description
         Get the bronze pdr predictions data
     """
-<<<<<<< HEAD
     return PersistentDataStore(ppss.lake_ss.parquet_dir).query_data(
-=======
-    # get the table
-    PDS = PersistentDataStore(ppss.lake_ss.parquet_dir)
-
-    return PDS.query_data(
->>>>>>> 96233004
         f"""
         SELECT 
             pdr_predictions.ID as ID,
