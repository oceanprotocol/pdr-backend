--- conflicted
+++ resolved
@@ -149,13 +149,8 @@
             # prep next iteration
             newest_ut_value = df.tail(1)["timestamp"][0]
 
-<<<<<<< HEAD
-            logger.info("newest_ut_value: %s", newest_ut_value)
+            logger.debug("newest_ut_value: %s", newest_ut_value)
             st_ut = UnixTimeMilliseconds(newest_ut_value + feed.timeframe.ms)
-=======
-            logger.debug("newest_ut_value: %s", newest_ut_value)
-            st_ut = newest_ut_value + feed.timeframe.ms
->>>>>>> 67ef76e2
 
         # output to file
         save_rawohlcv_file(filename, df)
