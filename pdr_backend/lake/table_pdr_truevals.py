--- conflicted
+++ resolved
@@ -66,13 +66,7 @@
         else:
             final_df = pl.concat([final_df, trueval_df])
 
-<<<<<<< HEAD
         save_backoff_count += len(trueval_df)
-=======
-    if len(truevals) == 0:
-        logger.warning("No truevals to fetch. Exit.")
-        return pl.DataFrame()
->>>>>>> b0e72b02
 
         # save to file if requred number of data has been fetched
         if (
