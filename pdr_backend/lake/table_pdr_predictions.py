import polars as pl
from polars import Boolean, Float64, Int64, Utf8

<<<<<<< HEAD
from pdr_backend.subgraph.subgraph_predictions import (
    FilterMode,
    fetch_filtered_predictions,
)
from pdr_backend.lake.plutil import _object_list_to_df
from pdr_backend.util.networkutil import get_sapphire_postfix
from pdr_backend.util.timeutil import ms_to_seconds
from pdr_backend.util.time_types import UnixTimeMilliseconds


=======
>>>>>>> 67ef76e2
predictions_table_name = "pdr_predictions"

# RAW PREDICTOOR PREDICTIONS SCHEMA
predictions_schema = {
    "ID": Utf8,
    "pair": Utf8,
    "timeframe": Utf8,
    "prediction": Boolean,
    "stake": Float64,
    "trueval": Boolean,
    "timestamp": Int64,
    "source": Utf8,
    "payout": Float64,
    "slot": Int64,
    "user": Utf8,
}

# PREDICTOOR_SUMMARY_SCHEMA
predictoor_summary_df_schema = {
    "timeframe": Utf8,
    "pair": Utf8,
    "source": Utf8,
    "accuracy": Float64,
    "sum_stake": Float64,
    "sum_payout": Float64,
    "n_predictions": Int64,
    "user": Utf8,
}

# FEED_SUMMARY_SCHEMA
feed_summary_df_schema = {
    "timeframe": Utf8,
    "pair": Utf8,
    "source": Utf8,
    "accuracy": Float64,
    "sum_stake": Float64,
    "sum_payout": Float64,
    "n_predictions": Int64,
}


def _transform_timestamp_to_ms(df: pl.DataFrame) -> pl.DataFrame:
    df = df.with_columns(
        [
            pl.col("timestamp").mul(1000).alias("timestamp"),
        ]
    )
<<<<<<< HEAD
    return df


@enforce_types
def get_pdr_predictions_df(
    network: str,
    st_ut: UnixTimeMilliseconds,
    fin_ut: UnixTimeMilliseconds,
    config: Dict,
) -> pl.DataFrame:
    """
    @description
        Fetch raw predictions from predictoor subgraph
        Update function for graphql query, returns raw data
        + Transforms ts into ms as required for data factory
    """
    network = get_sapphire_postfix(network)

    # fetch predictions
    predictions = fetch_filtered_predictions(
        ms_to_seconds(st_ut),
        ms_to_seconds(fin_ut),
        config["contract_list"],
        network,
        FilterMode.CONTRACT_TS,
        payout_only=False,
        trueval_only=False,
    )

    if len(predictions) == 0:
        logger.warning("No predictions to fetch. Exit.")
        return pl.DataFrame()

    # convert predictions to df and transform timestamp into ms
    predictions_df = _object_list_to_df(predictions, predictions_schema)
    predictions_df = _transform_timestamp_to_ms(predictions_df)

    # cull any records outside of our time range and sort them by timestamp
    predictions_df = predictions_df.filter(
        pl.col("timestamp").is_between(st_ut, fin_ut)
    ).sort("timestamp")

    return predictions_df
=======
    return df
>>>>>>> 67ef76e2
<|MERGE_RESOLUTION|>--- conflicted
+++ resolved
@@ -1,19 +1,7 @@
 import polars as pl
 from polars import Boolean, Float64, Int64, Utf8
 
-<<<<<<< HEAD
-from pdr_backend.subgraph.subgraph_predictions import (
-    FilterMode,
-    fetch_filtered_predictions,
-)
-from pdr_backend.lake.plutil import _object_list_to_df
-from pdr_backend.util.networkutil import get_sapphire_postfix
-from pdr_backend.util.timeutil import ms_to_seconds
-from pdr_backend.util.time_types import UnixTimeMilliseconds
 
-
-=======
->>>>>>> 67ef76e2
 predictions_table_name = "pdr_predictions"
 
 # RAW PREDICTOOR PREDICTIONS SCHEMA
@@ -61,50 +49,4 @@
             pl.col("timestamp").mul(1000).alias("timestamp"),
         ]
     )
-<<<<<<< HEAD
-    return df
-
-
-@enforce_types
-def get_pdr_predictions_df(
-    network: str,
-    st_ut: UnixTimeMilliseconds,
-    fin_ut: UnixTimeMilliseconds,
-    config: Dict,
-) -> pl.DataFrame:
-    """
-    @description
-        Fetch raw predictions from predictoor subgraph
-        Update function for graphql query, returns raw data
-        + Transforms ts into ms as required for data factory
-    """
-    network = get_sapphire_postfix(network)
-
-    # fetch predictions
-    predictions = fetch_filtered_predictions(
-        ms_to_seconds(st_ut),
-        ms_to_seconds(fin_ut),
-        config["contract_list"],
-        network,
-        FilterMode.CONTRACT_TS,
-        payout_only=False,
-        trueval_only=False,
-    )
-
-    if len(predictions) == 0:
-        logger.warning("No predictions to fetch. Exit.")
-        return pl.DataFrame()
-
-    # convert predictions to df and transform timestamp into ms
-    predictions_df = _object_list_to_df(predictions, predictions_schema)
-    predictions_df = _transform_timestamp_to_ms(predictions_df)
-
-    # cull any records outside of our time range and sort them by timestamp
-    predictions_df = predictions_df.filter(
-        pl.col("timestamp").is_between(st_ut, fin_ut)
-    ).sort("timestamp")
-
-    return predictions_df
-=======
-    return df
->>>>>>> 67ef76e2
+    return df