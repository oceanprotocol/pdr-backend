from datetime import datetime
import logging
from typing import List, Union

from enforce_typing import enforce_types
import numpy as np
import requests

from pdr_backend.cli.arg_feed import ArgFeed
from pdr_backend.cli.arg_timeframe import ArgTimeframe
from pdr_backend.lake.constants import (
    OHLCV_MULT_MAX,
    OHLCV_MULT_MIN,
)
from pdr_backend.util.time_types import UnixTimeMs

logger = logging.getLogger("fetch_ohlcv")


@enforce_types
def safe_fetch_ohlcv_ccxt(
    exch,
    symbol: str,
    timeframe: str,
    since: UnixTimeMs,
    limit: int,
) -> Union[List[tuple], None]:
    """
    @description
      calls ccxt.exchange.fetch_ohlcv() but if there's an error it
      emits a warning and returns None, vs crashing everything

    @arguments
      exch -- eg ccxt.binanceus()
      symbol -- eg "BTC/USDT". NOT "BTC-USDT"
      timeframe -- eg "1h", "1m"
      since -- timestamp of first candle. In unix time (in ms)
      limit -- max # candles to retrieve

    @return
      raw_tohlcv_data -- [a TOHLCV tuple, for each timestamp].
        where row 0 is oldest
        and TOHLCV = {unix time (in ms), Open, High, Low, Close, Volume}
    """
    if "-" in symbol:
        raise ValueError(f"Got symbol={symbol}. It must have '/' not '-'")

    try:
        return exch.fetch_ohlcv(
            symbol=symbol,
            timeframe=timeframe,
            since=since,
            limit=limit,
        )
    except Exception as e:
        logger.warning("exchange: %s", e)
        return None


@enforce_types
def safe_fetch_ohlcv_dydx(
    exch,
    symbol: str,
    timeframe: str,
    since: UnixTimeMs,
    limit: int,
) -> Union[List[tuple], None]:
    """
    @description
      calls ccxt.exchange.fetch_ohlcv() but if there's an error it
      emits a warning and returns None, vs crashing everything

    @arguments
      exch -- eg dydx
      symbol -- eg "BTC-USD"
      timeframe -- eg "1HOUR", "5MINS"
      since -- timestamp of first candle. In unix time (in ms)
      limit -- max is 100 candles to retrieve,

    @return
      raw_tohlcv_data -- [a TOHLCV tuple, for each timestamp].
        where row 0 is oldest
        and TOHLCV = {unix time (in ms), Open, High, Low, Close, Volume}
    """

    try:
        if exch != "dydx":
            return None
        sinceIso = since.to_iso_timestr()
        headers = {"Accept": "application/json"}
        baseURL = "https://indexer.dydx.trade/v4"
        response = requests.get(
<<<<<<< HEAD
            f"{baseURL}/candles/perpetualMarkets/{symbol}",
            params={"resolution": timeframe, "fromISO": sinceIso, "limit": str(limit)},
=======
            f"https://indexer.dydx.trade/v4/candles/perpetualMarkets/{symbol}"
            + f"?resolution={timeframe}&fromISO={sinceIso}&limit={limit}",
            headers=headers,
            timeout=20,
        )
        response = requests.get(
            "https://indexer.dydx.trade/v4/candles/perpetualMarkets/BTC-USD"
            + "?resolution=5MINS&fromISO=2024-02-27T00:00:00.000Z&limit=1",
>>>>>>> 50399e8f
            headers=headers,
            timeout=20,
        )
        data = response.json()

        if "candles" in data:
            ohlcv_data = []
            for candle in data["candles"]:
                dt = datetime.strptime(
                    candle["startedAt"], "%Y-%m-%dT%H:%M:%S.%fZ"
                )  # Convert ISO date to timestamp
                timestamp = int(dt.timestamp() * 1000)
                open_price = (
                    float(candle["open"]) if candle["open"] is not None else None
                )
                high_price = (
                    float(candle["high"]) if candle["high"] is not None else None
                )
                low_price = float(candle["low"]) if candle["low"] is not None else None
                close_price = (
                    float(candle["close"]) if candle["close"] is not None else None
                )
                volume = (
                    float(candle["baseTokenVolume"])
                    if candle["baseTokenVolume"] is not None
                    else None
                )
                # Create tuple from the data & append to list
                ohlcv_tuple = (
                    timestamp,
                    open_price,
                    high_price,
                    low_price,
                    close_price,
                    volume,
                )
                ohlcv_data.append(ohlcv_tuple)
            return ohlcv_data

        elif "errors" in data:
            errors = []
            for error in data["errors"]:
                error_tuples = tuple(error.items())
                errors.append(error_tuples)
            print("No candle data found. Encountered the following error: ", errors)
            return errors

        else:
            print("No candle data found. Dydx response is: ", data)
            return None

    except Exception as e:
        logger.warning("exchange: %s", e)
        return None


@enforce_types
def clean_raw_ohlcv(
    raw_tohlcv_data: Union[list, None],
    feed: ArgFeed,
    st_ut: UnixTimeMs,
    fin_ut: UnixTimeMs,
) -> list:
    """
    @description
      From the raw data coming directly from exchange,
      condition it and account for corner cases.

    @arguments
      raw_tohlcv_data -- output of safe_fetch_ohlcv(), see below
      feed - ArgFeed. eg Binance ETH/USDT
      st_ut -- min allowed time. A timestamp, in ms, in UTC
      fin_ut -- max allowed time. ""

    @return
      tohlcv_data -- cleaned data
    """
    tohlcv_data = raw_tohlcv_data or []
    uts = _ohlcv_to_uts(tohlcv_data)
    uts = _cast_uts_to_int(uts)
    _warn_if_uts_have_gaps(uts, feed.timeframe)

    tohlcv_data = _filter_within_timerange(tohlcv_data, st_ut, fin_ut)

    return tohlcv_data


@enforce_types
def _cast_uts_to_int(uts: list) -> List[int]:
    # this could be done inside _ohlcv_to_uts
    uts = [int(ut) for ut in uts]
    return uts


@enforce_types
def _ohlcv_to_uts(tohlcv_data: list) -> list:
    return [vec[0] for vec in tohlcv_data]


@enforce_types
def _warn_if_uts_have_gaps(uts: List[UnixTimeMs], timeframe: ArgTimeframe):
    if len(uts) <= 1:
        return

    # Ideally, time between ohclv candles is always 5m or 1h
    # But exchange data often has gaps. Warn about worst violations
    diffs_ms = np.array(uts[1:]) - np.array(uts[:-1])  # in ms
    diffs_m = diffs_ms / 1000 / 60  # in minutes
    mn_thr = timeframe.m * OHLCV_MULT_MIN
    mx_thr = timeframe.m * OHLCV_MULT_MAX

    if min(diffs_m) < mn_thr:
        logger.warning("**short candle time: %s min", min(diffs_m))
    if max(diffs_m) > mx_thr:
        logger.warning("long candle time: %s min", max(diffs_m))


@enforce_types
def _filter_within_timerange(
    tohlcv_data: list, st_ut: UnixTimeMs, fin_ut: UnixTimeMs
) -> list:
    uts = _ohlcv_to_uts(tohlcv_data)
    uts = _cast_uts_to_int(uts)
    return [vec for ut, vec in zip(uts, tohlcv_data) if st_ut <= ut <= fin_ut]<|MERGE_RESOLUTION|>--- conflicted
+++ resolved
@@ -90,19 +90,8 @@
         headers = {"Accept": "application/json"}
         baseURL = "https://indexer.dydx.trade/v4"
         response = requests.get(
-<<<<<<< HEAD
             f"{baseURL}/candles/perpetualMarkets/{symbol}",
             params={"resolution": timeframe, "fromISO": sinceIso, "limit": str(limit)},
-=======
-            f"https://indexer.dydx.trade/v4/candles/perpetualMarkets/{symbol}"
-            + f"?resolution={timeframe}&fromISO={sinceIso}&limit={limit}",
-            headers=headers,
-            timeout=20,
-        )
-        response = requests.get(
-            "https://indexer.dydx.trade/v4/candles/perpetualMarkets/BTC-USD"
-            + "?resolution=5MINS&fromISO=2024-02-27T00:00:00.000Z&limit=1",
->>>>>>> 50399e8f
             headers=headers,
             timeout=20,
         )
