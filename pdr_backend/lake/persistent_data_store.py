--- conflicted
+++ resolved
@@ -6,7 +6,6 @@
 import polars as pl
 
 from pdr_backend.lake.base_data_store import BaseDataStore
-
 
 class PersistentDataStore(BaseDataStore):
     """
@@ -56,22 +55,13 @@
             "SELECT table_name FROM information_schema.tables WHERE table_schema = 'main'"
         ).fetchall()
 
-<<<<<<< HEAD
-        print(f">>>> tables... {tables}")
-
-=======
->>>>>>> 3fd4b776
         if table_name in [table[0] for table in tables]:
             self.duckdb_conn.execute(f"INSERT INTO {table_name} SELECT * FROM df")
         else:
             self._create_and_fill_table(df, table_name)
 
     @enforce_types
-<<<<<<< HEAD
-    def query_data(self, query: str, partition_type: None = None) -> pl.DataFrame:
-=======
     def query_data(self, query: str) -> pl.DataFrame:
->>>>>>> 3fd4b776
         """
         Execute a SQL query across the persistent dataset using DuckDB.
         @arguments:
