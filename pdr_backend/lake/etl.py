import logging
import time
<<<<<<< HEAD
from datetime import datetime
from typing import Dict, List, Optional
=======
from typing import List, Tuple, Union
>>>>>>> cab632f0
from enforce_typing import enforce_types

from pdr_backend.ppss.ppss import PPSS
from pdr_backend.lake.table import TableType, get_table_name, NamedTable, TempTable
from pdr_backend.lake.gql_data_factory import GQLDataFactory
from pdr_backend.lake.table_bronze_pdr_predictions import (
    bronze_pdr_predictions_table_name,
    bronze_pdr_predictions_schema,
    get_bronze_pdr_predictions_data_with_SQL,
)
from pdr_backend.lake.table_bronze_pdr_slots import (
    bronze_pdr_slots_table_name,
    bronze_pdr_slots_schema,
    get_bronze_pdr_slots_data_with_SQL,
)
from pdr_backend.lake.table_registry import TableRegistry
from pdr_backend.lake.persistent_data_store import PersistentDataStore
from pdr_backend.lake.table_pdr_payouts import payouts_table_name
from pdr_backend.lake.table_pdr_predictions import predictions_table_name
from pdr_backend.lake.table_pdr_subscriptions import subscriptions_table_name
from pdr_backend.lake.table_pdr_slots import slots_table_name
from pdr_backend.lake.table_pdr_truevals import truevals_table_name
from pdr_backend.util.time_types import UnixTimeMs

logger = logging.getLogger("etl")


class ETL:
    """
    @description
        The ETL class is responsible for performing the ETL process on the lake
        The ETL process is broken into 2 steps:
            1. Sync: Fetch data from data_factory
            2. Bronze: Build bronze tables

        The ETL class is meant to be kept around in memory and in it's own process.
        To access data/lake, use the table objects.
    """

    def __init__(self, ppss: PPSS, gql_data_factory: GQLDataFactory):
        self.ppss = ppss
        self.gql_data_factory = gql_data_factory

        TableRegistry().register_tables(
            {
                bronze_pdr_predictions_table_name: (
                    bronze_pdr_predictions_table_name,
                    bronze_pdr_predictions_schema,
                    self.ppss,
                ),
                bronze_pdr_slots_table_name: (
                    bronze_pdr_slots_table_name,
                    bronze_pdr_slots_schema,
                    self.ppss,
                ),
            }
        )

        self.raw_table_names = [
            payouts_table_name,
            predictions_table_name,
            truevals_table_name,
            slots_table_name,
            subscriptions_table_name,
        ]

        self.bronze_table_getters = {
            bronze_pdr_predictions_table_name: get_bronze_pdr_predictions_data_with_SQL,
            bronze_pdr_slots_table_name: get_bronze_pdr_slots_data_with_SQL,
        }

        logger.info("self.bronze_table_getters: %s", self.bronze_table_getters)

        self.bronze_table_names = list(self.bronze_table_getters.keys())

        self.temp_table_names = [*self.bronze_table_names]

    def _drop_temp_sql_tables(self):
        """
        @description
            Check if the etl temp tables are built
            If not, build them
            If exists, drop them and rebuild
        """
        # drop the tables if it exists
        pds = PersistentDataStore(self.ppss.lake_ss.lake_dir)
        for table_name in self.temp_table_names:
            pds.drop_table(get_table_name(table_name, TableType.TEMP))

    def _move_from_temp_tables_to_live(self):
        """
        @description
            Move the records from our ETL temporary build tables to live, in-production tables
        """

        pds = PersistentDataStore(self.ppss.lake_ss.lake_dir)
        for table_name in self.temp_table_names:
            print(f"move table {table_name} to live")
            pds.move_table_data(
                TempTable(table_name),
                table_name,
            )

            pds.drop_table(get_table_name(table_name, TableType.TEMP))
            pds.drop_view(get_table_name(table_name, TableType.ETL))

    def do_etl(self):
        """
        @description
            Run the ETL process
        """

        st_ts = time.time_ns() / 1e9
        print("do_etl - Start ETL.")

        try:
            # Drop any build tables if they already exist
            self._drop_temp_sql_tables()
            print("do_etl - Drop build tables.")

            # Sync data
            self.gql_data_factory.get_gql_tables()
            print("do_etl - Synced data. Start bronze_step.")

            self.do_bronze_step()

            end_ts = time.time_ns() / 1e9
            print(f"do_etl - Completed bronze_step in {end_ts - st_ts} sec.")

            self._move_from_temp_tables_to_live()
            print("do_etl - Moved build tables to permanent tables. ETL Complete.")
        except Exception as e:
            print(f"Error when executing ETL: {e}")

    def do_bronze_step(self):
        """
        @description
            We have updated our lake's raw data
            Now, let's build the bronze tables
            key tables: [bronze_pdr_predictions and bronze_pdr_slots]
        """
        print("do_bronze_step - Build bronze tables.")

        # Update bronze tables
        # let's keep track of time passed so we can log how long it takes for this step to complete
        st_ts = time.time_ns() / 1e9

        self.update_bronze_pdr()

        end_ts = time.time_ns() / 1e9
        print(f"do_bronze_step - Completed in {end_ts - st_ts} sec.")

    def _get_max_timestamp_values_from(
        self, tables: List[NamedTable]
    ) -> Union[List[Tuple[str, UnixTimeMs]], List[None]]:
        """
        @description
            Get the max timestamp values from the tables

        @arguments
            table_names - The list of table names to get the max timestamp values from
            table_type - The type of table to get the max timestamp values from
        @returns
            values - The max timestamp values from the tables
        """
        max_timestamp_query = (
            "SELECT '{}' as table_name, MAX(timestamp) as max_timestamp FROM {}"
        )

        all_db_tables = PersistentDataStore(
            self.ppss.lake_ss.lake_dir
        ).get_table_names()
<<<<<<< HEAD

        queries = []

        for table_name in table_names:
            table_name_with_type = get_table_name(table_name, table_type)
            if table_name_with_type not in all_db_tables:
                logger.info(
                    "_get_max_timestamp_values_from - Table %s does not exist.",
                    table_name,
                )
                continue

            queries.append(
                max_timestamp_query.format(table_name_with_type, table_name_with_type)
            )

        none_values: Dict[str, Optional[datetime]] = {
            table_name: None for table_name in table_names
        }

        if len(queries) == 0:
            return none_values

        final_query = " UNION ALL ".join(queries)
=======
>>>>>>> cab632f0

        queries = []

        for table in tables:
            if table.fullname not in all_db_tables:
                print(
                    f"_get_max_timestamp_values_from - Table {table.table_name} does not exist."
                )
                continue

<<<<<<< HEAD
        print(f"_get_max_timestamp_values_from - result: {result}")

        if result is None:
            return none_values

        values = {}
=======
            queries.append(max_timestamp_query.format(table.fullname, table.fullname))

        if len(queries) == 0:
            return []

        final_query = " UNION ALL ".join(queries)
        result = PersistentDataStore(self.ppss.lake_ss.lake_dir).query_data(final_query)

        if result is None:
            return []
>>>>>>> cab632f0

        values = []
        for row in result.rows(named=True):
            table_name = row["table_name"]
            max_timestamp = row["max_timestamp"]

            values.append((table_name, UnixTimeMs(max_timestamp)))

        return values

    def get_timestamp_values(
        self, table_names: List[str], default_timestr: str
    ) -> UnixTimeMs:
        max_timestamp_values = self._get_max_timestamp_values_from(
            [NamedTable(tb, TableType.NORMAL) for tb in table_names]
        )
        values = []
        if len(max_timestamp_values) > 0:
            values = [value[1] for value in max_timestamp_values if value is not None]
        timestamp = (
            min(values) if len(values) > 0 else UnixTimeMs.from_timestr(default_timestr)
        )
        return timestamp

    def _calc_bronze_start_end_ts(self) -> Tuple[UnixTimeMs, UnixTimeMs]:
        """
        @description
            Calculate the start and end timestamps for the bronze tables
            ETL updates should use from_timestamp by calculating
            max(etl_tables_max_timestamp).
            ETL updates should use to_timestamp by calculating
            min(max(source_tables_max_timestamp)).
        """
        from_timestamp = self.get_timestamp_values(
            self.bronze_table_names, self.ppss.lake_ss.st_timestr
        )

        to_timestamp = self.get_timestamp_values(
            self.raw_table_names, self.ppss.lake_ss.fin_timestr
        )

<<<<<<< HEAD
        fin_timestamp = (
            datetime.strptime(self.ppss.lake_ss.fin_timestr, "%Y-%m-%d_%H:%M")
            if self.ppss.lake_ss.fin_timestr != "now"
            else datetime.now()
=======
        assert from_timestamp <= to_timestamp, (
            f"from_timestamp ({from_timestamp}) must be less than or equal to "
            f"to_timestamp ({to_timestamp})"
>>>>>>> cab632f0
        )

        to_values = self._get_max_timestamp_values_from(self.raw_table_names).values()
        to_timestamp = min(to_values) if None not in to_values else fin_timestamp

        return from_timestamp, to_timestamp

    @enforce_types
    def create_etl_view(self, table_name: str):
        # Assemble view query and create the view
        assert (
            table_name in self.bronze_table_names
        ), f"{table_name} must be a bronze table"

        pds = PersistentDataStore(self.ppss.lake_ss.lake_dir)
        temp_table_name = get_table_name(table_name, TableType.TEMP)
        etl_view_name = get_table_name(table_name, TableType.ETL)

        table_exists = pds.table_exists(table_name)
        temp_table_exists = pds.table_exists(temp_table_name)
        etl_view_exists = pds.view_exists(etl_view_name)
        assert temp_table_exists, f"{temp_table_name} must already exist"
        assert not etl_view_exists, f"{etl_view_name} must not exist"

        view_query = None

        if table_exists and temp_table_exists:
            view_query = """
                CREATE VIEW {} AS
                (
                    SELECT * FROM {}
                    UNION ALL
                    SELECT * FROM {}
                )""".format(
                etl_view_name,
                get_table_name(table_name),
                temp_table_name,
            )
        else:
            view_query = (
                f"CREATE VIEW {etl_view_name} AS SELECT * FROM {temp_table_name}"
            )

        pds.query_data(view_query)
        print(f"  Created {table_name} view")

    def update_bronze_pdr(self):
        """
        @description
            Update bronze tables
        """
<<<<<<< HEAD
        logger.info("update_bronze_pdr - Update bronze tables.")
=======
        print("update_bronze_pdr - Update bronze tables.")

        # st_timestamp and fin_timestamp should be valid UnixTimeMS
>>>>>>> cab632f0
        st_timestamp, fin_timestamp = self._calc_bronze_start_end_ts()

        for table_name, get_data_func in self.bronze_table_getters.items():
            data = get_data_func(
                path=self.ppss.lake_ss.lake_dir,
                st_ms=st_timestamp,
                fin_ms=fin_timestamp,
            )

            print(f"update_bronze_pdr - Inserting data into {table_name}")
            TableRegistry().get_table(table_name)._append_to_db(
                data,
                table_type=TableType.TEMP,
            )

            # For each bronze table that we process, that data will be entered into TEMP
            # Create view so downstream queries can access production + TEMP data
            self.create_etl_view(table_name)

        # At the end of the ETL pipeline, we want to
        # 1. move from TEMP tables to production tables
        # 2. drop TEMP tables and ETL views
        self._move_from_temp_tables_to_live()<|MERGE_RESOLUTION|>--- conflicted
+++ resolved
@@ -1,11 +1,7 @@
 import logging
 import time
-<<<<<<< HEAD
 from datetime import datetime
-from typing import Dict, List, Optional
-=======
-from typing import List, Tuple, Union
->>>>>>> cab632f0
+from typing import Dict, List, Optional, Union, Tuple
 from enforce_typing import enforce_types
 
 from pdr_backend.ppss.ppss import PPSS
@@ -160,7 +156,7 @@
 
     def _get_max_timestamp_values_from(
         self, tables: List[NamedTable]
-    ) -> Union[List[Tuple[str, UnixTimeMs]], List[None]]:
+    ) -> Dict[str, Optional[UnixTimeMs]]:
         """
         @description
             Get the max timestamp values from the tables
@@ -178,33 +174,6 @@
         all_db_tables = PersistentDataStore(
             self.ppss.lake_ss.lake_dir
         ).get_table_names()
-<<<<<<< HEAD
-
-        queries = []
-
-        for table_name in table_names:
-            table_name_with_type = get_table_name(table_name, table_type)
-            if table_name_with_type not in all_db_tables:
-                logger.info(
-                    "_get_max_timestamp_values_from - Table %s does not exist.",
-                    table_name,
-                )
-                continue
-
-            queries.append(
-                max_timestamp_query.format(table_name_with_type, table_name_with_type)
-            )
-
-        none_values: Dict[str, Optional[datetime]] = {
-            table_name: None for table_name in table_names
-        }
-
-        if len(queries) == 0:
-            return none_values
-
-        final_query = " UNION ALL ".join(queries)
-=======
->>>>>>> cab632f0
 
         queries = []
 
@@ -215,32 +184,31 @@
                 )
                 continue
 
-<<<<<<< HEAD
-        print(f"_get_max_timestamp_values_from - result: {result}")
+            queries.append(max_timestamp_query.format(table.fullname, table.fullname))
+
+        table_names = [table.fullname for table in tables]
+        none_values: Dict[str, Optional[datetime]] = {
+            table_name: None for table_name in table_names
+        }
+
+        if len(queries) == 0:
+            return none_values
+
+        final_query = " UNION ALL ".join(queries)
+        result = PersistentDataStore(self.ppss.lake_ss.lake_dir).query_data(final_query)
+
+        logger.info(f"_get_max_timestamp_values_from - result: {result}")
 
         if result is None:
             return none_values
 
         values = {}
-=======
-            queries.append(max_timestamp_query.format(table.fullname, table.fullname))
-
-        if len(queries) == 0:
-            return []
-
-        final_query = " UNION ALL ".join(queries)
-        result = PersistentDataStore(self.ppss.lake_ss.lake_dir).query_data(final_query)
-
-        if result is None:
-            return []
->>>>>>> cab632f0
-
-        values = []
+
         for row in result.rows(named=True):
             table_name = row["table_name"]
             max_timestamp = row["max_timestamp"]
 
-            values.append((table_name, UnixTimeMs(max_timestamp)))
+            values[table_name] = UnixTimeMs(max_timestamp)
 
         return values
 
@@ -252,7 +220,9 @@
         )
         values = []
         if len(max_timestamp_values) > 0:
-            values = [value[1] for value in max_timestamp_values if value is not None]
+            values = [
+                value for value in max_timestamp_values.values() if value is not None
+            ]
         timestamp = (
             min(values) if len(values) > 0 else UnixTimeMs.from_timestr(default_timestr)
         )
@@ -275,20 +245,10 @@
             self.raw_table_names, self.ppss.lake_ss.fin_timestr
         )
 
-<<<<<<< HEAD
-        fin_timestamp = (
-            datetime.strptime(self.ppss.lake_ss.fin_timestr, "%Y-%m-%d_%H:%M")
-            if self.ppss.lake_ss.fin_timestr != "now"
-            else datetime.now()
-=======
         assert from_timestamp <= to_timestamp, (
             f"from_timestamp ({from_timestamp}) must be less than or equal to "
             f"to_timestamp ({to_timestamp})"
->>>>>>> cab632f0
-        )
-
-        to_values = self._get_max_timestamp_values_from(self.raw_table_names).values()
-        to_timestamp = min(to_values) if None not in to_values else fin_timestamp
+        )
 
         return from_timestamp, to_timestamp
 
@@ -336,13 +296,9 @@
         @description
             Update bronze tables
         """
-<<<<<<< HEAD
         logger.info("update_bronze_pdr - Update bronze tables.")
-=======
-        print("update_bronze_pdr - Update bronze tables.")
 
         # st_timestamp and fin_timestamp should be valid UnixTimeMS
->>>>>>> cab632f0
         st_timestamp, fin_timestamp = self._calc_bronze_start_end_ts()
 
         for table_name, get_data_func in self.bronze_table_getters.items():
