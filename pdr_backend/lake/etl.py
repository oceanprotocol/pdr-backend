import time
from datetime import datetime
from typing import Dict, List, Optional, Any
from enforce_typing import enforce_types

from pdr_backend.ppss.ppss import PPSS
from pdr_backend.lake.table import TableType, get_table_name
from pdr_backend.lake.gql_data_factory import GQLDataFactory
from pdr_backend.lake.table_bronze_pdr_predictions import (
    bronze_pdr_predictions_table_name,
    bronze_pdr_predictions_schema,
    get_bronze_pdr_predictions_data_with_SQL,
)
from pdr_backend.lake.table_bronze_pdr_slots import (
    bronze_pdr_slots_table_name,
    bronze_pdr_slots_schema,
    get_bronze_pdr_slots_data_with_SQL,
)
from pdr_backend.lake.table_registry import TableRegistry
from pdr_backend.lake.persistent_data_store import PersistentDataStore
from pdr_backend.lake.table_pdr_payouts import payouts_table_name
from pdr_backend.lake.table_pdr_predictions import predictions_table_name
from pdr_backend.lake.table_pdr_subscriptions import subscriptions_table_name
from pdr_backend.lake.table_pdr_slots import slots_table_name
from pdr_backend.lake.table_pdr_truevals import truevals_table_name
from pdr_backend.util.time_types import UnixTimeMs


class ETL:
    """
    @description
        The ETL class is responsible for performing the ETL process on the lake
        The ETL process is broken into 2 steps:
            1. Sync: Fetch data from data_factory
            2. Bronze: Build bronze tables

        The ETL class is meant to be kept around in memory and in it's own process.
        To access data/lake, use the table objects.
    """

    def __init__(self, ppss: PPSS, gql_data_factory: GQLDataFactory):
        self.ppss = ppss
        self.gql_data_factory = gql_data_factory

        TableRegistry().register_tables(
            {
                bronze_pdr_predictions_table_name: (
                    bronze_pdr_predictions_table_name,
                    bronze_pdr_predictions_schema,
                    self.ppss,
                ),
                bronze_pdr_slots_table_name: (
                    bronze_pdr_slots_table_name,
                    bronze_pdr_slots_schema,
                    self.ppss,
                ),
            }
        )

        self.raw_table_names = [
            payouts_table_name,
            predictions_table_name,
            truevals_table_name,
            slots_table_name,
            subscriptions_table_name,
        ]

        self.bronze_table_getters = {
            bronze_pdr_predictions_table_name: get_bronze_pdr_predictions_data_with_SQL,
            bronze_pdr_slots_table_name: get_bronze_pdr_slots_data_with_SQL,
        }

        print(f"self.bronze_table_getters: {self.bronze_table_getters}")

        self.bronze_table_names = list(self.bronze_table_getters.keys())

        self.temp_table_names = [*self.bronze_table_names]

    def _drop_temp_sql_tables(self):
        """
        @description
            Check if the etl temp tables are built
            If not, build them
            If exists, drop them and rebuild
        """
        # drop the tables if it exists
        pds = PersistentDataStore(self.ppss.lake_ss.lake_dir)
        for table_name in self.temp_table_names:
            pds.drop_table(get_table_name(table_name, TableType.TEMP))

    def _move_from_temp_tables_to_live(self):
        """
        @description
            Move the records from our ETL temporary build tables to live, in-production tables
        """

        pds = PersistentDataStore(self.ppss.lake_ss.lake_dir)
        for table_name in self.temp_table_names:
            print(f"move table {table_name} to live")
            pds.move_table_data(
                get_table_name(table_name, TableType.TEMP),
                table_name,
            )

            pds.drop_table(get_table_name(table_name, TableType.TEMP))
            pds.drop_view(get_table_name(table_name, TableType.ETL))

    def do_etl(self):
        """
        @description
            Run the ETL process
        """

        st_ts = time.time_ns() / 1e9
        print("do_etl - Start ETL.")

        try:
            # Drop any build tables if they already exist
            self._drop_temp_sql_tables()
            print("do_etl - Drop build tables.")

            # Sync data
            self.gql_data_factory.get_gql_tables()
            print("do_etl - Synced data. Start bronze_step.")

            self.do_bronze_step()

            end_ts = time.time_ns() / 1e9
            print(f"do_etl - Completed bronze_step in {end_ts - st_ts} sec.")

            self._move_from_temp_tables_to_live()
            print("do_etl - Moved build tables to permanent tables. ETL Complete.")
        except Exception as e:
            print(f"Error when executing ETL: {e}")

    def do_bronze_step(self):
        """
        @description
            We have updated our lake's raw data
            Now, let's build the bronze tables
            key tables: [bronze_pdr_predictions and bronze_pdr_slots]
        """
        print("do_bronze_step - Build bronze tables.")

        # Update bronze tables
        # let's keep track of time passed so we can log how long it takes for this step to complete
        st_ts = time.time_ns() / 1e9

        self.update_bronze_pdr()

        end_ts = time.time_ns() / 1e9
        print(f"do_bronze_step - Completed in {end_ts - st_ts} sec.")

    def _get_max_timestamp_values_from(
        self, table_names: List[str], table_type: TableType = TableType.NORMAL
    ) -> Dict[str, Optional[datetime]]:
        """
        @description
            Get the max timestamp values from the tables

        @arguments
            table_names - The list of table names to get the max timestamp values from
            table_type - The type of table to get the max timestamp values from
        @returns
            values - The max timestamp values from the tables
        """
        max_timestamp_query = (
            "SELECT '{}' as table_name, MAX(timestamp) as max_timestamp FROM {}"
        )

        all_db_tables = PersistentDataStore(
            self.ppss.lake_ss.lake_dir
        ).get_table_names()

        queries = []

        for table_name in table_names:
            table_name_with_type = get_table_name(table_name, table_type)
            if table_name_with_type not in all_db_tables:
                print(
                    f"_get_max_timestamp_values_from - Table {table_name} does not exist."
                )
                continue

            queries.append(
                max_timestamp_query.format(table_name_with_type, table_name_with_type)
            )

        none_values: Dict[str, Optional[datetime]] = {
            table_name: None for table_name in table_names
        }

        if len(queries) == 0:
            return none_values

        final_query = " UNION ALL ".join(queries)

        print(f"_get_max_timestamp_values_from - final_query: {final_query}")

        result = PersistentDataStore(self.ppss.lake_ss.lake_dir).query_data(final_query)

        print(f"_get_max_timestamp_values_from - result: {result}")

        if result is None:
            return none_values

        # print(f"_get_max_timestamp_values_from - result: {result}")

        values = {}

        for row in result.rows(named=True):
            table_name = row["table_name"]
            max_timestamp = row["max_timestamp"]
            values[table_name] = max_timestamp

        return values

    def _calc_bronze_start_end_ts(self):
        """
        @description
            Calculate the start and end timestamps for the bronze tables
            ETL updates should use from_timestamp by calculating
            max(etl_tables_max_timestamp).
            ETL updates should use to_timestamp by calculating
            min(max(source_tables_max_timestamp)).
        """
        from_values = self._get_max_timestamp_values_from(
            self.bronze_table_names
        ).values()

        from_timestamp = (
            min(from_values)
            if None not in from_values
            else datetime.strptime(self.ppss.lake_ss.st_timestr, "%Y-%m-%d_%H:%M")
        )

<<<<<<< HEAD
        to_values = self._get_max_timestamp_values_from(
            self.raw_table_names, TableType.TEMP
        ).values()

        fin_timestamp = (
            datetime.strptime(self.ppss.lake_ss.fin_timestr, "%Y-%m-%d_%H:%M")
            if self.ppss.lake_ss.fin_timestr != "now"
            else datetime.now().strftime("%Y-%m-%d_%H:%M")
        )

=======
        to_values = self._get_max_timestamp_values_from(self.raw_table_names).values()
>>>>>>> 952d1a0f
        to_timestamp = (
            min(to_values)
            if None not in to_values
            else datetime.strptime(fin_timestamp, "%Y-%m-%d_%H:%M")
        )

        return from_timestamp, to_timestamp

    @enforce_types
    def create_etl_view(self, table_name: str):
        # Assemble view query and create the view
        assert (
            table_name in self.bronze_table_names
        ), f"{table_name} must be a bronze table"

        pds = PersistentDataStore(self.ppss.lake_ss.lake_dir)
        temp_table_name = get_table_name(table_name, TableType.TEMP)
        etl_view_name = get_table_name(table_name, TableType.ETL)

        table_exists = pds.table_exists(table_name)
        temp_table_exists = pds.table_exists(temp_table_name)
        etl_view_exists = pds.view_exists(etl_view_name)
        assert temp_table_exists, f"{temp_table_name} must already exist"
        assert not etl_view_exists, f"{etl_view_name} must not exist"

        view_query = None

        if table_exists and temp_table_exists:
            view_query = """
                CREATE VIEW {} AS
                ( 
                    SELECT * FROM {}
                    UNION ALL
                    SELECT * FROM {}
                )""".format(
                etl_view_name,
                get_table_name(table_name),
                temp_table_name,
            )
        else:
            view_query = (
                f"CREATE VIEW {etl_view_name} AS SELECT * FROM {temp_table_name}"
            )

        pds.query_data(view_query)
        print(f"  Created {table_name} view")

    def update_bronze_pdr(self):
        """
        @description
            Update bronze tables
        """
        print("update_bronze_pdr - Update bronze tables.")
        st_timestamp, fin_timestamp = self._calc_bronze_start_end_ts()

        for table_name, get_data_func in self.bronze_table_getters.items():
            # If st_timestamp is an instance of datetime, convert it to UnixTimeMs with from_dt
            # If st_timestamp is None, it will be passed as None
            # If st_timestamp is an int, Convert it to UnixTimeMs by passing it as is
            st_ms = (
                UnixTimeMs.from_dt(st_timestamp)
                if isinstance(st_timestamp, datetime)
                else UnixTimeMs(st_timestamp)
            )
            fin_ms = (
                UnixTimeMs.from_dt(fin_timestamp)
                if isinstance(fin_timestamp, datetime)
                else UnixTimeMs(fin_timestamp)
            )

            data = get_data_func(
                path=self.ppss.lake_ss.lake_dir, st_ms=st_ms, fin_ms=fin_ms
            )

            print(f"update_bronze_pdr - Inserting data into {table_name}")
            TableRegistry().get_table(table_name)._append_to_db(
                data,
                table_type=TableType.TEMP,
            )

            # For each bronze table that we process, that data will be entered into TEMP
            # Create view so downstream queries can access production + TEMP data
            self.create_etl_view(table_name)

        # At the end of the ETL pipeline, we want to
        # 1. move from TEMP tables to production tables
        # 2. drop TEMP tables and ETL views
        self._move_from_temp_tables_to_live()<|MERGE_RESOLUTION|>--- conflicted
+++ resolved
@@ -1,6 +1,6 @@
 import time
 from datetime import datetime
-from typing import Dict, List, Optional, Any
+from typing import Dict, List, Optional
 from enforce_typing import enforce_types
 
 from pdr_backend.ppss.ppss import PPSS
@@ -234,20 +234,13 @@
             else datetime.strptime(self.ppss.lake_ss.st_timestr, "%Y-%m-%d_%H:%M")
         )
 
-<<<<<<< HEAD
-        to_values = self._get_max_timestamp_values_from(
-            self.raw_table_names, TableType.TEMP
-        ).values()
-
         fin_timestamp = (
             datetime.strptime(self.ppss.lake_ss.fin_timestr, "%Y-%m-%d_%H:%M")
             if self.ppss.lake_ss.fin_timestr != "now"
             else datetime.now().strftime("%Y-%m-%d_%H:%M")
         )
 
-=======
         to_values = self._get_max_timestamp_values_from(self.raw_table_names).values()
->>>>>>> 952d1a0f
         to_timestamp = (
             min(to_values)
             if None not in to_values
