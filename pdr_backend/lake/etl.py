--- conflicted
+++ resolved
@@ -12,7 +12,7 @@
 from pdr_backend.lake.table_bronze_pdr_slots import (
     bronze_pdr_slots_table_name,
     bronze_pdr_slots_schema,
-    get_bronze_pdr_slots_df,
+    get_bronze_pdr_slots_table,
 )
 
 
@@ -98,42 +98,22 @@
             )
             self.tables[bronze_pdr_predictions_table_name] = table
 
-<<<<<<< HEAD
-            self.dfs[bronze_pdr_predictions_table_name] = df
-
-        df = get_bronze_pdr_predictions_df(self.dfs, self.ppss)
-
-        filename = self.gql_data_factory._parquet_filename(
-            bronze_pdr_predictions_table_name
-        )
-        self.gql_data_factory._save_parquet(filename, df)
-
-        self.dfs[bronze_pdr_predictions_table_name] = df
+        table = get_bronze_pdr_predictions_table(self.tables, self.ppss)
+        table.save()
 
     def update_bronze_pdr_slots(self):
         """
         @description
             Update bronze_pdr_slots table
         """
-        if bronze_pdr_slots_table_name not in self.dfs:
+        if bronze_pdr_slots_table_name not in self.tables:
             # Load existing bronze tables
-            filename = self.gql_data_factory._parquet_filename(
-                bronze_pdr_slots_table_name
+            table = Table(
+                bronze_pdr_slots_table_name,
+                bronze_pdr_slots_schema,
+                self.ppss,
             )
-            if os.path.exists(filename):
-                df = pl.read_parquet(filename)
-            else:
-                df = pl.DataFrame(schema=bronze_pdr_slots_schema)
-
-            self.dfs[bronze_pdr_slots_table_name] = df
-
-        df = get_bronze_pdr_slots_df(self.dfs, self.ppss)
-
-        filename = self.gql_data_factory._parquet_filename(bronze_pdr_slots_table_name)
-        self.gql_data_factory._save_parquet(filename, df)
-
-        self.dfs[bronze_pdr_slots_table_name] = df
-=======
-        table = get_bronze_pdr_predictions_table(self.tables, self.ppss)
-        table.save()
->>>>>>> a5389b67
+            self.tables[bronze_pdr_slots_table_name] = table
+            
+        table = get_bronze_pdr_slots_table(self.tables, self.ppss)
+        table.save()