--- conflicted
+++ resolved
@@ -9,17 +9,16 @@
     bronze_pdr_predictions_schema,
     get_bronze_pdr_predictions_table,
 )
-<<<<<<< HEAD
 from pdr_backend.lake.table_silver_pdr_predictions import (
     silver_pdr_predictions_table_name,
     silver_pdr_predictions_schema,
     get_silver_pdr_predictions_table,
-=======
+)
+
 from pdr_backend.lake.table_bronze_pdr_slots import (
     bronze_pdr_slots_table_name,
     bronze_pdr_slots_schema,
     get_bronze_pdr_slots_table,
->>>>>>> e246493e
 )
 
 
@@ -127,7 +126,6 @@
         table = get_bronze_pdr_predictions_table(self.tables, self.ppss)
         table.save()
 
-<<<<<<< HEAD
     def update_silver_pdr_predictions(self):
         """
         @description
@@ -144,7 +142,7 @@
 
         table = get_silver_pdr_predictions_table(self.tables, self.ppss)
         print(table.df)
-=======
+
     def update_bronze_pdr_slots(self):
         """
         @description
@@ -160,5 +158,4 @@
             self.tables[bronze_pdr_slots_table_name] = table
 
         table = get_bronze_pdr_slots_table(self.tables, self.ppss)
->>>>>>> e246493e
         table.save()