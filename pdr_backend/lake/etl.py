--- conflicted
+++ resolved
@@ -1,11 +1,7 @@
 import time
 from datetime import datetime
-<<<<<<< HEAD
-from typing import Dict, List, Optional
-=======
-from typing import Dict, List, Optional, Any
+from typing import Dict, List, Tuple, Optional, Any
 from enforce_typing import enforce_types
->>>>>>> 952d1a0f
 
 from pdr_backend.ppss.ppss import PPSS
 from pdr_backend.lake.table import TableType, get_table_name
@@ -157,7 +153,7 @@
 
     def _get_max_timestamp_values_from(
         self, table_names: List[str], table_type: TableType = TableType.NORMAL
-    ) -> Dict[str, Optional[datetime]]:
+    ) -> Tuple[str, UnixTimeMs]:
         """
         @description
             Get the max timestamp values from the tables
@@ -190,36 +186,25 @@
                 max_timestamp_query.format(table_name_with_type, table_name_with_type)
             )
 
-        none_values: Dict[str, Optional[datetime]] = {
-            table_name: None for table_name in table_names
-        }
-
         if len(queries) == 0:
-            return none_values
+            return []
 
         final_query = " UNION ALL ".join(queries)
-
-        print(f"_get_max_timestamp_values_from - final_query: {final_query}")
-
         result = PersistentDataStore(self.ppss.lake_ss.lake_dir).query_data(final_query)
 
-        print(f"_get_max_timestamp_values_from - result: {result}")
-
         if result is None:
-            return none_values
-
-        # print(f"_get_max_timestamp_values_from - result: {result}")
-
-        values = {}
-
+            return []
+        
+        values = []
         for row in result.rows(named=True):
             table_name = row["table_name"]
             max_timestamp = row["max_timestamp"]
-            values[table_name] = max_timestamp
+
+            values.append((table_name, UnixTimeMs(max_timestamp)))
 
         return values
 
-    def _calc_bronze_start_end_ts(self):
+    def _calc_bronze_start_end_ts(self) -> Tuple[UnixTimeMs, UnixTimeMs]:
         """
         @description
             Calculate the start and end timestamps for the bronze tables
@@ -228,30 +213,26 @@
             ETL updates should use to_timestamp by calculating
             min(max(source_tables_max_timestamp)).
         """
-        from_values = self._get_max_timestamp_values_from(
+        from_values = [values[1] for values in self._get_max_timestamp_values_from(
             self.bronze_table_names
-        ).values()
-
+        )]
         from_timestamp = (
-            min(from_values)
-            if None not in from_values
-            else datetime.strptime(self.ppss.lake_ss.st_timestr, "%Y-%m-%d_%H:%M")
-        )
-
-<<<<<<< HEAD
-        to_values = self._get_max_timestamp_values_from(
-            self.raw_table_names, TableType.TEMP
-        ).values()
-
-        to_timestamp = min(to_values)
-=======
-        to_values = self._get_max_timestamp_values_from(self.raw_table_names).values()
+            min(from_values) if len(from_values) > 0
+            else UnixTimeMs.from_timestr(self.ppss.lake_ss.st_timestr)
+        )
+
+        to_values = [values[1] for values in self._get_max_timestamp_values_from(
+            self.raw_table_names
+        )]
         to_timestamp = (
-            min(to_values)
-            if None not in to_values
-            else datetime.strptime(self.ppss.lake_ss.fin_timestr, "%Y-%m-%d_%H:%M")
-        )
->>>>>>> 952d1a0f
+            min(to_values) if len(to_values) > 0
+            else UnixTimeMs.from_timestr(self.ppss.lake_ss.fin_timestr)
+        )
+
+        assert from_timestamp <= to_timestamp, (
+            f"from_timestamp ({from_timestamp}) must be less than or equal to "
+            f"to_timestamp ({to_timestamp})"
+        )
 
         return from_timestamp, to_timestamp
 
@@ -300,25 +281,13 @@
             Update bronze tables
         """
         print("update_bronze_pdr - Update bronze tables.")
+        
+        # st_timestamp and fin_timestamp should be valid UnixTimeMS
         st_timestamp, fin_timestamp = self._calc_bronze_start_end_ts()
 
         for table_name, get_data_func in self.bronze_table_getters.items():
-            # If st_timestamp is an instance of datetime, convert it to UnixTimeMs with from_dt
-            # If st_timestamp is None, it will be passed as None
-            # If st_timestamp is an int, Convert it to UnixTimeMs by passing it as is
-            st_ms = (
-                UnixTimeMs.from_dt(st_timestamp)
-                if isinstance(st_timestamp, datetime)
-                else UnixTimeMs(st_timestamp)
-            )
-            fin_ms = (
-                UnixTimeMs.from_dt(fin_timestamp)
-                if isinstance(fin_timestamp, datetime)
-                else UnixTimeMs(fin_timestamp)
-            )
-
             data = get_data_func(
-                path=self.ppss.lake_ss.lake_dir, st_ms=st_ms, fin_ms=fin_ms
+                path=self.ppss.lake_ss.lake_dir, st_ms=st_timestamp, fin_ms=fin_timestamp
             )
 
             TableRegistry().get_table(table_name)._append_to_db(
