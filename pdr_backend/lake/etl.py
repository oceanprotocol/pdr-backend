--- conflicted
+++ resolved
@@ -1,23 +1,21 @@
 import time
 from datetime import datetime
 from typing import Dict, List, Optional, Any
+from enforce_typing import enforce_types
 
 from pdr_backend.ppss.ppss import PPSS
+from pdr_backend.lake.table import TableType, get_table_name
 from pdr_backend.lake.gql_data_factory import GQLDataFactory
 from pdr_backend.lake.table_bronze_pdr_predictions import (
     bronze_pdr_predictions_table_name,
     bronze_pdr_predictions_schema,
     get_bronze_pdr_predictions_data_with_SQL,
 )
-<<<<<<< HEAD
-from pdr_backend.lake.table import TableType, get_table_name
-=======
 from pdr_backend.lake.table_bronze_pdr_slots import (
     bronze_pdr_slots_table_name,
     bronze_pdr_slots_schema,
     get_bronze_pdr_slots_data_with_SQL,
 )
->>>>>>> 4d4d9185
 from pdr_backend.lake.table_registry import TableRegistry
 from pdr_backend.lake.persistent_data_store import PersistentDataStore
 from pdr_backend.lake.table_pdr_payouts import payouts_table_name
@@ -217,14 +215,7 @@
             else datetime.strptime(self.ppss.lake_ss.st_timestr, "%Y-%m-%d_%H:%M")
         )
 
-<<<<<<< HEAD
         to_values = self._get_max_timestamp_values_from(self.raw_table_names).values()
-=======
-        to_values = self._get_max_timestamp_values_from(
-            self.raw_table_names, TableType.TEMP
-        ).values()
-
->>>>>>> 4d4d9185
         to_timestamp = (
             min(to_values)
             if None not in to_values
@@ -232,6 +223,30 @@
         )
 
         return from_timestamp, to_timestamp
+
+    @enforce_types
+    def create_etl_view(self, table_name: str):
+        # Assemble view query and create the view
+        assert table_name in self.bronze_table_names, f"{table_name} must be a bronze table"
+        
+        pds = PersistentDataStore(self.ppss.lake_ss.lake_dir)
+        temp_table_name = get_table_name(table_name, TableType.TEMP)
+        etl_view_name = get_table_name(table_name, TableType.ETL)
+        assert pds.table_exists(temp_table_name), f"{temp_table_name} must already exist"
+        assert not pds.view_exists(get_table_name(table_name, TableType.ETL)), f"{etl_view_name} must not exist"
+
+        view_query = """
+        CREATE VIEW {} AS
+        ( 
+            SELECT * FROM {}
+            UNION ALL
+            SELECT * FROM {}
+        )""".format(
+            temp_table_name,
+            get_table_name(table_name),
+            etl_view_name,
+        )
+        pds.query_data(view_query)
 
     def update_bronze_pdr(self):
         """
@@ -263,4 +278,13 @@
             TableRegistry().get_table(table_name)._append_to_db(
                 data,
                 table_type=TableType.TEMP,
-            )+            )
+
+            # For each bronze table that we process, that data will be entered into the TEMP table
+            # However, we need to create a view so downstream queries can access both production and TEMP data
+            self.create_etl_view(table_name)
+
+        # At the end of the ETL pipeline, we want to
+        # 1. move from TEMP tables to production tables
+        # 2. drop TEMP tables and ETL views
+        self._move_from_temp_tables_to_live()