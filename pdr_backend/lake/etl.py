--- conflicted
+++ resolved
@@ -51,17 +51,13 @@
             truevals_table_name,
         ]
 
-<<<<<<< HEAD
         self.bronze_table_names = [
             bronze_pdr_predictions_table_name,
         ]
 
         self.build_table_names = [*self.bronze_table_names, *self.raw_table_names]
 
-    def _check_build_sql_tables(self):
-=======
     def _drop_build_sql_tables(self):
->>>>>>> 2e35c67a
         """
         @description
             Check if the SQL tables are built
@@ -195,7 +191,6 @@
             Update bronze_pdr_predictions table
         """
         print("update_bronze_pdr_predictions - Update bronze_pdr_predictions table.")
-<<<<<<< HEAD
         st_timestamp, fin_timestamp = self._calc_bronze_start_end_ts()
         print(
             f"update_bronze_pdr_predictions - st_timestamp: {st_timestamp}, fin_timestamp: {fin_timestamp}"
@@ -208,11 +203,7 @@
         )
 
         print(f"update_bronze_pdr_predictions - data: {data}")
-        TableRegistry().get_table(bronze_pdr_predictions_table_name).append_to_storage(
-=======
-        data = get_bronze_pdr_predictions_data_with_SQL(self.ppss)
         TableRegistry().get_table(bronze_pdr_predictions_table_name)._append_to_db(
->>>>>>> 2e35c67a
             data,
             build_mode=True,
         )