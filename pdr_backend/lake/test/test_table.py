import os

import polars as pl
from polars import Boolean, Float64, Int64, Utf8

from pdr_backend.lake.csv_data_store import CSVDataStore
from pdr_backend.lake.duckdb_data_store import DuckDBDataStore
from pdr_backend.lake.prediction import Prediction
from pdr_backend.lake.table import NamedTable
from pdr_backend.ppss.ppss import mock_ppss


# pylint: disable=too-many-instance-attributes
class MyClass:
    def __init__(self, data):
        self.ID = data["ID"]
        self.pair = data["pair"]
        self.timeframe = data["timeframe"]
        self.prediction = data["prediction"]
        self.payout = data["payout"]
        self.timestamp = data["timestamp"]
        self.slot = data["slot"]
        self.user = data["user"]


mocked_object = {
    "ID": "0x123",
    "pair": "ADA-USDT",
    "timeframe": "5m",
    "prediction": True,
    "payout": 28.2,
    "timestamp": 1701634400000,
    "slot": 1701634400000,
    "user": "0x123",
}


def mock_fetch_function(
    network, st_ut, fin_ut, save_backoff_limit, pagination_limit, config
):
    print(network, st_ut, fin_ut, save_backoff_limit, pagination_limit, config)
    return [MyClass(mocked_object)]


def get_table_df(network, st_ut, fin_ut, config):
    print(network, st_ut, fin_ut, config)
    return pl.DataFrame([mocked_object], table_df_schema)


def _get_lake_dir(ppss):
    # if ppss.lake_ss has an attribute lake_dir, return it
    if hasattr(ppss.lake_ss, "lake_dir"):
        return ppss.lake_ss.lake_dir
    # otherwise, return the default lake_dir
    return ppss.lake_ss.parquet_dir


table_df_schema = {
    "ID": Utf8,
    "pair": Utf8,
    "timeframe": Utf8,
    "prediction": Boolean,
    "payout": Float64,
    "timestamp": Int64,
    "slot": Int64,
    "user": Utf8,
}
table_name = "pdr_test_df"
file_path = f"./parquet_data/{table_name}.parquet"
file_path2 = "./parquet_data/test_prediction_table_multiple.parquet"

# delete test file if already exists
if os.path.exists(file_path):
    os.remove(file_path)
if os.path.exists(file_path2):
    os.remove(file_path2)


def _table_exists(db, searched_table_name):
    table_names = db.get_table_names()
    return [searched_table_name in table_names, table_name]
<<<<<<< HEAD


=======


>>>>>>> e320aeee
def test_csv_data_store(
    _gql_datafactory_first_predictions_df,
    _gql_datafactory_1k_predictions_df,
    tmpdir,
):
    """
    Test that create table and append existing mock prediction data
    """
    st_timestr = "2023-11-01"
    fin_timestr = "2024-11-03"
    ppss = mock_ppss(
        [{"predict": "binance BTC/USDT c 5m", "train_on": "binance BTC/USDT c 5m"}],
        "sapphire-mainnet",
        str(tmpdir),
        st_timestr=st_timestr,
        fin_timestr=fin_timestr,
    )

    # Initialize Table, fill with data, validate
    table = NamedTable.from_dataclass(Prediction)

<<<<<<< HEAD
=======
    ppss.lake_ss.lake_dir = _get_lake_dir(ppss)
>>>>>>> e320aeee
    table._append_to_csv(_gql_datafactory_first_predictions_df, ppss)

    assert CSVDataStore.from_table(table, ppss).has_data()

    csv_file_path = os.path.join(
<<<<<<< HEAD
        ppss.lake_ss.lake_dir,
=======
        _get_lake_dir(ppss),
>>>>>>> e320aeee
        table.table_name,
        f"{table.table_name}_from_1701503000000_to_.csv",
    )

    assert os.path.exists(csv_file_path)
<<<<<<< HEAD

    with open(csv_file_path, "r") as file:
        lines = file.readlines()
        assert len(lines) == 3
        file.close()

    # Add second batch of predictions, validate
    table._append_to_csv(_gql_datafactory_1k_predictions_df, ppss)

    files = os.listdir(os.path.join(ppss.lake_ss.lake_dir, table.table_name))
    files.sort(reverse=True)

    assert len(files) == 2

    new_file_path = os.path.join(
        ppss.lake_ss.lake_dir,
=======

    with open(csv_file_path, "r") as file:
        lines = file.readlines()
        assert len(lines) == 3
        file.close()

    # Add second batch of predictions, validate
    table._append_to_csv(_gql_datafactory_1k_predictions_df, ppss)

    files = os.listdir(os.path.join(_get_lake_dir(ppss), table.table_name))
    files.sort(reverse=True)

    assert len(files) == 2

    new_file_path = os.path.join(
        _get_lake_dir(ppss),
>>>>>>> e320aeee
        table.table_name,
        files[0],
    )
    with open(new_file_path, "r") as file:
        lines = file.readlines()
        assert len(lines) == 3


def test_persistent_store(
    _gql_datafactory_first_predictions_df,
    _gql_datafactory_second_predictions_df,
    tmpdir,
):
    """
    Test that create table and append existing mock prediction data
    """
    st_timestr = "2023-12-03"
    fin_timestr = "2024-12-05"
    ppss = mock_ppss(
        [{"train_on": "binance BTC/USDT c 5m", "predict": "binance BTC/USDT c 5m"}],
        "sapphire-mainnet",
        str(tmpdir),
        st_timestr=st_timestr,
        fin_timestr=fin_timestr,
    )

    predictions_table_name = Prediction.get_lake_table_name()
    # Initialize Table, fill with data, validate
<<<<<<< HEAD
    db = DuckDBDataStore(ppss.lake_ss.lake_dir)
=======
    db = DuckDBDataStore(_get_lake_dir(ppss))
>>>>>>> e320aeee
    db._create_and_fill_table(
        _gql_datafactory_first_predictions_df, predictions_table_name
    )

    assert _table_exists(db, predictions_table_name)

    result = db.query_data(f"SELECT * FROM {predictions_table_name}")
    assert len(result) == 2, "Length of the table is not as expected"

    # Add second batch of predictions, validate
    db.insert_to_table(
        _gql_datafactory_second_predictions_df, Prediction.get_lake_table_name()
    )

    result = db.query_data(f"SELECT * FROM {predictions_table_name}")

    assert len(result) == 8, "Length of the table is not as expected"

    assert (
        result["ID"][0]
        == "0x18f54cc21b7a2fdd011bea06bba7801b280e3151-1701503100-0xaaaa4cb4ff2584bad80ff5f109034a891c3d88dd"  # pylint: disable=line-too-long
    )
    assert result["pair"][0] == "ADA/USDT"
    assert result["timeframe"][0] == "5m"
    assert result["predvalue"][0] is True
    assert len(result) == 8


def test_append_to_db(caplog):
    """
    Test that table is saving to local file
    """
    st_timestr = "2023-12-03"
    fin_timestr = "2023-12-05"
    ppss = mock_ppss(
        [{"predict": "binance BTC/USDT c 5m", "train_on": "binance BTC/USDT c 5m"}],
        "sapphire-mainnet",
        ".",
        st_timestr=st_timestr,
        fin_timestr=fin_timestr,
    )

    table = NamedTable.from_dataclass(Prediction)
    data = pl.DataFrame([mocked_object], Prediction.get_lake_schema())

<<<<<<< HEAD
=======
    ppss.lake_ss.lake_dir = _get_lake_dir(ppss)
>>>>>>> e320aeee
    table._append_to_db(data, ppss)

    assert "Appended 1 rows to db table: pdr_predictions" in caplog.text<|MERGE_RESOLUTION|>--- conflicted
+++ resolved
@@ -79,13 +79,8 @@
 def _table_exists(db, searched_table_name):
     table_names = db.get_table_names()
     return [searched_table_name in table_names, table_name]
-<<<<<<< HEAD
-
-
-=======
-
-
->>>>>>> e320aeee
+
+
 def test_csv_data_store(
     _gql_datafactory_first_predictions_df,
     _gql_datafactory_1k_predictions_df,
@@ -107,26 +102,17 @@
     # Initialize Table, fill with data, validate
     table = NamedTable.from_dataclass(Prediction)
 
-<<<<<<< HEAD
-=======
-    ppss.lake_ss.lake_dir = _get_lake_dir(ppss)
->>>>>>> e320aeee
     table._append_to_csv(_gql_datafactory_first_predictions_df, ppss)
 
     assert CSVDataStore.from_table(table, ppss).has_data()
 
     csv_file_path = os.path.join(
-<<<<<<< HEAD
         ppss.lake_ss.lake_dir,
-=======
-        _get_lake_dir(ppss),
->>>>>>> e320aeee
         table.table_name,
         f"{table.table_name}_from_1701503000000_to_.csv",
     )
 
     assert os.path.exists(csv_file_path)
-<<<<<<< HEAD
 
     with open(csv_file_path, "r") as file:
         lines = file.readlines()
@@ -143,24 +129,6 @@
 
     new_file_path = os.path.join(
         ppss.lake_ss.lake_dir,
-=======
-
-    with open(csv_file_path, "r") as file:
-        lines = file.readlines()
-        assert len(lines) == 3
-        file.close()
-
-    # Add second batch of predictions, validate
-    table._append_to_csv(_gql_datafactory_1k_predictions_df, ppss)
-
-    files = os.listdir(os.path.join(_get_lake_dir(ppss), table.table_name))
-    files.sort(reverse=True)
-
-    assert len(files) == 2
-
-    new_file_path = os.path.join(
-        _get_lake_dir(ppss),
->>>>>>> e320aeee
         table.table_name,
         files[0],
     )
@@ -189,11 +157,7 @@
 
     predictions_table_name = Prediction.get_lake_table_name()
     # Initialize Table, fill with data, validate
-<<<<<<< HEAD
     db = DuckDBDataStore(ppss.lake_ss.lake_dir)
-=======
-    db = DuckDBDataStore(_get_lake_dir(ppss))
->>>>>>> e320aeee
     db._create_and_fill_table(
         _gql_datafactory_first_predictions_df, predictions_table_name
     )
@@ -239,10 +203,6 @@
     table = NamedTable.from_dataclass(Prediction)
     data = pl.DataFrame([mocked_object], Prediction.get_lake_schema())
 
-<<<<<<< HEAD
-=======
-    ppss.lake_ss.lake_dir = _get_lake_dir(ppss)
->>>>>>> e320aeee
     table._append_to_db(data, ppss)
 
     assert "Appended 1 rows to db table: pdr_predictions" in caplog.text