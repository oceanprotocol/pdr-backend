<<<<<<< HEAD
=======
#
# Copyright 2024 Ocean Protocol Foundation
# SPDX-License-Identifier: Apache-2.0
#
>>>>>>> 1b6d10a2
import os

import polars as pl
from polars import Boolean, Float64, Int64, Utf8

from pdr_backend.lake.csv_data_store import CSVDataStore
from pdr_backend.lake.duckdb_data_store import DuckDBDataStore
from pdr_backend.lake.prediction import Prediction
<<<<<<< HEAD
from pdr_backend.lake.table import Table
=======
from pdr_backend.lake.table import NamedTable
>>>>>>> 1b6d10a2
from pdr_backend.ppss.ppss import mock_ppss


# pylint: disable=too-many-instance-attributes
class MyClass:
    def __init__(self, data):
        self.ID = data["ID"]
        self.pair = data["pair"]
        self.timeframe = data["timeframe"]
        self.prediction = data["prediction"]
        self.payout = data["payout"]
        self.timestamp = data["timestamp"]
        self.slot = data["slot"]
        self.user = data["user"]


mocked_object = {
    "ID": "0x123",
    "pair": "ADA-USDT",
    "timeframe": "5m",
    "prediction": True,
    "payout": 28.2,
    "timestamp": 1701634400000,
    "slot": 1701634400000,
    "user": "0x123",
}


def mock_fetch_function(
    network, st_ut, fin_ut, save_backoff_limit, pagination_limit, config
):
    print(network, st_ut, fin_ut, save_backoff_limit, pagination_limit, config)
    return [MyClass(mocked_object)]


def get_table_df(network, st_ut, fin_ut, config):
    print(network, st_ut, fin_ut, config)
    return pl.DataFrame([mocked_object], table_df_schema)


def _get_lake_dir(ppss):
    # if ppss.lake_ss has an attribute lake_dir, return it
    if hasattr(ppss.lake_ss, "lake_dir"):
        return ppss.lake_ss.lake_dir
    # otherwise, return the default lake_dir
    return ppss.lake_ss.parquet_dir


table_df_schema = {
    "ID": Utf8,
    "pair": Utf8,
    "timeframe": Utf8,
    "prediction": Boolean,
    "payout": Float64,
    "timestamp": Int64,
    "slot": Int64,
    "user": Utf8,
}
table_name = "pdr_test_df"
file_path = f"./parquet_data/{table_name}.parquet"
file_path2 = "./parquet_data/test_prediction_table_multiple.parquet"

# delete test file if already exists
if os.path.exists(file_path):
    os.remove(file_path)
if os.path.exists(file_path2):
    os.remove(file_path2)


def _table_exists(db, searched_table_name):
    table_names = db.get_table_names()
    return [searched_table_name in table_names, table_name]


def test_csv_data_store(
    _gql_datafactory_first_predictions_df,
    _gql_datafactory_1k_predictions_df,
    tmpdir,
):
    """
    Test that create table and append existing mock prediction data
    """
    st_timestr = "2023-11-01"
    fin_timestr = "2024-11-03"
    ppss = mock_ppss(
        [{"predict": "binance BTC/USDT c 5m", "train_on": "binance BTC/USDT c 5m"}],
        "sapphire-mainnet",
        str(tmpdir),
        st_timestr=st_timestr,
        fin_timestr=fin_timestr,
    )

    # Initialize Table, fill with data, validate
<<<<<<< HEAD
    table = Table.from_dataclass(Prediction)
    table._append_to_csv(_gql_datafactory_first_predictions_df, ppss)

    assert CSVDataStore.from_table(table, ppss).has_data()

=======
    table = NamedTable.from_dataclass(Prediction)

    table._append_to_csv(_gql_datafactory_first_predictions_df, ppss)

    assert CSVDataStore.from_table(table, ppss).has_data()

>>>>>>> 1b6d10a2
    csv_file_path = os.path.join(
        ppss.lake_ss.lake_dir,
        table.table_name,
        f"{table.table_name}_from_1701503000000_to_.csv",
    )

    assert os.path.exists(csv_file_path)

    with open(csv_file_path, "r") as file:
        lines = file.readlines()
        assert len(lines) == 3
        file.close()

    # Add second batch of predictions, validate
    table._append_to_csv(_gql_datafactory_1k_predictions_df, ppss)

    files = os.listdir(os.path.join(ppss.lake_ss.lake_dir, table.table_name))
    files.sort(reverse=True)

    assert len(files) == 2

    new_file_path = os.path.join(
        ppss.lake_ss.lake_dir,
        table.table_name,
        files[0],
    )
    with open(new_file_path, "r") as file:
        lines = file.readlines()
        assert len(lines) == 3


def test_persistent_store(
    _gql_datafactory_first_predictions_df,
    _gql_datafactory_second_predictions_df,
    tmpdir,
):
    """
    Test that create table and append existing mock prediction data
    """
    st_timestr = "2023-12-03"
    fin_timestr = "2024-12-05"
    ppss = mock_ppss(
        [{"train_on": "binance BTC/USDT c 5m", "predict": "binance BTC/USDT c 5m"}],
        "sapphire-mainnet",
        str(tmpdir),
        st_timestr=st_timestr,
        fin_timestr=fin_timestr,
    )

    predictions_table_name = Prediction.get_lake_table_name()
    # Initialize Table, fill with data, validate
    db = DuckDBDataStore(ppss.lake_ss.lake_dir)
    db._create_and_fill_table(
        _gql_datafactory_first_predictions_df, predictions_table_name
    )
<<<<<<< HEAD

    assert _table_exists(db, predictions_table_name)

    result = db.query_data(f"SELECT * FROM {predictions_table_name}")
    assert len(result) == 2, "Length of the table is not as expected"

=======

    assert _table_exists(db, predictions_table_name)

    result = db.query_data(f"SELECT * FROM {predictions_table_name}")
    assert len(result) == 2, "Length of the table is not as expected"

>>>>>>> 1b6d10a2
    # Add second batch of predictions, validate
    db.insert_to_table(
        _gql_datafactory_second_predictions_df, Prediction.get_lake_table_name()
    )

    result = db.query_data(f"SELECT * FROM {predictions_table_name}")

    assert len(result) == 8, "Length of the table is not as expected"

    assert (
        result["ID"][0]
        == "0x18f54cc21b7a2fdd011bea06bba7801b280e3151-1701503100-0xaaaa4cb4ff2584bad80ff5f109034a891c3d88dd"  # pylint: disable=line-too-long
    )
    assert result["pair"][0] == "ADA/USDT"
    assert result["timeframe"][0] == "5m"
    assert result["predvalue"][0] is True
    assert len(result) == 8


def test_append_to_db(caplog):
    """
    Test that table is saving to local file
    """
    st_timestr = "2023-12-03"
    fin_timestr = "2023-12-05"
    ppss = mock_ppss(
        [{"predict": "binance BTC/USDT c 5m", "train_on": "binance BTC/USDT c 5m"}],
        "sapphire-mainnet",
        ".",
        st_timestr=st_timestr,
        fin_timestr=fin_timestr,
    )

<<<<<<< HEAD
    table = Table.from_dataclass(Prediction)
    data = pl.DataFrame([mocked_object], Prediction.get_lake_schema())
=======
    table = NamedTable.from_dataclass(Prediction)
    data = pl.DataFrame([mocked_object], Prediction.get_lake_schema())

>>>>>>> 1b6d10a2
    table._append_to_db(data, ppss)

    assert "Appended 1 rows to db table: pdr_predictions" in caplog.text<|MERGE_RESOLUTION|>--- conflicted
+++ resolved
@@ -1,10 +1,7 @@
-<<<<<<< HEAD
-=======
 #
 # Copyright 2024 Ocean Protocol Foundation
 # SPDX-License-Identifier: Apache-2.0
 #
->>>>>>> 1b6d10a2
 import os
 
 import polars as pl
@@ -13,11 +10,7 @@
 from pdr_backend.lake.csv_data_store import CSVDataStore
 from pdr_backend.lake.duckdb_data_store import DuckDBDataStore
 from pdr_backend.lake.prediction import Prediction
-<<<<<<< HEAD
 from pdr_backend.lake.table import Table
-=======
-from pdr_backend.lake.table import NamedTable
->>>>>>> 1b6d10a2
 from pdr_backend.ppss.ppss import mock_ppss
 
 
@@ -111,20 +104,11 @@
     )
 
     # Initialize Table, fill with data, validate
-<<<<<<< HEAD
     table = Table.from_dataclass(Prediction)
     table._append_to_csv(_gql_datafactory_first_predictions_df, ppss)
 
     assert CSVDataStore.from_table(table, ppss).has_data()
 
-=======
-    table = NamedTable.from_dataclass(Prediction)
-
-    table._append_to_csv(_gql_datafactory_first_predictions_df, ppss)
-
-    assert CSVDataStore.from_table(table, ppss).has_data()
-
->>>>>>> 1b6d10a2
     csv_file_path = os.path.join(
         ppss.lake_ss.lake_dir,
         table.table_name,
@@ -180,21 +164,12 @@
     db._create_and_fill_table(
         _gql_datafactory_first_predictions_df, predictions_table_name
     )
-<<<<<<< HEAD
 
     assert _table_exists(db, predictions_table_name)
 
     result = db.query_data(f"SELECT * FROM {predictions_table_name}")
     assert len(result) == 2, "Length of the table is not as expected"
 
-=======
-
-    assert _table_exists(db, predictions_table_name)
-
-    result = db.query_data(f"SELECT * FROM {predictions_table_name}")
-    assert len(result) == 2, "Length of the table is not as expected"
-
->>>>>>> 1b6d10a2
     # Add second batch of predictions, validate
     db.insert_to_table(
         _gql_datafactory_second_predictions_df, Prediction.get_lake_table_name()
@@ -228,14 +203,8 @@
         fin_timestr=fin_timestr,
     )
 
-<<<<<<< HEAD
     table = Table.from_dataclass(Prediction)
     data = pl.DataFrame([mocked_object], Prediction.get_lake_schema())
-=======
-    table = NamedTable.from_dataclass(Prediction)
-    data = pl.DataFrame([mocked_object], Prediction.get_lake_schema())
-
->>>>>>> 1b6d10a2
     table._append_to_db(data, ppss)
 
     assert "Appended 1 rows to db table: pdr_predictions" in caplog.text