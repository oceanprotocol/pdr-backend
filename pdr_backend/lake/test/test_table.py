--- conflicted
+++ resolved
@@ -11,7 +11,6 @@
     predictions_table_name
 )
 from pdr_backend.util.time_types import UnixTimeMs
-<<<<<<< HEAD
 from pdr_backend.lake.persistent_data_store import (
     PersistentDataStore
 )
@@ -22,42 +21,6 @@
         "SELECT table_name FROM information_schema.tables WHERE table_schema = 'main'"
     ).fetchall()
     return [table_name in [table[0] for table in tables], table_name]
-=======
-from pdr_backend.lake.test.conftest import _clean_up
-
-
-# pylint: disable=too-many-instance-attributes
-class MyClass:
-    def __init__(self, data):
-        self.ID = data["ID"]
-        self.pair = data["pair"]
-        self.timeframe = data["timeframe"]
-        self.predvalue = data["predvalue"]
-        self.payout = data["payout"]
-        self.timestamp = data["timestamp"]
-        self.slot = data["slot"]
-        self.user = data["user"]
-
-
-mocked_object = {
-    "ID": "0x123",
-    "pair": "ADA-USDT",
-    "timeframe": "5m",
-    "predvalue": True,
-    "payout": 28.2,
-    "timestamp": 1701634400,
-    "slot": 1701634400,
-    "user": "0x123",
-}
-
-
-def mock_fetch_function(
-    network, st_ut, fin_ut, save_backoff_limit, pagination_limit, config
-):
-    print(network, st_ut, fin_ut, save_backoff_limit, pagination_limit, config)
-    return [MyClass(mocked_object)]
-
->>>>>>> 3fd4b776
 
 def _clean_up_persistent_data_store(tmpdir, table_name):
     # Clean up PDS
@@ -122,88 +85,12 @@
         predictions_table_name
     )
 
-<<<<<<< HEAD
     assert _check_view_exists(table.persistent_data_store, predictions_table_name)
     
     result = table.persistent_data_store.query_data(
         f"SELECT * FROM {predictions_table_name}"
     )
     assert len(result) == 2, "Length of the table is not as expected"
-=======
-    printed_text = captured_output.getvalue().strip()
-
-    # test fetches multiple times
-    count_fetches = printed_text.count("Fetched")
-    assert count_fetches == 3
-
-    # test saves multiple times
-    count_saves = printed_text.count("Saved")
-    assert count_saves == 2
-
-
-def test_all(tmpdir):
-    """
-    Test multiple table actions in one go
-    """
-    st_timestr = "2021-12-03"
-    fin_timestr = "2023-12-31"
-    ppss = mock_ppss(
-        ["binance BTC/USDT c 5m"],
-        "sapphire-mainnet",
-        str(tmpdir),
-        st_timestr=st_timestr,
-        fin_timestr=fin_timestr,
-    )
-
-    _clean_up(ppss.lake_ss.parquet_dir)
-
-    folder_path = os.path.join(ppss.lake_ss.parquet_dir, table_name)
-    if not os.path.exists(folder_path):
-        os.makedirs(folder_path)
-
-    # create the csv file
-    file_path = os.path.join(
-        folder_path, f"{table_name}_from_1701634400_to_1701634400_1.csv"
-    )
-
-    # write the file
-    with open(file_path, "w") as file:
-        file.write("ID,pair,timeframe,prediction,payout,timestamp,slot,user\n")
-        file.write("0x123,ADA-USDT,5m,True,28.2,1701634400000,1701634400000,0x123\n")
-
-    table = Table(table_name, table_df_schema, ppss)
-    table.df = pl.DataFrame([], table_df_schema)
-    assert len(table.df) == 0
-
-    table.load()
-    assert len(table.df) == 1
-
-
-def test_append_to_db(tmpdir):
-    """
-    Test that table is loading the data from file
-    """
-    st_timestr = "2023-12-03"
-    fin_timestr = "2024-12-05"
-    ppss = mock_ppss(
-        ["binance BTC/USDT c 5m"],
-        "sapphire-mainnet",
-        str(tmpdir),
-        st_timestr=st_timestr,
-        fin_timestr=fin_timestr,
-    )
-
-    _clean_up(ppss.lake_ss.parquet_dir)
-
-    table = Table(table_name, table_df_schema, ppss)
-    table.load()
-
-    assert len(table.df) == 0
-
-    table._append_to_db(pl.DataFrame([mocked_object] * 1000, schema=table_df_schema))
-
-    result = table.PDS.query_data(f"SELECT * FROM {table.table_name}")
->>>>>>> 3fd4b776
 
     # Add second batch of predictions, validate
     table.persistent_data_store.insert_to_table(
@@ -215,7 +102,6 @@
         f"SELECT * FROM {predictions_table_name}"
     )
 
-<<<<<<< HEAD
     assert len(result) == 8, "Length of the table is not as expected"
     
 # TODO - Update table unit tests that show append_to_storage working
@@ -287,54 +173,4 @@
 #     assert result["pair"][0] == "ADA-USDT"
 #     assert result["timeframe"][0] == "5m"
 #     assert result["predvalue"][0] is True
-#     assert len(result) == 1000
-=======
-    assert os.path.exists(file_path)
-
-    with open(file_path, "r") as file:
-        lines = file.readlines()
-        assert len(lines) == 1001
-
-
-def test_get_last_record():
-    """
-    Test that table is loading the data from file
-    """
-    st_timestr = "2023-12-03"
-    fin_timestr = "2024-12-05"
-    ppss = mock_ppss(
-        ["binance BTC/USDT c 5m"],
-        "sapphire-mainnet",
-        ".",
-        st_timestr=st_timestr,
-        fin_timestr=fin_timestr,
-    )
-
-    table = Table(table_name, table_df_schema, ppss)
-    table.load()
-
-    assert len(table.df) == 0
-
-    alternative_mocked_object = {
-        "ID": "0x123-test",
-        "pair": "ADA-USDT-2",
-        "timeframe": "5m",
-        "prediction": True,
-        "payout": 28.2,
-        "timestamp": 1701635500000,
-        "slot": 1701635500000,
-        "user": "0x123-2",
-    }
-
-    table._append_to_db(pl.DataFrame([mocked_object] * 999, schema=table_df_schema))
-    table._append_to_db(
-        pl.DataFrame([alternative_mocked_object], schema=table_df_schema)
-    )
-
-    last_record = table.get_pds_last_record()
-    assert last_record["timestamp"][0] == UnixTimeMs(1701635500000)
-    assert last_record["slot"][0] == UnixTimeMs(1701635500000)
-    assert last_record["user"][0] == "0x123-2"
-    assert last_record["ID"][0] == "0x123-test"
-    assert last_record["pair"][0] == "ADA-USDT-2"
->>>>>>> 3fd4b776
+#     assert len(result) == 1000