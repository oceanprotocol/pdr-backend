--- conflicted
+++ resolved
@@ -251,11 +251,7 @@
 
     table._append_to_db(pl.DataFrame([mocked_object] * 1000, schema=table_df_schema))
 
-<<<<<<< HEAD
-    result = table.PDS.query_data(table.table_name, "SELECT * FROM {view_name}")
-=======
-    result = table.persistent_data_store.query_data(f"SELECT * FROM {table.table_name}")
->>>>>>> 4803d449
+    result = table.PDS.query_data(f"SELECT * FROM {table.table_name}")
 
     assert result["ID"][0] == "0x123"
     assert result["pair"][0] == "ADA-USDT"
