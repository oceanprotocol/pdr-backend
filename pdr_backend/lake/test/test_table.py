from io import StringIO
import os
import sys
from polars import Boolean, Float64, Int64, Utf8
import polars as pl
from pdr_backend.ppss.ppss import mock_ppss
from pdr_backend.lake.table import Table
from pdr_backend.subgraph.subgraph_predictions import fetch_filtered_predictions
from pdr_backend.lake.table_pdr_predictions import predictions_schema
from pdr_backend.util.time_types import UnixTimeMs


# pylint: disable=too-many-instance-attributes
class MyClass:
    def __init__(self, data):
        self.ID = data["ID"]
        self.pair = data["pair"]
        self.timeframe = data["timeframe"]
        self.prediction = data["prediction"]
        self.payout = data["payout"]
        self.timestamp = data["timestamp"]
        self.slot = data["slot"]
        self.user = data["user"]


mocked_object = {
    "ID": "0x123",
    "pair": "ADA-USDT",
    "timeframe": "5m",
    "prediction": True,
    "payout": 28.2,
    "timestamp": 1701634400000,
    "slot": 1701634400000,
    "user": "0x123",
}


def mock_fetch_function(
    network, st_ut, fin_ut, save_backoff_limit, pagination_limit, config
):
    print(network, st_ut, fin_ut, save_backoff_limit, pagination_limit, config)
    return [MyClass(mocked_object)]


def get_table_df(network, st_ut, fin_ut, config):
    print(network, st_ut, fin_ut, config)
    return pl.DataFrame([mocked_object], table_df_schema)


table_df_schema = {
    "ID": Utf8,
    "pair": Utf8,
    "timeframe": Utf8,
    "prediction": Boolean,
    "payout": Float64,
    "timestamp": Int64,
    "slot": Int64,
    "user": Utf8,
}
table_name = "pdr_test_df"
file_path = f"./parquet_data/{table_name}.parquet"
file_path2 = "./parquet_data/test_prediction_table_multiple.parquet"

# delete test file if already exists
if os.path.exists(file_path):
    os.remove(file_path)
if os.path.exists(file_path2):
    os.remove(file_path2)


def test_table_initialization():
    """
    Test that table is initialized correctly
    """
    st_timestr = "2023-12-03"
    fin_timestr = "2024-12-05"
    ppss = mock_ppss(
        ["binance BTC/USDT c 5m"],
        "sapphire-mainnet",
        ".",
        st_timestr=st_timestr,
        fin_timestr=fin_timestr,
    )

    table = Table(table_name, table_df_schema, ppss)
    assert len(table.df) == 0
    assert table.df.columns == table.df.columns
    assert table.df.dtypes == table.df.dtypes
    assert table.table_name == table_name
    assert table.ppss.lake_ss.st_timestr == st_timestr
    assert table.ppss.lake_ss.fin_timestr == fin_timestr


def test_load_table():
    """
    Test that table is loading the data from file
    """
    st_timestr = "2023-12-03"
    fin_timestr = "2024-12-05"
    ppss = mock_ppss(
        ["binance BTC/USDT c 5m"],
        "sapphire-mainnet",
        ".",
        st_timestr=st_timestr,
        fin_timestr=fin_timestr,
    )

    table = Table(table_name, table_df_schema, ppss)
    table.load()

    assert len(table.df) == 0


def test_save_table():
    """
    Test that table is saving to local file
    """
    st_timestr = "2023-12-03"
    fin_timestr = "2023-12-05"
    ppss = mock_ppss(
        ["binance BTC/USDT c 5m"],
        "sapphire-mainnet",
        ".",
        st_timestr=st_timestr,
        fin_timestr=fin_timestr,
    )

    table = Table(table_name, table_df_schema, ppss)

    captured_output = StringIO()
    sys.stdout = captured_output

    assert len(table.df) == 0
    table.df = pl.DataFrame([mocked_object], table_df_schema)
    table.save()

    assert os.path.exists(file_path)
    printed_text = captured_output.getvalue().strip()

    assert "Just saved df with" in printed_text


def test_all():
    """
    Test multiple table actions in one go
    """
    st_timestr = "2023-12-03"
    fin_timestr = "2023-12-05"
    ppss = mock_ppss(
        ["binance BTC/USDT c 5m"],
        "sapphire-mainnet",
        ".",
        st_timestr=st_timestr,
        fin_timestr=fin_timestr,
    )

    table = Table(table_name, table_df_schema, ppss)
    table.df = pl.DataFrame([], table_df_schema)
    assert len(table.df) == 0
    table.df = pl.DataFrame([mocked_object], table_df_schema)
    table.load()

    assert len(table.df) == 1


def test_get_pdr_df():
    """
    Test multiple table actions in one go
    """

    st_timestr = "2023-12-03"
    fin_timestr = "2023-12-05"
    ppss = mock_ppss(
        ["binance BTC/USDT c 5m"],
        "sapphire-mainnet",
        ".",
        st_timestr=st_timestr,
        fin_timestr=fin_timestr,
    )

    table = Table(table_name, table_df_schema, ppss)

    save_backoff_limit = 5000
    pagination_limit = 1000
    st_timest = UnixTimeMs(1701634400000)
    fin_timest = UnixTimeMs(1701634400000)
    table.get_pdr_df(
        mock_fetch_function,
        "sapphire-mainnet",
        st_timest,
        fin_timest,
        save_backoff_limit,
        pagination_limit,
        {"contract_list": ["0x123"]},
    )
    assert len(table.df) == 1


def test_get_pdr_df_multiple_fetches():
    """
    Test multiple table actions in one go
    """

    st_timestr = "2023-12-03_00:00"
    fin_timestr = "2023-12-03_16:00"
    ppss = mock_ppss(
        ["binance BTC/USDT c 5m"],
        "sapphire-mainnet",
        ".",
        st_timestr=st_timestr,
        fin_timestr=fin_timestr,
    )

    table = Table("test_prediction_table_multiple", predictions_schema, ppss)
    captured_output = StringIO()
    sys.stdout = captured_output

<<<<<<< HEAD
    save_backoff_limit = 40
    pagination_limit = 20
    st_timest = 1704110400000
    fin_timest = 1704111600000
=======
    save_backoff_limit = 4
    pagination_limit = 2
    st_timest = UnixTimeMs(1704110400000)
    fin_timest = UnixTimeMs(1704115800000)
>>>>>>> e6fcdf20
    table.get_pdr_df(
        fetch_function=fetch_filtered_predictions,
        network="sapphire-mainnet",
        st_ut=st_timest,
        fin_ut=fin_timest,
        save_backoff_limit=save_backoff_limit,
        pagination_limit=pagination_limit,
        config={"contract_list": ["0x18f54cc21b7a2fdd011bea06bba7801b280e3151"]},
    )
    printed_text = captured_output.getvalue().strip()

    # test fetches multiple times
    count_fetches = printed_text.count("Fetched")
    assert count_fetches == 3

    # test saves multiple times
    count_saves = printed_text.count("Saved")
    assert count_saves == 2

    assert len(table.df) == 50<|MERGE_RESOLUTION|>--- conflicted
+++ resolved
@@ -215,17 +215,10 @@
     captured_output = StringIO()
     sys.stdout = captured_output
 
-<<<<<<< HEAD
     save_backoff_limit = 40
     pagination_limit = 20
-    st_timest = 1704110400000
-    fin_timest = 1704111600000
-=======
-    save_backoff_limit = 4
-    pagination_limit = 2
     st_timest = UnixTimeMs(1704110400000)
-    fin_timest = UnixTimeMs(1704115800000)
->>>>>>> e6fcdf20
+    fin_timest = UnixTimeMs(1704111600000)
     table.get_pdr_df(
         fetch_function=fetch_filtered_predictions,
         network="sapphire-mainnet",
