--- conflicted
+++ resolved
@@ -1,15 +1,10 @@
-<<<<<<< HEAD
-import os
-from typing import List
-from unittest.mock import patch
-=======
 #
 # Copyright 2024 Ocean Protocol Foundation
 # SPDX-License-Identifier: Apache-2.0
 #
 import os
 from typing import List
->>>>>>> 1b6d10a2
+from unittest.mock import patch
 
 import polars as pl
 import pytest
@@ -26,7 +21,6 @@
     mock_first_predictions,
     mock_prediction,
     mock_second_predictions,
-<<<<<<< HEAD
 )
 from pdr_backend.lake.slot import Slot, mock_slot, mock_slots
 from pdr_backend.lake.subscription import mock_subscriptions
@@ -35,16 +29,6 @@
     _gql_data_factory,
     get_filtered_timestamps_df,
 )
-=======
-)
-from pdr_backend.lake.slot import Slot, mock_slot, mock_slots
-from pdr_backend.lake.subscription import mock_subscriptions
-from pdr_backend.lake.table import NamedTable
-from pdr_backend.lake.test.resources import (
-    _gql_data_factory,
-    get_filtered_timestamps_df,
-)
->>>>>>> 1b6d10a2
 from pdr_backend.lake.trueval import Trueval, mock_trueval, mock_truevals
 from pdr_backend.util.time_types import UnixTimeMs
 
@@ -588,32 +572,16 @@
     return _clean_up
 
 
-<<<<<<< HEAD
 @enforce_types
 def get_table_dfs(
     st_timestr: str,
     fin_timestr: str,
-=======
-@pytest.fixture
-def setup_data(
->>>>>>> 1b6d10a2
     _gql_datafactory_etl_payouts_df,
     _gql_datafactory_etl_predictions_df,
     _gql_datafactory_etl_truevals_df,
     _gql_datafactory_etl_slots_df,
-<<<<<<< HEAD
 ):
     predictions = get_filtered_timestamps_df(
-=======
-    _get_test_DuckDB,
-    tmpdir,
-    request,
-):
-    st_timestr = request.param[0]
-    fin_timestr = request.param[1]
-
-    preds = get_filtered_timestamps_df(
->>>>>>> 1b6d10a2
         _gql_datafactory_etl_predictions_df, st_timestr, fin_timestr
     )
     truevals = get_filtered_timestamps_df(
@@ -626,7 +594,6 @@
         _gql_datafactory_etl_slots_df, st_timestr, fin_timestr
     )
 
-<<<<<<< HEAD
     return {
         "pdr_predictions": predictions,
         "pdr_truevals": truevals,
@@ -657,8 +624,6 @@
         _gql_datafactory_etl_slots_df,
     )
 
-=======
->>>>>>> 1b6d10a2
     ppss, gql_data_factory = _gql_data_factory(
         tmpdir,
         "binanceus ETH/USDT h 5m",
@@ -667,7 +632,6 @@
     )
 
     gql_tables = {
-<<<<<<< HEAD
         "pdr_predictions": Table.from_dataclass(Prediction),
         "pdr_truevals": Table.from_dataclass(Trueval),
         "pdr_payouts": Table.from_dataclass(Payout),
@@ -678,18 +642,6 @@
     gql_tables["pdr_truevals"].append_to_storage(table_dfs["pdr_truevals"], ppss)
     gql_tables["pdr_payouts"].append_to_storage(table_dfs["pdr_payouts"], ppss)
     gql_tables["pdr_slots"].append_to_storage(table_dfs["pdr_payouts"], ppss)
-=======
-        "pdr_predictions": NamedTable.from_dataclass(Prediction),
-        "pdr_truevals": NamedTable.from_dataclass(Trueval),
-        "pdr_payouts": NamedTable.from_dataclass(Payout),
-        "pdr_slots": NamedTable.from_dataclass(Slot),
-    }
-
-    gql_tables["pdr_predictions"].append_to_storage(preds, ppss)
-    gql_tables["pdr_truevals"].append_to_storage(truevals, ppss)
-    gql_tables["pdr_payouts"].append_to_storage(payouts, ppss)
-    gql_tables["pdr_slots"].append_to_storage(slots, ppss)
->>>>>>> 1b6d10a2
 
     assert ppss.lake_ss.st_timestamp == UnixTimeMs.from_timestr(st_timestr)
     assert ppss.lake_ss.fin_timestamp == UnixTimeMs.from_timestr(fin_timestr)
@@ -704,7 +656,6 @@
     _records = db.query_data("SELECT * FROM pdr_predictions")
     assert len(_records) == 5
 
-<<<<<<< HEAD
     yield etl, db, gql_tables
 
 
@@ -784,6 +735,4 @@
     etl = ETL(ppss, gql_data_factory)
     db = _get_test_DuckDB(tmpdir)
 
-=======
->>>>>>> 1b6d10a2
     yield etl, db, gql_tables