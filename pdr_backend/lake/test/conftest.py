--- conflicted
+++ resolved
@@ -628,15 +628,7 @@
     assert etl is not None
     assert etl.gql_data_factory == gql_data_factory
 
-<<<<<<< HEAD
-    _records = pds.query_data("SELECT * FROM pdr_predictions")
-    assert len(_records) == preds.shape[0]
-
-    all_dfs = [preds, truevals, payouts, slots]
-    assert len(gql_tables.keys()) == len(all_dfs)
-=======
     _records = db.query_data("SELECT * FROM pdr_predictions")
     assert len(_records) == 5
->>>>>>> 8089b4bf
 
     yield etl, db, gql_tables