from unittest.mock import patch
import pytest
from enforce_typing import enforce_types

import polars as pl
from pdr_backend.lake.test.resources import _gql_data_factory
from pdr_backend.lake.etl import ETL
from pdr_backend.lake.table import TableType, get_table_name, NamedTable
from pdr_backend.lake.table_registry import TableRegistry
from pdr_backend.lake.persistent_data_store import PersistentDataStore
from pdr_backend.lake.table_bronze_pdr_predictions import (
    bronze_pdr_predictions_table_name,
)
from pdr_backend.lake.table_bronze_pdr_slots import bronze_pdr_slots_table_name
from pdr_backend.util.time_types import UnixTimeMs


@enforce_types
@pytest.mark.parametrize(
    "setup_data", [("2023-11-02_0:00", "2023-11-07_0:00")], indirect=True
)
def test_etl_tables(
    _gql_datafactory_etl_predictions_df,
    _gql_datafactory_etl_payouts_df,
    _gql_datafactory_etl_truevals_df,
    setup_data,
):
    _, pds, _ = setup_data

    # Assert all dfs are not the same size as mock data
    pdr_predictions_df = pds.query_data("SELECT * FROM pdr_predictions")
    pdr_payouts_df = pds.query_data("SELECT * FROM pdr_payouts")
    pdr_truevals_df = pds.query_data("SELECT * FROM pdr_truevals")
    pdr_slots_df = pds.query_data("SELECT * FROM pdr_slots")
    assert len(pdr_predictions_df) != len(_gql_datafactory_etl_predictions_df)
    assert len(pdr_payouts_df) != len(_gql_datafactory_etl_payouts_df)
    assert len(pdr_truevals_df) != len(_gql_datafactory_etl_truevals_df)

    # Assert len of all dfs
    assert len(pdr_slots_df) == 6
    assert len(pdr_predictions_df) == 5
    assert len(pdr_payouts_df) == 4
    assert len(pdr_predictions_df) == 5
    assert len(pdr_truevals_df) == 5
    assert len(TableRegistry().get_tables()) == 7


# pylint: disable=too-many-statements
@enforce_types
@pytest.mark.parametrize(
    "setup_data", [("2023-11-02_0:00", "2023-11-07_0:00")], indirect=True
)
def test_etl_do_bronze_step(
    _gql_datafactory_etl_payouts_df,
    _gql_datafactory_etl_predictions_df,
    _gql_datafactory_etl_truevals_df,
    setup_data,
):
    etl, pds, _ = setup_data

    # Work 1: Do bronze
    etl.do_bronze_step()
    etl._move_from_temp_tables_to_live()

    # assert bronze_pdr_predictions_df is created
    table_name = get_table_name(bronze_pdr_predictions_table_name)
    bronze_pdr_predictions_records = pds.query_data(
        "SELECT * FROM {}".format(table_name)
    )
    assert len(bronze_pdr_predictions_records) == 5

    print(f"bronze_pdr_predictions_records {bronze_pdr_predictions_records}")

    # Assert that "contract" data was created, and matches the same data from pdr_predictions
    bronze_pdr_predictions_df = bronze_pdr_predictions_records
    assert (
        bronze_pdr_predictions_df["contract"][0]
        == _gql_datafactory_etl_predictions_df["contract"][1]
    )
    assert (
        bronze_pdr_predictions_df["contract"][1]
        == _gql_datafactory_etl_predictions_df["contract"][2]
    )
    assert (
        bronze_pdr_predictions_df["contract"][2]
        == _gql_datafactory_etl_predictions_df["contract"][3]
    )

    # Assert timestamp == predictions timestamp
    assert (
        bronze_pdr_predictions_df["timestamp"][1]
        == _gql_datafactory_etl_predictions_df["timestamp"][2]
    )
    assert (
        bronze_pdr_predictions_df["timestamp"][2]
        == _gql_datafactory_etl_predictions_df["timestamp"][3]
    )

    # Assert last_event_timestamp == payout.timestamp
    assert (
        bronze_pdr_predictions_df["last_event_timestamp"][1]
        == _gql_datafactory_etl_payouts_df["timestamp"][2]
    )
    assert (
        bronze_pdr_predictions_df["last_event_timestamp"][2]
        == _gql_datafactory_etl_payouts_df["timestamp"][3]
    )

    # Assert predictions.truevalue == gql truevals_df
    assert bronze_pdr_predictions_df["truevalue"][2] is True
    assert bronze_pdr_predictions_df["truevalue"][3] is False

    assert (
        bronze_pdr_predictions_df["truevalue"][1]
        == _gql_datafactory_etl_truevals_df["truevalue"][2]
    )
    assert (
        bronze_pdr_predictions_df["truevalue"][2]
        == _gql_datafactory_etl_truevals_df["truevalue"][3]
    )

    # Assert payout ts > prediction ts
    assert (
        bronze_pdr_predictions_df["last_event_timestamp"][0]
        > bronze_pdr_predictions_df["timestamp"][0]
    )
    assert (
        bronze_pdr_predictions_df["last_event_timestamp"][1]
        > bronze_pdr_predictions_df["timestamp"][1]
    )

    # Assert payout came from payouts
    assert round(bronze_pdr_predictions_df["payout"][1], 3) == round(
        _gql_datafactory_etl_payouts_df["payout"][2], 3
    )
    assert round(bronze_pdr_predictions_df["payout"][2], 3) == round(
        _gql_datafactory_etl_payouts_df["payout"][3], 3
    )

    # Assert stake in the bronze_table came from payouts
    assert round(bronze_pdr_predictions_df["stake"][1], 3) == round(
        _gql_datafactory_etl_payouts_df["stake"][2], 3
    )
    assert round(bronze_pdr_predictions_df["stake"][2], 3) == round(
        _gql_datafactory_etl_payouts_df["stake"][3], 3
    )

    # Assert bronze slots table is building correctly
    table_name = get_table_name(bronze_pdr_slots_table_name)
    bronze_pdr_slots_records = pds.query_data("SELECT * FROM {}".format(table_name))

<<<<<<< HEAD
    assert len(bronze_pdr_slots_records) == 6
    assert bronze_pdr_slots_records["truevalue"].null_count() == 2
    assert bronze_pdr_slots_records["roundSumStakes"].null_count() == 2
    assert bronze_pdr_slots_records["source"].null_count() == 2
=======
    assert len(bronze_pdr_slots_records) == 4
    assert bronze_pdr_slots_records["truevalue"].null_count() == 0
    assert bronze_pdr_slots_records["roundSumStakes"].null_count() == 1
    assert bronze_pdr_slots_records["source"].null_count() == 0
>>>>>>> 355283b6


@pytest.mark.parametrize(
    "setup_data", [("2023-11-02_0:00", "2023-11-07_0:00")], indirect=True
)
def test_etl_views(setup_data):
    etl, pds, _ = setup_data

    # Work 1: First Run
    with patch("pdr_backend.lake.etl.ETL._move_from_temp_tables_to_live") as mock:
        etl.do_bronze_step()
        etl._move_from_temp_tables_to_live()
        assert mock.called

    # live table shouldn't exist
    # temp table should be created
    # etl view shouldn't exist
    assert not bronze_pdr_predictions_table_name in pds.get_table_names()
    records = pds.query_data(
        "SELECT * FROM {}".format(
            get_table_name(bronze_pdr_predictions_table_name, TableType.TEMP)
        )
    )
    assert len(records) == 5
    assert (
        get_table_name(bronze_pdr_predictions_table_name, TableType.ETL)
        in pds.get_view_names()
    )

    # move from temp to live
    etl._move_from_temp_tables_to_live()


@enforce_types
@pytest.mark.parametrize(
    "setup_data", [("2023-11-02_0:00", "2023-11-07_0:00")], indirect=True
)
def test_drop_temp_sql_tables(setup_data):
    etl, pds, _ = setup_data

    # SELECT ALL TABLES FROM DB
    table_names = pds.get_table_names()

    # DROP ALL TABLES
    for table in table_names:
        pds.duckdb_conn.execute(f"DROP TABLE {table}")

    dummy_schema = {"test_column": str}
    pds.insert_to_table(pl.DataFrame([], schema=dummy_schema), "_temp_a")
    pds.insert_to_table(pl.DataFrame([], schema=dummy_schema), "_temp_b")
    pds.insert_to_table(pl.DataFrame([], schema=dummy_schema), "_temp_c")

    # check if tables are created
    table_names = pds.get_table_names()

    assert len(table_names) == 3

    etl.temp_table_names = ["a", "b", "c"]
    etl._drop_temp_sql_tables()

    table_names = pds.get_table_names()

    assert len(table_names) == 0


@enforce_types
@pytest.mark.parametrize(
    "setup_data", [("2023-11-02_0:00", "2023-11-07_0:00")], indirect=True
)
def test_move_from_temp_tables_to_live(setup_data):
    etl, pds, gql_tables = setup_data
    assert len(gql_tables) == 5

    dummy_schema = {"test_column": str}
    pds.insert_to_table(pl.DataFrame([], schema=dummy_schema), "_temp_a")
    pds.insert_to_table(pl.DataFrame([], schema=dummy_schema), "_temp_b")
    pds.insert_to_table(pl.DataFrame([], schema=dummy_schema), "_temp_c")

    # check if tables are created
    table_names = pds.get_table_names()
    etl.temp_table_names = ["a", "b", "c"]
    etl._move_from_temp_tables_to_live()

    # check "c" exists in permanent tables
    table_names = pds.get_table_names()
    assert len(table_names) == 8
    assert "c" in table_names
    assert "a" in table_names
    assert "b" in table_names

    # Verify no build tables exist
    table_names = pds.get_table_names()
    for table_name in table_names:
        assert "_temp_" not in table_name


@enforce_types
def test_get_max_timestamp_values_from(tmpdir):
    pds = PersistentDataStore(str(tmpdir))

    pds.duckdb_conn.execute(
        """
        CREATE TABLE test_table_1 (timestamp INT64);
        CREATE TABLE test_table_2 (timestamp INT64);
        CREATE TABLE test_table_3 (timestamp INT64);
        """
    )

    ts1 = UnixTimeMs.from_timestr("2023-11-02_0:00")
    ts2 = UnixTimeMs.from_timestr("2023-11-03_0:00")
    ts3 = UnixTimeMs.from_timestr("2023-11-04_0:00")
    ts4 = UnixTimeMs.from_timestr("2023-11-09_0:00")
    pds.duckdb_conn.execute(
        """
        INSERT INTO test_table_1 VALUES (INT64 '{0}');
        INSERT INTO test_table_2 VALUES (INT64 '{1}');
        INSERT INTO test_table_2 VALUES (INT64 '{2}');
        INSERT INTO test_table_3 VALUES (INT64 '{3}');
        """.format(
            ts1, ts2, ts3, ts4
        )
    )

    st_timestr = "2023-11-02_0:00"
    fin_timestr = "2023-11-07_0:00"

    ppss, gql_data_factory = _gql_data_factory(
        tmpdir,
        "binanceus ETH/USDT h 5m",
        st_timestr,
        fin_timestr,
    )

    etl = ETL(ppss, gql_data_factory)

    max_timestamp_values = etl._get_max_timestamp_values_from(
        [
            NamedTable("test_table_1"),
            NamedTable("test_table_2"),
            NamedTable("test_table_3"),
        ]
    )
    assert (
        UnixTimeMs(max_timestamp_values["test_table_1"])
        .to_dt()
        .strftime("%Y-%m-%d %H:%M:%S")
        == "2023-11-02 00:00:00"
    )
    assert (
        UnixTimeMs(max_timestamp_values["test_table_2"])
        .to_dt()
        .strftime("%Y-%m-%d %H:%M:%S")
        == "2023-11-04 00:00:00"
    )
    assert (
        UnixTimeMs(max_timestamp_values["test_table_3"])
        .to_dt()
        .strftime("%Y-%m-%d %H:%M:%S")
        == "2023-11-09 00:00:00"
    )


@enforce_types
def _fill_dummy_tables(tmpdir):
    pds = PersistentDataStore(str(tmpdir))

    # mock bronze + raw tables
    pds.duckdb_conn.execute(
        """
        CREATE TABLE raw_table_1 (timestamp INT64);
        CREATE TABLE raw_table_2 (timestamp INT64);
        CREATE TABLE raw_table_3 (timestamp INT64);
        """
    )

    pds.duckdb_conn.execute(
        """
        CREATE TABLE bronze_table_1 (timestamp INT64);
        CREATE TABLE bronze_table_2 (timestamp INT64);
        CREATE TABLE bronze_table_3 (timestamp INT64);
        """
    )

    # all bronze tables should have the same max timestamp
    # etl should start from the bronze table max_timestamp => 2023-11-02
    ts1 = UnixTimeMs.from_timestr("2023-11-01_0:00")
    ts2 = UnixTimeMs.from_timestr("2023-11-02_0:00")
    pds.duckdb_conn.execute(
        """
        INSERT INTO bronze_table_1 VALUES (INT64 '{1}');
        INSERT INTO bronze_table_2 VALUES (INT64 '{0}');
        INSERT INTO bronze_table_2 VALUES (INT64 '{1}');
        INSERT INTO bronze_table_3 VALUES (INT64 '{1}');
        """.format(
            ts1, ts2
        )
    )

    # raw tables can have different max timestamps
    # etl should process all raw_tables up to min_timestamp => 2023-11-21
    ts1 = UnixTimeMs.from_timestr("2023-11-21_0:00")
    ts2 = UnixTimeMs.from_timestr("2023-11-22_0:00")
    ts3 = UnixTimeMs.from_timestr("2023-11-23_0:00")
    ts4 = UnixTimeMs.from_timestr("2023-11-25_0:00")
    pds.duckdb_conn.execute(
        """
        INSERT INTO raw_table_1 VALUES (INT64 '{0}');
        INSERT INTO raw_table_2 VALUES (INT64 '{1}');
        INSERT INTO raw_table_2 VALUES (INT64 '{2}');
        INSERT INTO raw_table_3 VALUES (INT64 '{3}');
        """.format(
            ts1, ts2, ts3, ts4
        )
    )


@enforce_types
def test_calc_bronze_start_end_ts(tmpdir):
    """
    @description
        Verify that the start and end timestamps for the bronze tables are calculated correctly
        1. ETL step starts from bronze_table max timestamp
        2. raw_tables can have different max timestamps
        3. bronze_tables should have the same max timestamp
    """
    _fill_dummy_tables(tmpdir)

    # we can set whatever we want here, the ETL pipeline should update as best as possible
    st_timestr = "2023-11-01_0:00"
    fin_timestr = "2023-11-30_0:00"

    # Setup GQL Data Factory and mock tables for ETL
    ppss, gql_data_factory = _gql_data_factory(
        tmpdir,
        "binanceus ETH/USDT h 5m",
        st_timestr,
        fin_timestr,
    )

    etl = ETL(ppss, gql_data_factory)
    etl.raw_table_names = ["raw_table_1", "raw_table_2", "raw_table_3"]
    etl.bronze_table_names = [
        "bronze_table_1",
        "bronze_table_2",
        "bronze_table_3",
    ]

    # Calculate from + to timestamps
    from_timestamp, to_timestamp = etl._calc_bronze_start_end_ts()

    assert (
        UnixTimeMs(from_timestamp).to_dt().strftime("%Y-%m-%d %H:%M:%S")
        == "2023-11-02 00:00:00"
    )
    assert (
        UnixTimeMs(to_timestamp).to_dt().strftime("%Y-%m-%d %H:%M:%S")
        == "2023-11-21 00:00:00"
    )


@enforce_types
def test_calc_bronze_start_end_ts_with_nonexist_tables(tmpdir):
    _fill_dummy_tables(tmpdir)

    st_timestr = "2023-11-02_0:00"
    fin_timestr = "2023-11-07_0:00"

    ppss, gql_data_factory = _gql_data_factory(
        tmpdir,
        "binanceus ETH/USDT h 5m",
        st_timestr,
        fin_timestr,
    )

    etl = ETL(ppss, gql_data_factory)
    etl.bronze_table_names = [
        "bronze_table_1",
        "bronze_table_2",
        "bronze_table_3",
        "bronze_table_4",
        "bronze_table_5",
    ]
    etl.raw_table_names = [
        "dummy_table_1",
        "dummy_table_2",
        "dummy_table_3",
        "dummy_table_4",
        "dummy_table_5",
    ]
    from_timestamp, to_timestamp = etl._calc_bronze_start_end_ts()

    assert (
        UnixTimeMs(from_timestamp).to_dt().strftime("%Y-%m-%d %H:%M:%S")
        == "2023-11-02 00:00:00"
    )
    assert (
        UnixTimeMs(to_timestamp).to_dt().strftime("%Y-%m-%d %H:%M:%S")
        == "2023-11-07 00:00:00"
    )


@enforce_types
def test_calc_bronze_start_end_ts_with_now_value(tmpdir):
    _fill_dummy_tables(tmpdir)

    st_timestr = "2023-11-02_0:00"
    fin_timestr = "now"

    ppss, gql_data_factory = _gql_data_factory(
        tmpdir,
        "binanceus ETH/USDT h 5m",
        st_timestr,
        fin_timestr,
    )

    etl = ETL(ppss, gql_data_factory)
    etl.bronze_table_names = [
        "bronze_table_1",
        "bronze_table_2",
        "bronze_table_3",
    ]
    etl.raw_table_names = ["dummy_table_1", "dummy_table_2", "dummy_table_3"]
    from_timestamp, to_timestamp = etl._calc_bronze_start_end_ts()

    ts_now = UnixTimeMs.now()
    assert (
        UnixTimeMs(from_timestamp).to_dt().strftime("%Y-%m-%d %H:%M:%S")
        == "2023-11-02 00:00:00"
    )
    assert abs(ts_now - to_timestamp) < 100


@enforce_types
def test_calc_bronze_start_end_ts_with_now_value_and_nonexist_tables(tmpdir):
    _fill_dummy_tables(tmpdir)

    st_timestr = "2023-11-02_0:00"
    fin_timestr = "now"

    ppss, gql_data_factory = _gql_data_factory(
        tmpdir,
        "binanceus ETH/USDT h 5m",
        st_timestr,
        fin_timestr,
    )

    etl = ETL(ppss, gql_data_factory)
    etl.bronze_table_names = [
        "bronze_table_1",
        "bronze_table_2",
        "bronze_table_3",
        "bronze_table_4",
        "bronze_table_5",
    ]
    etl.raw_table_names = [
        "dummy_table_1",
        "dummy_table_2",
        "dummy_table_3",
        "dummy_table_4",
        "dummy_table_5",
    ]
    from_timestamp, to_timestamp = etl._calc_bronze_start_end_ts()

    ts_now = UnixTimeMs.now()
    assert (
        UnixTimeMs(from_timestamp).to_dt().strftime("%Y-%m-%d %H:%M:%S")
        == "2023-11-02 00:00:00"
    )
    assert abs(ts_now - to_timestamp) < 100<|MERGE_RESOLUTION|>--- conflicted
+++ resolved
@@ -149,18 +149,10 @@
     table_name = get_table_name(bronze_pdr_slots_table_name)
     bronze_pdr_slots_records = pds.query_data("SELECT * FROM {}".format(table_name))
 
-<<<<<<< HEAD
     assert len(bronze_pdr_slots_records) == 6
-    assert bronze_pdr_slots_records["truevalue"].null_count() == 2
+    assert bronze_pdr_slots_records["truevalue"].null_count() == 1
     assert bronze_pdr_slots_records["roundSumStakes"].null_count() == 2
-    assert bronze_pdr_slots_records["source"].null_count() == 2
-=======
-    assert len(bronze_pdr_slots_records) == 4
-    assert bronze_pdr_slots_records["truevalue"].null_count() == 0
-    assert bronze_pdr_slots_records["roundSumStakes"].null_count() == 1
     assert bronze_pdr_slots_records["source"].null_count() == 0
->>>>>>> 355283b6
-
 
 @pytest.mark.parametrize(
     "setup_data", [("2023-11-02_0:00", "2023-11-07_0:00")], indirect=True
