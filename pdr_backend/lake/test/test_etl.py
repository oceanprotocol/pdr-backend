from unittest.mock import patch
from enforce_typing import enforce_types

import polars as pl
from pdr_backend.util.timeutil import timestr_to_ut
from pdr_backend.lake.test.resources import _gql_data_factory
from pdr_backend.lake.etl import ETL
from pdr_backend.lake.table import Table
from pdr_backend.lake.table_pdr_predictions import (
    predictions_schema,
    predictions_table_name,
)
from pdr_backend.lake.table_pdr_truevals import truevals_schema, truevals_table_name
from pdr_backend.lake.table_pdr_payouts import payouts_schema, payouts_table_name

# ETL code-coverage
# Step 1. ETL -> do_sync_step()
# Step 2. ETL -> do_bronze_step()


@enforce_types
def get_filtered_timestamps_df(
    df: pl.DataFrame, st_timestr: str, fin_timestr: str
) -> pl.DataFrame:
    return df.filter(
        (pl.col("timestamp") >= timestr_to_ut(st_timestr))
        & (pl.col("timestamp") <= timestr_to_ut(fin_timestr))
    )


@enforce_types
@patch("pdr_backend.analytics.get_predictions_info.GQLDataFactory.get_gql_tables")
def test_setup_etl(
    mock_get_gql_tables,
    _gql_datafactory_etl_payouts_df,
    _gql_datafactory_etl_predictions_df,
    _gql_datafactory_etl_truevals_df,
    tmpdir,
):
    # setup test start-end date
    st_timestr = "2023-11-02_0:00"
    fin_timestr = "2023-11-07_0:00"

    # Mock dfs based on configured st/fin timestamps
    preds = get_filtered_timestamps_df(
        _gql_datafactory_etl_predictions_df, st_timestr, fin_timestr
    )
    truevals = get_filtered_timestamps_df(
        _gql_datafactory_etl_truevals_df, st_timestr, fin_timestr
    )
    payouts = get_filtered_timestamps_df(
        _gql_datafactory_etl_payouts_df, st_timestr, fin_timestr
    )

    # Setup PPSS + Data Factory
    ppss, gql_data_factory = _gql_data_factory(
        tmpdir,
        "binanceus ETH/USDT h 5m",
        st_timestr,
        fin_timestr,
    )

    gql_tables = {
        "pdr_predictions": Table(predictions_table_name, predictions_schema, ppss),
        "pdr_truevals": Table(truevals_table_name, truevals_schema, ppss),
        "pdr_payouts": Table(payouts_table_name, payouts_schema, ppss),
    }

    gql_tables["pdr_predictions"].df = preds
    gql_tables["pdr_truevals"].df = truevals
    gql_tables["pdr_payouts"].df = payouts

    mock_get_gql_tables.return_value = gql_tables

    assert ppss.lake_ss.st_timestamp == timestr_to_ut(st_timestr)
    assert ppss.lake_ss.fin_timestamp == timestr_to_ut(fin_timestr)

    # Work 1: Initialize ETL - Assert 0 gql_dfs
    etl = ETL(ppss, gql_data_factory)

    assert etl is not None
    assert etl.gql_data_factory == gql_data_factory
    assert len(etl.tables) == 0

    # Work 2: Complete ETL sync step - Assert 3 gql_dfs
    etl.do_sync_step()

    # Assert original gql has 6 predictions, but we only got 5 due to date
    assert len(etl.tables) == 3
    assert len(etl.tables["pdr_predictions"].df) == 5
    assert len(_gql_datafactory_etl_predictions_df) == 6

    # Assert all 3 dfs are not the same because we filtered Nov 01 out
    assert len(etl.tables["pdr_payouts"].df) != len(_gql_datafactory_etl_payouts_df)
    assert len(etl.tables["pdr_predictions"].df) != len(
        _gql_datafactory_etl_predictions_df
    )
    assert len(etl.tables["pdr_truevals"].df) != len(_gql_datafactory_etl_truevals_df)

    # Assert len of all 3 dfs
    assert len(etl.tables["pdr_payouts"].df) == 4
    assert len(etl.tables["pdr_predictions"].df) == 5
    assert len(etl.tables["pdr_truevals"].df) == 5


@enforce_types
@patch("pdr_backend.analytics.get_predictions_info.GQLDataFactory.get_gql_tables")
def test_etl_do_bronze_step(
    mock_get_gql_tables,
    _gql_datafactory_etl_payouts_df,
    _gql_datafactory_etl_predictions_df,
    _gql_datafactory_etl_truevals_df,
    _gql_datafactory_etl_slots_df,
    tmpdir,
):
    # please note date, including Nov 1st
    st_timestr = "2023-11-01_0:00"
    fin_timestr = "2023-11-07_0:00"

    ppss, gql_data_factory = _gql_data_factory(
        tmpdir,
        "binanceus ETH/USDT h 5m",
        st_timestr,
        fin_timestr,
    )

    preds = get_filtered_timestamps_df(
        _gql_datafactory_etl_predictions_df, st_timestr, fin_timestr
    )
    truevals = get_filtered_timestamps_df(
        _gql_datafactory_etl_truevals_df, st_timestr, fin_timestr
    )
    payouts = get_filtered_timestamps_df(
        _gql_datafactory_etl_payouts_df, st_timestr, fin_timestr
    )
    slots = get_filtered_timestamps_df(
        _gql_datafactory_etl_slots_df, st_timestr, fin_timestr
    )

<<<<<<< HEAD
    # Work 2: Complete ETL sync step - Assert 4 gql_dfs
    gql_dfs = {
        "pdr_predictions": preds,
        "pdr_truevals": truevals,
        "pdr_payouts": payouts,
        "pdr_slots": slots,
=======
    gql_tables = {
        "pdr_predictions": Table(predictions_table_name, predictions_schema, ppss),
        "pdr_truevals": Table(truevals_table_name, truevals_schema, ppss),
        "pdr_payouts": Table(payouts_table_name, payouts_schema, ppss),
>>>>>>> a5389b67
    }

    gql_tables["pdr_predictions"].df = preds
    gql_tables["pdr_truevals"].df = truevals
    gql_tables["pdr_payouts"].df = payouts

    mock_get_gql_tables.return_value = gql_tables

    # Work 1: Initialize ETL
    etl = ETL(ppss, gql_data_factory)

    # Work 2: Do sync
    etl.do_sync_step()

    assert len(etl.tables["pdr_predictions"].df) == 6

    # Work 3: Do bronze
    etl.do_bronze_step()

    # assert bronze_pdr_predictions_df is created
    assert len(etl.tables["bronze_pdr_predictions"].df) == 6

    bronze_pdr_predictions_df = etl.tables["bronze_pdr_predictions"].df

    # Assert that "contract" data was created, and matches the same data from pdr_predictions
    assert (
        bronze_pdr_predictions_df["contract"][0]
        == "0x30f1c55e72fe105e4a1fbecdff3145fc14177695"
    )
    assert (
        bronze_pdr_predictions_df["contract"][1]
        == _gql_datafactory_etl_predictions_df["contract"][1]
    )
    assert (
        bronze_pdr_predictions_df["contract"][2]
        == _gql_datafactory_etl_predictions_df["contract"][2]
    )

    # Assert timestamp == predictions timestamp
    assert (
        bronze_pdr_predictions_df["timestamp"][1]
        == _gql_datafactory_etl_predictions_df["timestamp"][1]
    )
    assert (
        bronze_pdr_predictions_df["timestamp"][2]
        == _gql_datafactory_etl_predictions_df["timestamp"][2]
    )

    # Assert last_event_timestamp == payout.timestamp
    assert (
        bronze_pdr_predictions_df["last_event_timestamp"][1]
        == _gql_datafactory_etl_payouts_df["timestamp"][1]
    )
    assert (
        bronze_pdr_predictions_df["last_event_timestamp"][2]
        == _gql_datafactory_etl_payouts_df["timestamp"][2]
    )

    # Assert predictions.truevalue == gql truevals_df
    assert bronze_pdr_predictions_df["truevalue"][1] is True
    assert bronze_pdr_predictions_df["truevalue"][2] is False

    assert (
        bronze_pdr_predictions_df["truevalue"][1]
        == _gql_datafactory_etl_truevals_df["trueval"][1]
    )
    assert (
        bronze_pdr_predictions_df["truevalue"][2]
        == _gql_datafactory_etl_truevals_df["trueval"][2]
    )

    # Assert payout ts > prediction ts
    assert (
        bronze_pdr_predictions_df["last_event_timestamp"][0]
        > bronze_pdr_predictions_df["timestamp"][0]
    )
    assert (
        bronze_pdr_predictions_df["last_event_timestamp"][1]
        > bronze_pdr_predictions_df["timestamp"][1]
    )

    # Assert payout came from payouts
    assert round(bronze_pdr_predictions_df["payout"][1], 3) == round(
        _gql_datafactory_etl_payouts_df["payout"][1], 3
    )
    assert round(bronze_pdr_predictions_df["payout"][2], 3) == round(
        _gql_datafactory_etl_payouts_df["payout"][2], 3
    )

    # Assert stake in the bronze_table came from payouts
    assert round(bronze_pdr_predictions_df["stake"][1], 3) == round(
        _gql_datafactory_etl_payouts_df["stake"][1], 3
    )
    assert round(bronze_pdr_predictions_df["stake"][2], 3) == round(
        _gql_datafactory_etl_payouts_df["stake"][2], 3
    )<|MERGE_RESOLUTION|>--- conflicted
+++ resolved
@@ -12,6 +12,7 @@
 )
 from pdr_backend.lake.table_pdr_truevals import truevals_schema, truevals_table_name
 from pdr_backend.lake.table_pdr_payouts import payouts_schema, payouts_table_name
+from pdr_backend.lake.table_pdr_slots import slots_schema, slots_table_name
 
 # ETL code-coverage
 # Step 1. ETL -> do_sync_step()
@@ -137,24 +138,18 @@
         _gql_datafactory_etl_slots_df, st_timestr, fin_timestr
     )
 
-<<<<<<< HEAD
     # Work 2: Complete ETL sync step - Assert 4 gql_dfs
-    gql_dfs = {
-        "pdr_predictions": preds,
-        "pdr_truevals": truevals,
-        "pdr_payouts": payouts,
-        "pdr_slots": slots,
-=======
     gql_tables = {
         "pdr_predictions": Table(predictions_table_name, predictions_schema, ppss),
         "pdr_truevals": Table(truevals_table_name, truevals_schema, ppss),
         "pdr_payouts": Table(payouts_table_name, payouts_schema, ppss),
->>>>>>> a5389b67
+        "pdr_slots": Table(slots_table_name, slots_schema, ppss),
     }
 
     gql_tables["pdr_predictions"].df = preds
     gql_tables["pdr_truevals"].df = truevals
     gql_tables["pdr_payouts"].df = payouts
+    gql_tables["pdr_slots"].df = slots
 
     mock_get_gql_tables.return_value = gql_tables
 
