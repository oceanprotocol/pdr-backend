--- conflicted
+++ resolved
@@ -1,4 +1,7 @@
-<<<<<<< HEAD
+#
+# Copyright 2024 Ocean Protocol Foundation
+# SPDX-License-Identifier: Apache-2.0
+#
 import pytest
 from enforce_typing import enforce_types
 
@@ -14,73 +17,18 @@
 @pytest.mark.parametrize("_sample_etl", [("2024-05-05", "2024-05-06")], indirect=True)
 def test_etl_tables(_sample_etl):
     _, db, _ = _sample_etl
-=======
-#
-# Copyright 2024 Ocean Protocol Foundation
-# SPDX-License-Identifier: Apache-2.0
-#
-from unittest.mock import Mock, patch
-
-import polars as pl
-import pytest
-from enforce_typing import enforce_types
-
-from pdr_backend.lake.duckdb_data_store import DuckDBDataStore
-from pdr_backend.lake.etl import (
-    _ETL_REGISTERED_LAKE_TABLES,
-    _ETL_REGISTERED_TABLE_NAMES,
-    ETL,
-)
-from pdr_backend.lake.gql_data_factory import _GQLDF_REGISTERED_LAKE_TABLES
-from pdr_backend.lake.table import ETLTable, NamedTable, TempTable
-from pdr_backend.lake.table_bronze_pdr_predictions import BronzePrediction
-from pdr_backend.lake.table_bronze_pdr_slots import BronzeSlot
-from pdr_backend.lake.test.resources import _gql_data_factory
-from pdr_backend.util.time_types import UnixTimeMs
-
-
-@enforce_types
-@pytest.mark.parametrize(
-    "setup_data", [("2023-11-02_0:00", "2023-11-07_0:00")], indirect=True
-)
-def test_etl_tables(
-    _gql_datafactory_etl_predictions_df,
-    _gql_datafactory_etl_payouts_df,
-    _gql_datafactory_etl_truevals_df,
-    setup_data,
-):
-    _, db, gql_tables = setup_data
->>>>>>> 1b6d10a2
 
     # Assert all dfs are not the same size as mock data
     pdr_predictions_df = db.query_data("SELECT * FROM pdr_predictions")
     pdr_payouts_df = db.query_data("SELECT * FROM pdr_payouts")
-<<<<<<< HEAD
 
     # Assert len of all dfs
     assert len(pdr_predictions_df) == 2057
     assert len(pdr_payouts_df) == 1870
-=======
-    pdr_truevals_df = db.query_data("SELECT * FROM pdr_truevals")
-    pdr_slots_df = db.query_data("SELECT * FROM pdr_slots")
-    assert len(pdr_predictions_df) != len(_gql_datafactory_etl_predictions_df)
-    assert len(pdr_payouts_df) != len(_gql_datafactory_etl_payouts_df)
-    assert len(pdr_truevals_df) != len(_gql_datafactory_etl_truevals_df)
-
-    # Assert len of all dfs
-    assert len(gql_tables) == len(_GQLDF_REGISTERED_LAKE_TABLES) + len(
-        _ETL_REGISTERED_LAKE_TABLES
-    )
-    assert len(pdr_slots_df) == 6
-    assert len(pdr_predictions_df) == 5
-    assert len(pdr_payouts_df) == 4
-    assert len(pdr_truevals_df) == 5
->>>>>>> 1b6d10a2
 
 
 # pylint: disable=too-many-statements
 @enforce_types
-<<<<<<< HEAD
 @pytest.mark.parametrize("_sample_etl", [("2024-05-05", "2024-05-06")], indirect=True)
 def test_etl_do_bronze_step(_sample_etl):
     etl, db, _ = _sample_etl
@@ -124,50 +72,11 @@
     table_name = Table.from_dataclass(BronzePrediction).table_name
     bronze_pdr_predictions_records = db.query_data(
         "SELECT * FROM {}".format(table_name)
-=======
-@pytest.mark.parametrize(
-    "setup_data", [("2023-11-02_0:00", "2023-11-07_0:00")], indirect=True
-)
-def test_etl_do_bronze_step(
-    _gql_datafactory_etl_payouts_df,
-    _gql_datafactory_etl_predictions_df,
-    _gql_datafactory_etl_truevals_df,
-    setup_data,
-):
-    etl, db, _ = setup_data
-
-    # Work 1: Do bronze
-    etl.do_bronze_step()
-    etl._move_from_temp_tables_to_live()
-
-    # assert bronze_pdr_predictions_df is created
-    table_name = NamedTable.from_dataclass(BronzePrediction).fullname
-    bronze_pdr_predictions_records = db.query_data(
-        "SELECT * FROM {}".format(table_name)
-    )
-    assert len(bronze_pdr_predictions_records) == 5
-    assert len(_gql_datafactory_etl_predictions_df) == 6
-
-    print(f"bronze_pdr_predictions_records {bronze_pdr_predictions_records}")
-
-    # Assert that "contract" data was created, and matches the same data from pdr_predictions
-    bronze_pdr_predictions_df = bronze_pdr_predictions_records
-    assert (
-        bronze_pdr_predictions_df["contract"][0]
-        == _gql_datafactory_etl_predictions_df["contract"][1]
-    )
-    assert (
-        bronze_pdr_predictions_df["contract"][1]
-        == _gql_datafactory_etl_predictions_df["contract"][2]
-    )
-    assert (
-        bronze_pdr_predictions_df["contract"][2]
-        == _gql_datafactory_etl_predictions_df["contract"][3]
->>>>>>> 1b6d10a2
     )
     assert bronze_pdr_predictions_records is not None
 
-<<<<<<< HEAD
+    print(">>>>> bronze_pdr_predictions_records", bronze_pdr_predictions_records)
+
     # verify final production table
     prod_null_payouts = bronze_pdr_predictions_records["payout"].is_null().sum()
     prod_valid_payouts = bronze_pdr_predictions_records["payout"].is_not_null().sum()
@@ -176,31 +85,6 @@
     assert prod_valid_payouts == 1678
     assert prod_null_payouts + prod_valid_payouts == 2057
 
-=======
-    # Assert timestamp == predictions timestamp
-    assert (
-        bronze_pdr_predictions_df["timestamp"][1]
-        == _gql_datafactory_etl_predictions_df["timestamp"][2]
-    )
-    assert (
-        bronze_pdr_predictions_df["timestamp"][2]
-        == _gql_datafactory_etl_predictions_df["timestamp"][3]
-    )
-
-    # Assert last_event_timestamp == payout.timestamp
-    assert (
-        bronze_pdr_predictions_df["last_event_timestamp"][1]
-        == _gql_datafactory_etl_payouts_df["timestamp"][2]
-    )
-    assert (
-        bronze_pdr_predictions_df["last_event_timestamp"][2]
-        == _gql_datafactory_etl_payouts_df["timestamp"][3]
-    )
-
-    # Assert predictions.truevalue == gql truevals_df
-    assert bronze_pdr_predictions_df["truevalue"][2] is True
-    assert bronze_pdr_predictions_df["truevalue"][3] is False
->>>>>>> 1b6d10a2
 
 # pylint: disable=too-many-statements
 @enforce_types
@@ -430,21 +314,11 @@
     assert prod_valid_payouts == 1678
     assert bronze_pdr_predictions_records.shape[0] == 2057
     assert (
-<<<<<<< HEAD
         prod_null_payouts + prod_valid_payouts
         == bronze_pdr_predictions_records.shape[0]
-=======
-        bronze_pdr_predictions_df["truevalue"][1]
-        == _gql_datafactory_etl_truevals_df["truevalue"][2]
     )
-    assert (
-        bronze_pdr_predictions_df["truevalue"][2]
-        == _gql_datafactory_etl_truevals_df["truevalue"][3]
->>>>>>> 1b6d10a2
-    )
-
-
-<<<<<<< HEAD
+
+
 # pylint: disable=too-many-statements
 @enforce_types
 @pytest.mark.parametrize(
@@ -553,405 +427,9 @@
     # get count of final prod table
     bronze_pdr_predictions_records = db.query_data(
         f"SELECT * FROM {bronze_prediction_table}"
-=======
-    # Assert payout came from payouts
-    assert round(bronze_pdr_predictions_df["payout"][1], 3) == round(
-        _gql_datafactory_etl_payouts_df["payout"][2], 3
-    )
-    assert round(bronze_pdr_predictions_df["payout"][2], 3) == round(
-        _gql_datafactory_etl_payouts_df["payout"][3], 3
->>>>>>> 1b6d10a2
     )
     prod_null_payouts = bronze_pdr_predictions_records["payout"].is_null().sum()
     prod_valid_payouts = bronze_pdr_predictions_records["payout"].is_not_null().sum()
 
-<<<<<<< HEAD
     assert prod_null_payouts == 178
-    assert prod_valid_payouts == 307
-=======
-    # Assert stake in the bronze_table came from payouts
-    assert round(bronze_pdr_predictions_df["stake"][1], 3) == round(
-        _gql_datafactory_etl_payouts_df["stake"][2], 3
-    )
-    assert round(bronze_pdr_predictions_df["stake"][2], 3) == round(
-        _gql_datafactory_etl_payouts_df["stake"][3], 3
-    )
-
-    # Assert bronze slots table is building correctly
-    table_name = NamedTable.from_dataclass(BronzeSlot).fullname
-    bronze_pdr_slots_records = db.query_data("SELECT * FROM {}".format(table_name))
-
-    assert bronze_pdr_slots_records is None
-
-
-@pytest.mark.parametrize(
-    "setup_data", [("2023-11-02_0:00", "2023-11-07_0:00")], indirect=True
-)
-def test_etl_views(setup_data):
-    etl, db, _ = setup_data
-
-    # Work 1: First Run
-    with patch("pdr_backend.lake.etl.ETL._move_from_temp_tables_to_live") as mock:
-        etl.do_bronze_step()
-        etl._move_from_temp_tables_to_live()
-        assert mock.called
-
-    # live table shouldn't exist
-    # temp table should be created
-    # etl view shouldn't exist
-    assert not BronzePrediction.get_lake_table_name() in db.get_table_names()
-    records = db.query_data(
-        "SELECT * FROM {}".format(TempTable.from_dataclass(BronzePrediction).fullname)
-    )
-    assert len(records) == 5
-    assert ETLTable.from_dataclass(BronzePrediction).fullname in db.get_view_names()
-
-    # move from temp to live
-    etl._move_from_temp_tables_to_live()
-
-
-@enforce_types
-@pytest.mark.parametrize(
-    "setup_data", [("2023-11-02_0:00", "2023-11-07_0:00")], indirect=True
-)
-def test_drop_temp_sql_tables(setup_data):
-    etl, db, _ = setup_data
-
-    # SELECT ALL TABLES FROM DB
-    table_names = db.get_table_names()
-
-    # DROP ALL TABLES
-    for table in table_names:
-        db.duckdb_conn.execute(f"DROP TABLE {table}")
-
-    dummy_schema = {"test_column": str}
-
-    # Insert temp ETL tables w/ dummy data into DuckDB
-    for table_name in _ETL_REGISTERED_TABLE_NAMES:
-        db.insert_to_table(
-            pl.DataFrame([], schema=dummy_schema), TempTable(table_name).fullname
-        )
-
-    # assert all ETL temp tables were created
-    etl_table_names = db.get_table_names()
-    assert len(etl_table_names) == len(_ETL_REGISTERED_TABLE_NAMES)
-
-    # now, drop all ETL temp tables and verify we're back to 0
-    etl._drop_temp_sql_tables()
-
-    table_names = db.get_table_names()
-
-    assert len(table_names) == 0
-
-
-@enforce_types
-@pytest.mark.parametrize(
-    "setup_data", [("2023-11-02_0:00", "2023-11-07_0:00")], indirect=True
-)
-def test_move_from_temp_tables_to_live(setup_data):
-    etl, db, gql_tables = setup_data
-
-    # Insert temp ETL tables w/ dummy data into DuckDB
-    temp_bronze_table_names = []
-    dummy_schema = {"test_column": str}
-    for table_name in _ETL_REGISTERED_TABLE_NAMES:
-        db.insert_to_table(
-            pl.DataFrame([], schema=dummy_schema), TempTable(table_name).fullname
-        )
-        temp_bronze_table_names.append(TempTable(table_name).fullname)
-
-    # check if tables are created
-    table_names = db.get_table_names()
-
-    # Assert all temp bronze table names exist in table_names
-    assert all(
-        table in table_names for table in temp_bronze_table_names
-    ), "Not all temporary bronze tables were created successfully"
-
-    etl._move_from_temp_tables_to_live()
-
-    # check all temp tables are dropped, and raw + etl exist
-    table_names = db.get_table_names()
-    assert all(
-        table in table_names for table in _ETL_REGISTERED_TABLE_NAMES
-    ), "Not all temporary bronze tables were moved to live tables successfully"
-    assert len(table_names) == len(gql_tables) + len(_ETL_REGISTERED_TABLE_NAMES)
-
-    # Verify no build tables exist
-    table_names = db.get_table_names()
-    for table_name in table_names:
-        assert "_temp_" not in table_name
-
-
-@enforce_types
-def test_get_max_timestamp_values_from(tmpdir):
-    db = DuckDBDataStore(str(tmpdir))
-
-    db.duckdb_conn.execute(
-        """
-        CREATE TABLE test_table_1 (timestamp INT64);
-        CREATE TABLE test_table_2 (timestamp INT64);
-        CREATE TABLE test_table_3 (timestamp INT64);
-        """
-    )
-
-    ts1 = UnixTimeMs.from_timestr("2023-11-02_0:00")
-    ts2 = UnixTimeMs.from_timestr("2023-11-03_0:00")
-    ts3 = UnixTimeMs.from_timestr("2023-11-04_0:00")
-    ts4 = UnixTimeMs.from_timestr("2023-11-09_0:00")
-    db.duckdb_conn.execute(
-        """
-        INSERT INTO test_table_1 VALUES (INT64 '{0}');
-        INSERT INTO test_table_2 VALUES (INT64 '{1}');
-        INSERT INTO test_table_2 VALUES (INT64 '{2}');
-        INSERT INTO test_table_3 VALUES (INT64 '{3}');
-        """.format(
-            ts1, ts2, ts3, ts4
-        )
-    )
-
-    st_timestr = "2023-11-02_0:00"
-    fin_timestr = "2023-11-07_0:00"
-
-    ppss, gql_data_factory = _gql_data_factory(
-        tmpdir,
-        "binanceus ETH/USDT h 5m",
-        st_timestr,
-        fin_timestr,
-    )
-
-    etl = ETL(ppss, gql_data_factory)
-
-    max_timestamp_values = etl._get_max_timestamp_values_from(
-        [
-            NamedTable("test_table_1"),
-            NamedTable("test_table_2"),
-            NamedTable("test_table_3"),
-        ]
-    )
-    assert (
-        UnixTimeMs(max_timestamp_values["test_table_1"])
-        .to_dt()
-        .strftime("%Y-%m-%d %H:%M:%S")
-        == "2023-11-02 00:00:00"
-    )
-    assert (
-        UnixTimeMs(max_timestamp_values["test_table_2"])
-        .to_dt()
-        .strftime("%Y-%m-%d %H:%M:%S")
-        == "2023-11-04 00:00:00"
-    )
-    assert (
-        UnixTimeMs(max_timestamp_values["test_table_3"])
-        .to_dt()
-        .strftime("%Y-%m-%d %H:%M:%S")
-        == "2023-11-09 00:00:00"
-    )
-
-
-@enforce_types
-def _fill_dummy_tables(tmpdir):
-    db = DuckDBDataStore(str(tmpdir))
-
-    # mock bronze + raw tables
-    db.duckdb_conn.execute(
-        """
-        CREATE TABLE raw_table_1 (timestamp INT64);
-        CREATE TABLE raw_table_2 (timestamp INT64);
-        CREATE TABLE raw_table_3 (timestamp INT64);
-        """
-    )
-
-    db.duckdb_conn.execute(
-        """
-        CREATE TABLE bronze_table_1 (timestamp INT64);
-        CREATE TABLE bronze_table_2 (timestamp INT64);
-        CREATE TABLE bronze_table_3 (timestamp INT64);
-        """
-    )
-
-    # all bronze tables should have the same max timestamp
-    # etl should start from the bronze table max_timestamp => 2023-11-02
-    ts1 = UnixTimeMs.from_timestr("2023-11-01_0:00")
-    ts2 = UnixTimeMs.from_timestr("2023-11-02_0:00")
-    db.duckdb_conn.execute(
-        """
-        INSERT INTO bronze_table_1 VALUES (INT64 '{1}');
-        INSERT INTO bronze_table_2 VALUES (INT64 '{0}');
-        INSERT INTO bronze_table_2 VALUES (INT64 '{1}');
-        INSERT INTO bronze_table_3 VALUES (INT64 '{1}');
-        """.format(
-            ts1, ts2
-        )
-    )
-
-    # raw tables can have different max timestamps
-    # etl should process all raw_tables up to min_timestamp => 2023-11-21
-    ts1 = UnixTimeMs.from_timestr("2023-11-21_0:00")
-    ts2 = UnixTimeMs.from_timestr("2023-11-22_0:00")
-    ts3 = UnixTimeMs.from_timestr("2023-11-23_0:00")
-    ts4 = UnixTimeMs.from_timestr("2023-11-25_0:00")
-    db.duckdb_conn.execute(
-        """
-        INSERT INTO raw_table_1 VALUES (INT64 '{0}');
-        INSERT INTO raw_table_2 VALUES (INT64 '{1}');
-        INSERT INTO raw_table_2 VALUES (INT64 '{2}');
-        INSERT INTO raw_table_3 VALUES (INT64 '{3}');
-        """.format(
-            ts1, ts2, ts3, ts4
-        )
-    )
-
-
-@enforce_types
-def test_calc_bronze_start_end_ts(tmpdir):
-    """
-    @description
-        Verify that the start and end timestamps for the bronze tables are calculated correctly
-        1. ETL step resumes from max(timestamp) across all bronze tables
-        - this gets the "checkpoint" from where the ETL pipeline last ended/should resume
-        - this gives us our "from" timestamp
-        2. raw_tables can have different max timestamps
-        - db raw tables should have just been updated by GQLDF
-        - this gives us our "to" timestamp
-    """
-    _fill_dummy_tables(tmpdir)
-
-    # we can set whatever we want here, the ETL pipeline should update as best as possible
-    st_timestr = "2023-11-01_0:00"
-    fin_timestr = "2023-11-30_0:00"
-
-    # Setup GQL Data Factory and mock tables for ETL
-    ppss, gql_data_factory = _gql_data_factory(
-        tmpdir,
-        "binanceus ETH/USDT h 5m",
-        st_timestr,
-        fin_timestr,
-    )
-
-    gql_data_factory = Mock(spec=gql_data_factory)
-    mock_gql_tables = [
-        "raw_table_1",
-        "raw_table_2",
-        "raw_table_3",
-    ]
-
-    etl = ETL(ppss, gql_data_factory)
-    mock_tables = [
-        "bronze_table_1",
-        "bronze_table_2",
-        "bronze_table_3",
-    ]
-
-    with patch("pdr_backend.lake.etl._ETL_REGISTERED_TABLE_NAMES", mock_tables):
-        with patch(
-            "pdr_backend.lake.etl._GQLDF_REGISTERED_TABLE_NAMES", mock_gql_tables
-        ):
-            # Calculate from + to timestamps
-            from_timestamp, to_timestamp = etl._calc_bronze_start_end_ts()
-
-    assert (
-        UnixTimeMs(from_timestamp).to_dt().strftime("%Y-%m-%d %H:%M:%S")
-        == "2023-11-02 00:00:00"
-    )
-    assert (
-        UnixTimeMs(to_timestamp).to_dt().strftime("%Y-%m-%d %H:%M:%S")
-        == "2023-11-25 00:00:00"
-    )
-
-
-@enforce_types
-def test_calc_bronze_start_end_ts_with_nonexist_tables(tmpdir):
-    _fill_dummy_tables(tmpdir)
-
-    st_timestr = "2023-11-02_0:00"
-    fin_timestr = "2023-11-07_0:00"
-
-    ppss, gql_data_factory = _gql_data_factory(
-        tmpdir,
-        "binanceus ETH/USDT h 5m",
-        st_timestr,
-        fin_timestr,
-    )
-
-    etl = ETL(ppss, gql_data_factory)
-    etl.bronze_table_names = [
-        "bronze_table_1",
-        "bronze_table_2",
-        "bronze_table_3",
-        "bronze_table_4",
-        "bronze_table_5",
-    ]
-    from_timestamp, to_timestamp = etl._calc_bronze_start_end_ts()
-
-    assert (
-        UnixTimeMs(from_timestamp).to_dt().strftime("%Y-%m-%d %H:%M:%S")
-        == "2023-11-02 00:00:00"
-    )
-    assert (
-        UnixTimeMs(to_timestamp).to_dt().strftime("%Y-%m-%d %H:%M:%S")
-        == "2023-11-07 00:00:00"
-    )
-
-
-@enforce_types
-def test_calc_bronze_start_end_ts_with_now_value(tmpdir):
-    _fill_dummy_tables(tmpdir)
-
-    st_timestr = "2023-11-02_0:00"
-    fin_timestr = "now"
-
-    ppss, gql_data_factory = _gql_data_factory(
-        tmpdir,
-        "binanceus ETH/USDT h 5m",
-        st_timestr,
-        fin_timestr,
-    )
-
-    etl = ETL(ppss, gql_data_factory)
-    etl.bronze_table_names = [
-        "bronze_table_1",
-        "bronze_table_2",
-        "bronze_table_3",
-    ]
-    from_timestamp, to_timestamp = etl._calc_bronze_start_end_ts()
-
-    ts_now = UnixTimeMs.now()
-    assert (
-        UnixTimeMs(from_timestamp).to_dt().strftime("%Y-%m-%d %H:%M:%S")
-        == "2023-11-02 00:00:00"
-    )
-    assert abs(ts_now - to_timestamp) < 100
-
-
-@enforce_types
-def test_calc_bronze_start_end_ts_with_now_value_and_nonexist_tables(tmpdir):
-    _fill_dummy_tables(tmpdir)
-
-    st_timestr = "2023-11-02_0:00"
-    fin_timestr = "now"
-
-    ppss, gql_data_factory = _gql_data_factory(
-        tmpdir,
-        "binanceus ETH/USDT h 5m",
-        st_timestr,
-        fin_timestr,
-    )
-
-    etl = ETL(ppss, gql_data_factory)
-    etl.bronze_table_names = [
-        "bronze_table_1",
-        "bronze_table_2",
-        "bronze_table_3",
-        "bronze_table_4",
-        "bronze_table_5",
-    ]
-    from_timestamp, to_timestamp = etl._calc_bronze_start_end_ts()
-
-    ts_now = UnixTimeMs.now()
-    assert (
-        UnixTimeMs(from_timestamp).to_dt().strftime("%Y-%m-%d %H:%M:%S")
-        == "2023-11-02 00:00:00"
-    )
-    assert abs(ts_now - to_timestamp) < 100
->>>>>>> 1b6d10a2
+    assert prod_valid_payouts == 307