--- conflicted
+++ resolved
@@ -38,6 +38,7 @@
     _gql_datafactory_etl_payouts_df,
     _gql_datafactory_etl_predictions_df,
     _gql_datafactory_etl_truevals_df,
+    _gql_datafactory_etl_slots_df,
     tmpdir,
 ):
     # setup test start-end date
@@ -53,6 +54,9 @@
     )
     payouts = get_filtered_timestamps_df(
         _gql_datafactory_etl_payouts_df, st_timestr, fin_timestr
+    )
+    slots = get_filtered_timestamps_df(
+        _gql_datafactory_etl_slots_df, st_timestr, fin_timestr
     )
 
     # Setup PPSS + Data Factory
@@ -67,11 +71,13 @@
         "pdr_predictions": Table(predictions_table_name, predictions_schema, ppss),
         "pdr_truevals": Table(truevals_table_name, truevals_schema, ppss),
         "pdr_payouts": Table(payouts_table_name, payouts_schema, ppss),
+        "pdr_slots": Table(slots_table_name, slots_schema, ppss)
     }
 
     gql_tables["pdr_predictions"].df = preds
     gql_tables["pdr_truevals"].df = truevals
     gql_tables["pdr_payouts"].df = payouts
+    gql_tables["pdr_slots"].df = slots
 
     mock_get_gql_tables.return_value = gql_tables
 
@@ -85,7 +91,6 @@
     assert etl.gql_data_factory == gql_data_factory
     assert len(etl.tables) == 0
 
-<<<<<<< HEAD
     # Work 1: Sync tables
     test_setup_etl(
         etl,
@@ -108,6 +113,7 @@
         _gql_datafactory_etl_payouts_df,
         _gql_datafactory_etl_predictions_df,
         _gql_datafactory_etl_truevals_df,
+        _gql_datafactory_etl_slots_df
     )
 
 
@@ -118,9 +124,7 @@
     _gql_datafactory_etl_payouts_df,
     _gql_datafactory_etl_truevals_df,
 ):
-=======
     # Work 2: Complete ETL sync step - Assert 3 etl_tables
->>>>>>> e246493e
     etl.do_sync_step()
 
     # Assert original gql has 6 predictions, but we only got 5 due to date
@@ -147,53 +151,7 @@
     _gql_datafactory_etl_payouts_df,
     _gql_datafactory_etl_predictions_df,
     _gql_datafactory_etl_truevals_df,
-<<<<<<< HEAD
 ):
-=======
-    _gql_datafactory_etl_slots_df,
-    tmpdir,
-):
-    # please note date, including Nov 1st
-    st_timestr = "2023-11-01_0:00"
-    fin_timestr = "2023-11-07_0:00"
-
-    ppss, gql_data_factory = _gql_data_factory(
-        tmpdir,
-        "binanceus ETH/USDT h 5m",
-        st_timestr,
-        fin_timestr,
-    )
-
-    preds = get_filtered_timestamps_df(
-        _gql_datafactory_etl_predictions_df, st_timestr, fin_timestr
-    )
-    truevals = get_filtered_timestamps_df(
-        _gql_datafactory_etl_truevals_df, st_timestr, fin_timestr
-    )
-    payouts = get_filtered_timestamps_df(
-        _gql_datafactory_etl_payouts_df, st_timestr, fin_timestr
-    )
-    slots = get_filtered_timestamps_df(
-        _gql_datafactory_etl_slots_df, st_timestr, fin_timestr
-    )
-
-    # Work 2: Complete ETL sync step - Assert 4 gql_tables
-    gql_tables = {
-        "pdr_predictions": Table(predictions_table_name, predictions_schema, ppss),
-        "pdr_truevals": Table(truevals_table_name, truevals_schema, ppss),
-        "pdr_payouts": Table(payouts_table_name, payouts_schema, ppss),
-        "pdr_slots": Table(slots_table_name, slots_schema, ppss),
-    }
-
-    gql_tables["pdr_predictions"].df = preds
-    gql_tables["pdr_truevals"].df = truevals
-    gql_tables["pdr_payouts"].df = payouts
-    gql_tables["pdr_slots"].df = slots
-
-    mock_get_gql_tables.return_value = gql_tables
-
-    # Work 1: Initialize ETL
-    etl = ETL(ppss, gql_data_factory)
 
     # Work 2: Do sync
     etl.do_sync_step()
@@ -201,7 +159,6 @@
     assert len(etl.tables["pdr_predictions"].df) == 6
 
     # Work 3: Do bronze
->>>>>>> e246493e
     etl.do_bronze_step()
 
     # assert bronze_pdr_predictions_df is created
@@ -283,8 +240,6 @@
     assert round(bronze_pdr_predictions_df["stake"][2], 3) == round(
         _gql_datafactory_etl_payouts_df["stake"][2], 3
     )
-
-<<<<<<< HEAD
 
 @enforce_types
 def test_etl_do_silver_step(
@@ -292,6 +247,7 @@
     _gql_datafactory_etl_payouts_df,
     _gql_datafactory_etl_predictions_df,
     _gql_datafactory_etl_truevals_df,
+    _gql_datafactory_etl_slots_df
 ):
     etl.do_silver_step()
 
@@ -302,7 +258,7 @@
         _gql_datafactory_etl_truevals_df,
     )
     assert len(bronze_pdr_predictions_df) == 6
-=======
+
     # assert bronze_pdr_slots_df is created
     assert len(etl.tables["bronze_pdr_slots"].df) == 7
 
@@ -364,5 +320,4 @@
             _gql_datafactory_etl_slots_df["roundSumStakes"][2], 3
         )
     except TypeError as e:
-        assert str(e) == "type NoneType doesn't define __round__ method"
->>>>>>> e246493e
+        assert str(e) == "type NoneType doesn't define __round__ method"