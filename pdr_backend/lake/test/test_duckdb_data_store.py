--- conflicted
+++ resolved
@@ -195,11 +195,7 @@
 
 def test_move_table_data(tmpdir):
     db, example_df, table_name = _setup_fixture(tmpdir)
-<<<<<<< HEAD
-    db.insert_to_table(example_df, TempTable(table_name).table_name)
-=======
-    db.insert_from_df(example_df, TempTable(table_name).fullname)
->>>>>>> 7a4b845d
+    db.insert_from_df(example_df, TempTable(table_name).table_name)
 
     # Check if the table is registered
     table_exists = db.table_exists(TempTable(table_name).table_name)
@@ -230,19 +226,17 @@
     assert result[0][0] == "2022-01-01"
 
 
-<<<<<<< HEAD
-=======
-def test_etl_view(tmpdir):
-    db, example_df, table_name = _setup_fixture(tmpdir)
-    db.insert_from_df(example_df, NamedTable(table_name).fullname)
+def test_duckdb_views(tmpdir):
+    db, example_df, table_name = _setup_fixture(tmpdir)
+    db.insert_from_df(example_df, Table(table_name).table_name)
 
     other_df = pl.DataFrame(
         {"timestamp": ["2022-04-01", "2022-05-01", "2022-06-01"], "value": [40, 50, 60]}
     )
-    db.insert_from_df(other_df, TempTable(table_name).fullname)
+    db.insert_from_df(other_df, TempTable(table_name).table_name)
 
     # Assemble view query and create the view
-    view_name = ETLTable(table_name).fullname
+    view_name = "_update"
     view_query = """
     CREATE VIEW {} AS
     (
@@ -250,9 +244,9 @@
         UNION ALL
         SELECT * FROM {}
     )""".format(
-        ETLTable(table_name).fullname,
-        NamedTable(table_name).fullname,
-        TempTable(table_name).fullname,
+        view_name,
+        Table(table_name).table_name,
+        TempTable(table_name).table_name,
     )
     db.query_data(view_query)
 
@@ -277,7 +271,6 @@
     assert result[0][0] == "2022-06-01"
 
 
->>>>>>> 7a4b845d
 def thread_with_return_value(db, table_name):
     result = db.query_data(f"SELECT * FROM {table_name}")
     return result
