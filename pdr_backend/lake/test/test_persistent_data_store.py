import os
import polars as pl
import duckdb

from pdr_backend.lake.table import TableType, get_table_name
from pdr_backend.lake.persistent_data_store import PersistentDataStore
from pdr_backend.lake.test.conftest import _clean_up_persistent_data_store
from pdr_backend.lake.csv_data_store import CSVDataStore


# Initialize the PersistentDataStore instance for testing
def _get_persistent_data_store(tmpdir):
    example_df = pl.DataFrame(
        {"timestamp": ["2022-01-01", "2022-02-01", "2022-03-01"], "value": [10, 20, 30]}
    )
    table_name = "test_df"

    return [PersistentDataStore(str(tmpdir)), example_df, table_name]


def test_create_and_fill_table(tmpdir):
    persistent_data_store, example_df, table_name = _get_persistent_data_store(tmpdir)

    persistent_data_store._create_and_fill_table(example_df, table_name)

    # Check if the table is registered
    table_exists = persistent_data_store.table_exists(table_name)
    assert table_exists
    _clean_up_persistent_data_store(tmpdir, table_name)


def test_insert_to_exist_table(tmpdir):
    persistent_data_store, example_df, table_name = _get_persistent_data_store(tmpdir)

    persistent_data_store._create_and_fill_table(example_df, table_name)

    # Check if the table is registered
    table_exists = persistent_data_store.table_exists(table_name)
    assert table_exists

    # Insert new data to the table
    example_df = pl.DataFrame(
        {"timestamp": ["2022-04-01", "2022-05-01", "2022-06-01"], "value": [40, 50, 60]}
    )
    persistent_data_store.insert_to_table(example_df, table_name)

    # Check if the table is registered
    table_exists = persistent_data_store.table_exists(table_name)
    assert table_exists

    # Check if the new data is inserted
    result = persistent_data_store.duckdb_conn.execute(
        f"SELECT * FROM {table_name}"
    ).fetchall()
    assert len(result) == 6
    print(result)
    assert result[3][0] == "2022-04-01"
    assert result[3][1] == 40
    assert result[4][0] == "2022-05-01"
    assert result[4][1] == 50
    assert result[5][0] == "2022-06-01"
    assert result[5][1] == 60
    _clean_up_persistent_data_store(tmpdir, table_name)


def test_insert_to_new_table(tmpdir):
    persistent_data_store, example_df, table_name = _get_persistent_data_store(tmpdir)

    persistent_data_store.insert_to_table(example_df, table_name)

    # Check if the table is registered
    table_exists = persistent_data_store.table_exists(table_name)
    assert table_exists

    # Check if the new data is inserted
    result = persistent_data_store.duckdb_conn.execute(
        f"SELECT * FROM {table_name}"
    ).fetchall()
    assert len(result) == 3
    assert result[0][0] == "2022-01-01"
    assert result[0][1] == 10
    assert result[1][0] == "2022-02-01"
    assert result[1][1] == 20
    assert result[2][0] == "2022-03-01"
    assert result[2][1] == 30
    _clean_up_persistent_data_store(tmpdir, table_name)


def test_query(tmpdir):
    persistent_data_store, example_df, table_name = _get_persistent_data_store(tmpdir)
    persistent_data_store.insert_to_table(example_df, table_name)

    # Check if the table is registered
    table_exists = persistent_data_store.table_exists(table_name)
    assert table_exists

    # Execute the provided SQL query
    result_df = persistent_data_store.query_data(
        f"SELECT * FROM {table_name} WHERE value > 15"
    )
    assert len(result_df) == 2, "Query did not return the expected number of rows."
    _clean_up_persistent_data_store(tmpdir, table_name)


def test_drop_table(tmpdir):
    persistent_data_store, example_df, table_name = _get_persistent_data_store(tmpdir)

    persistent_data_store.insert_to_table(example_df, table_name)

    # Check if the table is registered
    table_exists = persistent_data_store.table_exists(table_name)
    assert table_exists

    # Drop the table
    persistent_data_store.drop_table(table_name)

    # Check if the table is dropped
    table_names = persistent_data_store.get_table_names()
    assert table_name not in table_names
    _clean_up_persistent_data_store(tmpdir, table_name)


def test_fill_from_csv_destination(tmpdir):
    persistent_data_store, example_df, table_name = _get_persistent_data_store(tmpdir)
    csv_folder_path = os.path.join(str(tmpdir), "csv_folder")
    os.makedirs(csv_folder_path, exist_ok=True)
    example_df.write_csv(os.path.join(str(csv_folder_path), "data.csv"))

    persistent_data_store.fill_from_csv_destination(csv_folder_path, table_name)

    # Check if the table is registered
    table_exists = persistent_data_store.table_exists(table_name)
    assert table_exists

    # Check if the new data is inserted
    result = persistent_data_store.duckdb_conn.execute(
        f"SELECT * FROM {table_name}"
    ).fetchall()
    assert len(result) == 3
    assert result[0][0] == "2022-01-01"
    assert result[0][1] == 10
    assert result[1][0] == "2022-02-01"
    assert result[1][1] == 20
    assert result[2][0] == "2022-03-01"
    assert result[2][1] == 30

    _clean_up_persistent_data_store(tmpdir, table_name)
    # clean csv folder
    # delete files in the folder
    for file in os.listdir(csv_folder_path):
        file_path = os.path.join(csv_folder_path, file)
        os.remove(file_path)

    # delete the folder
    os.rmdir(csv_folder_path)


def test_multiton_instances(tmpdir):
    persistent_data_store_1 = PersistentDataStore(str(tmpdir))
    persistent_data_store_2 = PersistentDataStore(str(tmpdir))

    assert id(persistent_data_store_1) == id(persistent_data_store_2)

    _clean_up_persistent_data_store(tmpdir)


def test_clear_instances(tmpdir):
    persistent_data_store_1 = PersistentDataStore(str(tmpdir))
    PersistentDataStore.clear_instances()
    persistent_data_store_2 = PersistentDataStore(str(tmpdir))

    assert id(persistent_data_store_1) != id(persistent_data_store_2)

    _clean_up_persistent_data_store(tmpdir)


def test_clear_instances_with_multiple_instances(tmpdir):
    persistent_data_store_1 = PersistentDataStore(str(tmpdir))
    persistent_data_store_2 = PersistentDataStore(str(tmpdir))
    PersistentDataStore.clear_instances()
    persistent_data_store_3 = PersistentDataStore(str(tmpdir))
    persistent_data_store_4 = PersistentDataStore(str(tmpdir))

    assert id(persistent_data_store_1) != id(persistent_data_store_3)
    assert id(persistent_data_store_2) != id(persistent_data_store_3)
    assert id(persistent_data_store_1) != id(persistent_data_store_4)
    assert id(persistent_data_store_2) != id(persistent_data_store_4)
    assert id(persistent_data_store_3) == id(persistent_data_store_4)

    _clean_up_persistent_data_store(tmpdir)


def test_multiton_instances_with_different_base_paths(tmpdir):
    persistent_data_store_1 = PersistentDataStore(str(tmpdir))

    different_path = str(tmpdir) + "/1"
    os.makedirs(different_path, exist_ok=True)
    persistent_data_store_2 = PersistentDataStore(different_path)

    assert id(persistent_data_store_1) != id(persistent_data_store_2)

    _clean_up_persistent_data_store(tmpdir)
    _clean_up_persistent_data_store(different_path)


def test_multiton_with_CSVDataStore(tmpdir):
    persistent_data_store_1 = PersistentDataStore(str(tmpdir))
    csv_data_store_1 = CSVDataStore(str(tmpdir))

    assert id(persistent_data_store_1) != id(csv_data_store_1)

    # test cls._instances so that it is not the same
    assert persistent_data_store_1._instances != csv_data_store_1._instances

    _clean_up_persistent_data_store(tmpdir)


def test__duckdb_connection(tmpdir):
    """
    Test datastore.
    """
    assert isinstance(
        PersistentDataStore(str(tmpdir)).duckdb_conn, duckdb.DuckDBPyConnection
    ), "The connection is not a DuckDBPyConnection"

    _clean_up_persistent_data_store(tmpdir)


def test_move_table_data(tmpdir):
    persistent_data_store, example_df, table_name = _get_persistent_data_store(tmpdir)
    persistent_data_store.insert_to_table(
        example_df, get_table_name(table_name, TableType.TEMP)
    )

    # Check if the table is registered
    table_exists = persistent_data_store.table_exists(
        get_table_name(table_name, TableType.TEMP)
    )
    assert table_exists

    # Move the table
    persistent_data_store.move_table_data(
        get_table_name(table_name, TableType.TEMP), table_name
    )

    # Assert table hasn't dropped
    table_names = persistent_data_store.get_table_names()
    assert get_table_name(table_name, TableType.TEMP) in table_names

    # Drop interim TEMP table
    persistent_data_store.drop_table(get_table_name(table_name, TableType.TEMP))

    # Assert temp table is dropped
    table_names = persistent_data_store.get_table_names()
    assert get_table_name(table_name, TableType.TEMP) not in table_names

    # Check if the new table is created
    assert table_name in table_names

    # Check if the new data is inserted
    result = persistent_data_store.duckdb_conn.execute(
        f"SELECT * FROM {table_name}"
    ).fetchall()

    assert len(result) == 3
<<<<<<< HEAD
    assert result[0][0] == "2022-01-01"


def test_etl_view(tmpdir):
    persistent_data_store, example_df, table_name = _get_persistent_data_store(tmpdir)
    persistent_data_store.insert_to_table(example_df, get_table_name(table_name))

    other_df = pl.DataFrame(
        {"timestamp": ["2022-04-01", "2022-05-01", "2022-06-01"], "value": [40, 50, 60]}
    )
    persistent_data_store.insert_to_table(
        other_df, get_table_name(table_name, TableType.TEMP)
    )

    # Assemble view query and create the view
    view_name = get_table_name(table_name, TableType.ETL)
    view_query = """
    CREATE VIEW {} AS
    ( 
        SELECT * FROM {}
        UNION ALL
        SELECT * FROM {}
    )""".format(
        get_table_name(table_name, TableType.ETL),
        get_table_name(table_name),
        get_table_name(table_name, TableType.TEMP),
    )
    persistent_data_store.query_data(view_query)

    # Assert number of views is equal to 1
    view_names = persistent_data_store.get_view_names()
    assert len(view_names) == 1

    # Assert view is registered
    check_result = _view_exists(persistent_data_store, view_name)
    assert check_result

    # Assert view returns the correct, min(timestamp)
    result = persistent_data_store.duckdb_conn.execute(
        f"SELECT min(timestamp) FROM {view_name}"
    ).fetchall()
    assert result[0][0] == "2022-01-01"

    # Assert view returns the correct, max(timestamp)
    result = persistent_data_store.duckdb_conn.execute(
        f"SELECT max(timestamp) FROM {view_name}"
    ).fetchall()
    assert result[0][0] == "2022-06-01"


def test_create_table_if_not_exists(tmpdir):
    """
    Test create table if not exists.
    """
    _clean_up_persistent_data_store(tmpdir)

    persistent_data_store, example_df, table_name = _get_persistent_data_store(tmpdir)

    example_df_schema = example_df.schema
    # Create table
    persistent_data_store.create_table_if_not_exists(table_name, example_df_schema)

    # Check if the table is registered
    check_result, table_name = _table_exists(persistent_data_store, table_name)
    assert check_result

    _clean_up_persistent_data_store(tmpdir)
=======
    assert result[0][0] == "2022-01-01"
>>>>>>> 952d1a0f
<|MERGE_RESOLUTION|>--- conflicted
+++ resolved
@@ -263,7 +263,6 @@
     ).fetchall()
 
     assert len(result) == 3
-<<<<<<< HEAD
     assert result[0][0] == "2022-01-01"
 
 
@@ -298,7 +297,7 @@
     assert len(view_names) == 1
 
     # Assert view is registered
-    check_result = _view_exists(persistent_data_store, view_name)
+    check_result = persistent_data_store.view_exists(view_name)
     assert check_result
 
     # Assert view returns the correct, min(timestamp)
@@ -327,10 +326,7 @@
     persistent_data_store.create_table_if_not_exists(table_name, example_df_schema)
 
     # Check if the table is registered
-    check_result, table_name = _table_exists(persistent_data_store, table_name)
+    check_result = persistent_data_store.table_exists(table_name)
     assert check_result
 
-    _clean_up_persistent_data_store(tmpdir)
-=======
-    assert result[0][0] == "2022-01-01"
->>>>>>> 952d1a0f
+    _clean_up_persistent_data_store(tmpdir)