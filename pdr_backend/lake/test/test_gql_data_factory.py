--- conflicted
+++ resolved
@@ -30,22 +30,6 @@
     assert gql_data_factory.ppss is not None
 
 
-<<<<<<< HEAD
-    # work 1: update parquet
-    gql_data_factory._update(fin_ut)
-
-    # assert params
-    mock_fetch_filtered_predictions.assert_called_with(
-        st_ut_sec,
-        fin_ut_sec,
-        ["0x123"],
-        1000,
-        0,
-        "mainnet",
-        FilterMode.CONTRACT_TS,
-        payout_only=False,
-        trueval_only=False,
-=======
 def test_update():
     """
     Test GQLDataFactory update calls the update function for all the tables
@@ -58,9 +42,7 @@
         ".",
         st_timestr=st_timestr,
         fin_timestr=fin_timestr,
->>>>>>> b0e72b02
     )
-
     fns = {
         "pdr_predictions": mock_fetch_function,
         "pdr_subscriptions": mock_fetch_function,
