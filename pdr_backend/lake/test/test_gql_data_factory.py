from unittest.mock import patch
from io import StringIO
import sys
from pdr_backend.ppss.ppss import mock_ppss
from pdr_backend.lake.gql_data_factory import GQLDataFactory


def mock_fetch_function(network, st_ut, fin_ut, config):
    print(network, st_ut, fin_ut, config)
    return {}


<<<<<<< HEAD

@patch("pdr_backend.lake.table_pdr_predictions.fetch_filtered_predictions")
@patch("pdr_backend.lake.gql_data_factory.get_all_contract_ids_by_owner")
def test_update_gql1(
    mock_get_all_contract_ids_by_owner,
    mock_fetch_filtered_predictions,
    tmpdir,
    sample_daily_predictions,
):
    mock_get_all_contract_ids_by_owner.return_value = ["0x123"]
    _test_update_gql(
        mock_fetch_filtered_predictions,
        tmpdir,
        sample_daily_predictions,
        "2023-11-02_0:00",
        "2023-11-04_21:00",
        n_preds=3,
    )


@patch("pdr_backend.lake.table_pdr_predictions.fetch_filtered_predictions")
@patch("pdr_backend.lake.gql_data_factory.get_all_contract_ids_by_owner")
def test_update_gql2(
    mock_get_all_contract_ids_by_owner,
    mock_fetch_filtered_predictions,
    tmpdir,
    sample_daily_predictions,
):
    mock_get_all_contract_ids_by_owner.return_value = ["0x123"]
    _test_update_gql(
        mock_fetch_filtered_predictions,
        tmpdir,
        sample_daily_predictions,
        "2023-11-02_0:00",
        "2023-11-06_21:00",
        n_preds=5,
    )


@patch("pdr_backend.lake.table_pdr_predictions.fetch_filtered_predictions")
@patch("pdr_backend.lake.gql_data_factory.get_all_contract_ids_by_owner")
def test_update_gql3(
    mock_get_all_contract_ids_by_owner,
    mock_fetch_filtered_predictions,
    tmpdir,
    sample_daily_predictions,
):
    mock_get_all_contract_ids_by_owner.return_value = ["0x123"]
    _test_update_gql(
        mock_fetch_filtered_predictions,
        tmpdir,
        sample_daily_predictions,
        "2023-11-01_0:00",
        "2023-11-07_0:00",
        n_preds=6,
    )


@patch("pdr_backend.lake.table_pdr_predictions.fetch_filtered_predictions")
@patch("pdr_backend.lake.gql_data_factory.get_all_contract_ids_by_owner")
def test_update_gql_iteratively(
    mock_get_all_contract_ids_by_owner,
    mock_fetch_filtered_predictions,
    tmpdir,
    sample_daily_predictions,
):
    mock_get_all_contract_ids_by_owner.return_value = ["0x123"]

    iterations = [
        ("2023-11-02_0:00", "2023-11-04_0:00", 2),
        ("2023-11-01_0:00", "2023-11-05_0:00", 3),  # do not append to start
    ]

    for st_timestr, fin_timestr, n_preds in iterations:
        _test_update_gql(
            mock_fetch_filtered_predictions,
            tmpdir,
            sample_daily_predictions,
            st_timestr,
            fin_timestr,
            n_preds=n_preds,
        )


@enforce_types
def _test_update_gql(
    mock_fetch_filtered_predictions,
    tmpdir,
    sample_predictions,
    st_timestr: str,
    fin_timestr: str,
    n_preds,
):
=======
def test_gql_data_factory():
>>>>>>> b0e72b02
    """
    Test GQLDataFactory initialization
    """
    st_timestr = "2023-12-03"
    fin_timestr = "2024-12-05"
    ppss = mock_ppss(
        ["binance BTC/USDT c 5m"],
        "sapphire-mainnet",
        ".",
        st_timestr=st_timestr,
        fin_timestr=fin_timestr,
    )

    gql_data_factory = GQLDataFactory(ppss)
    assert len(gql_data_factory.record_config["tables"]) > 0
    assert gql_data_factory.record_config["config"] is not None
    assert gql_data_factory.ppss is not None


def test_update():
    """
    Test GQLDataFactory update calls the update function for all the tables
    """
    st_timestr = "2023-12-03"
    fin_timestr = "2024-12-05"
    ppss = mock_ppss(
        ["binance BTC/USDT c 5m"],
        "sapphire-mainnet",
        ".",
        st_timestr=st_timestr,
        fin_timestr=fin_timestr,
    )

    fns = {
        "pdr_predictions": mock_fetch_function,
        "pdr_subscriptions": mock_fetch_function,
        "pdr_truevals": mock_fetch_function,
        "pdr_payouts": mock_fetch_function,
    }

    gql_data_factory = GQLDataFactory(ppss)
    for table_name in gql_data_factory.record_config["fetch_functions"]:
        gql_data_factory.record_config["fetch_functions"][table_name] = fns[table_name]

    captured_output = StringIO()
    sys.stdout = captured_output
    gql_data_factory._update()

    printed_text = captured_output.getvalue().strip()
    count_updates = printed_text.count("Updating")
    assert count_updates == len(gql_data_factory.record_config["tables"].items())


@patch("pdr_backend.lake.gql_data_factory.Table.load")
def test_load_parquet(mock_load_table):
    """
    Test GQLDataFactory loads the data for all the tables
    """
    mock_load_table.return_value = []

    st_timestr = "2023-12-03"
    fin_timestr = "2024-12-05"
    ppss = mock_ppss(
        ["binance BTC/USDT c 5m"],
        "sapphire-mainnet",
        ".",
        st_timestr=st_timestr,
        fin_timestr=fin_timestr,
    )

    gql_data_factory = GQLDataFactory(ppss)

    captured_output = StringIO()
    sys.stdout = captured_output
    gql_data_factory._load_parquet()

    printed_text = captured_output.getvalue().strip()
    count_loads = printed_text.count("Loading parquet for")
    assert count_loads == len(gql_data_factory.record_config["tables"].items())


@patch("pdr_backend.lake.gql_data_factory.GQLDataFactory._update")
@patch("pdr_backend.lake.gql_data_factory.GQLDataFactory._load_parquet")
def test_get_gql_tables(mock_load_parquet, mock_update):
    """
    Test GQLDataFactory's get_gql_tablesreturns all the tables
    """
    mock_load_parquet.return_value = None
    mock_update.return_value = None

    st_timestr = "2023-12-03"
    fin_timestr = "2024-12-05"
    ppss = mock_ppss(
        ["binance BTC/USDT c 5m"],
        "sapphire-mainnet",
        ".",
        st_timestr=st_timestr,
        fin_timestr=fin_timestr,
    )

    gql_data_factory = GQLDataFactory(ppss)

    gql_dfs = gql_data_factory.get_gql_tables()

    assert len(gql_dfs.items()) == len(gql_data_factory.record_config["tables"].items())<|MERGE_RESOLUTION|>--- conflicted
+++ resolved
@@ -10,103 +10,7 @@
     return {}
 
 
-<<<<<<< HEAD
-
-@patch("pdr_backend.lake.table_pdr_predictions.fetch_filtered_predictions")
-@patch("pdr_backend.lake.gql_data_factory.get_all_contract_ids_by_owner")
-def test_update_gql1(
-    mock_get_all_contract_ids_by_owner,
-    mock_fetch_filtered_predictions,
-    tmpdir,
-    sample_daily_predictions,
-):
-    mock_get_all_contract_ids_by_owner.return_value = ["0x123"]
-    _test_update_gql(
-        mock_fetch_filtered_predictions,
-        tmpdir,
-        sample_daily_predictions,
-        "2023-11-02_0:00",
-        "2023-11-04_21:00",
-        n_preds=3,
-    )
-
-
-@patch("pdr_backend.lake.table_pdr_predictions.fetch_filtered_predictions")
-@patch("pdr_backend.lake.gql_data_factory.get_all_contract_ids_by_owner")
-def test_update_gql2(
-    mock_get_all_contract_ids_by_owner,
-    mock_fetch_filtered_predictions,
-    tmpdir,
-    sample_daily_predictions,
-):
-    mock_get_all_contract_ids_by_owner.return_value = ["0x123"]
-    _test_update_gql(
-        mock_fetch_filtered_predictions,
-        tmpdir,
-        sample_daily_predictions,
-        "2023-11-02_0:00",
-        "2023-11-06_21:00",
-        n_preds=5,
-    )
-
-
-@patch("pdr_backend.lake.table_pdr_predictions.fetch_filtered_predictions")
-@patch("pdr_backend.lake.gql_data_factory.get_all_contract_ids_by_owner")
-def test_update_gql3(
-    mock_get_all_contract_ids_by_owner,
-    mock_fetch_filtered_predictions,
-    tmpdir,
-    sample_daily_predictions,
-):
-    mock_get_all_contract_ids_by_owner.return_value = ["0x123"]
-    _test_update_gql(
-        mock_fetch_filtered_predictions,
-        tmpdir,
-        sample_daily_predictions,
-        "2023-11-01_0:00",
-        "2023-11-07_0:00",
-        n_preds=6,
-    )
-
-
-@patch("pdr_backend.lake.table_pdr_predictions.fetch_filtered_predictions")
-@patch("pdr_backend.lake.gql_data_factory.get_all_contract_ids_by_owner")
-def test_update_gql_iteratively(
-    mock_get_all_contract_ids_by_owner,
-    mock_fetch_filtered_predictions,
-    tmpdir,
-    sample_daily_predictions,
-):
-    mock_get_all_contract_ids_by_owner.return_value = ["0x123"]
-
-    iterations = [
-        ("2023-11-02_0:00", "2023-11-04_0:00", 2),
-        ("2023-11-01_0:00", "2023-11-05_0:00", 3),  # do not append to start
-    ]
-
-    for st_timestr, fin_timestr, n_preds in iterations:
-        _test_update_gql(
-            mock_fetch_filtered_predictions,
-            tmpdir,
-            sample_daily_predictions,
-            st_timestr,
-            fin_timestr,
-            n_preds=n_preds,
-        )
-
-
-@enforce_types
-def _test_update_gql(
-    mock_fetch_filtered_predictions,
-    tmpdir,
-    sample_predictions,
-    st_timestr: str,
-    fin_timestr: str,
-    n_preds,
-):
-=======
 def test_gql_data_factory():
->>>>>>> b0e72b02
     """
     Test GQLDataFactory initialization
     """
