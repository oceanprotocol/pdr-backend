from unittest.mock import patch
from io import StringIO
import sys
from pdr_backend.ppss.ppss import mock_ppss
from pdr_backend.lake.gql_data_factory import GQLDataFactory
from pdr_backend.util.time_types import UnixTimeMs
from pdr_backend.lake.table import TableType, get_table_name
from pdr_backend.lake.table_registry import TableRegistry
from pdr_backend.lake.test.resources import _clean_up_table_registry


def test_gql_data_factory():
    """
    Test GQLDataFactory initialization
    """
    _clean_up_table_registry()

    st_timestr = "2023-12-03"
    fin_timestr = "2023-12-05"
    ppss = mock_ppss(
        ["binance BTC/USDT c 5m"],
        "sapphire-mainnet",
        ".",
        st_timestr=st_timestr,
        fin_timestr=fin_timestr,
    )

    gql_data_factory = GQLDataFactory(ppss)

    assert len(TableRegistry().get_tables()) > 0
    assert gql_data_factory.record_config["config"] is not None
    assert gql_data_factory.ppss is not None


def test_update_end_to_end(_mock_fetch_gql, tmpdir):
    """
    Test GQLDataFactory update calls the update function for all the tables
    """
    _clean_up_table_registry()

    st_timestr = "2023-11-03"
    fin_timestr = "2023-11-05"
    ppss = mock_ppss(
        ["binance BTC/USDT c 5m"],
        "sapphire-mainnet",
        str(tmpdir),
        st_timestr=st_timestr,
        fin_timestr=fin_timestr,
    )
    fns = {
        "pdr_predictions": _mock_fetch_gql,
        "pdr_subscriptions": _mock_fetch_gql,
        "pdr_truevals": _mock_fetch_gql,
        "pdr_payouts": _mock_fetch_gql,
        "pdr_slots": _mock_fetch_gql,
    }

    gql_data_factory = GQLDataFactory(ppss)
    for table_name in gql_data_factory.record_config["fetch_functions"]:
        gql_data_factory.record_config["fetch_functions"][table_name] = fns[table_name]

    captured_output = StringIO()
    sys.stdout = captured_output
    gql_data_factory._update()

    printed_text = captured_output.getvalue().strip()
    count_updates = printed_text.count("Updating table")
    tables = TableRegistry().get_tables().items()
    assert count_updates == len(tables)


def test_update_partial_then_resume(
    _mock_fetch_gql, _get_test_PDS, _clean_up_test_folder, tmpdir
):
    """
    Test GQLDataFactory should update end-to-end, but fail in the middle
    Work 1: Update csv data (11-03 -> 11-05) and then fail inserting to db
    Work 2: Update and verify new records (11-05 -> 11-07) + table has all records (11-03 -> 11-07)
    """
    _clean_up_test_folder(tmpdir)
    _clean_up_table_registry()

    st_timestr = "2023-11-03"
    fin_timestr = "2023-11-05"
    ppss = mock_ppss(
        ["binance BTC/USDT c 5m"],
        "sapphire-mainnet",
        str(tmpdir),
        st_timestr=st_timestr,
        fin_timestr=fin_timestr,
    )
<<<<<<< HEAD
=======
    fns = {
        "pdr_predictions": _mock_fetch_gql,
        "pdr_subscriptions": _mock_fetch_gql,
        "pdr_truevals": _mock_fetch_gql,
        "pdr_payouts": _mock_fetch_gql,
        "pdr_slots": _mock_fetch_gql,
    }

    gql_data_factory = GQLDataFactory(ppss)
    for table_name in gql_data_factory.record_config["fetch_functions"]:
        gql_data_factory.record_config["fetch_functions"][table_name] = fns[table_name]

    gql_data_factory._update()

    temp_table_name = get_table_name("pdr_predictions", TableType.TEMP)

    last_record = PersistentDataStore(ppss.lake_ss.lake_dir).query_data(
        "SELECT * FROM {} ORDER BY timestamp DESC LIMIT 1".format(temp_table_name)
    )
>>>>>>> 4d4d9185

    # Work 1: update csv files and insert into temp table
    fns = {
        "pdr_predictions": _mock_fetch_gql,
        "pdr_subscriptions": _mock_fetch_gql,
        "pdr_truevals": _mock_fetch_gql,
        "pdr_payouts": _mock_fetch_gql,
        "pdr_slots": _mock_fetch_gql,
    }

    gql_data_factory = GQLDataFactory(ppss)
    with patch(
        "pdr_backend.lake.gql_data_factory.GQLDataFactory._move_from_temp_tables_to_live"
    ):
        for table_name in gql_data_factory.record_config["fetch_functions"]:
            gql_data_factory.record_config["fetch_functions"][table_name] = fns[
                table_name
            ]
        gql_data_factory._update()

        # Verify records exist in temp pred tables
        pds = _get_test_PDS(ppss.lake_ss.lake_dir)
        target_table_name = get_table_name("pdr_predictions", TableType.TEMP)
        target_records = pds.query_data("SELECT * FROM {}".format(target_table_name))

        assert len(target_records) == 2
        assert target_records["pair"].to_list() == ["ADA/USDT", "BNB/USDT"]
        assert target_records["timestamp"].to_list() == [1699038000000, 1699124400000]

    # Work 2: apply simulated error, update ppss "poorly", and verify it works as expected
    # Inject error by dropping db tables
    for table_name in gql_data_factory.record_config["fetch_functions"]:
        pds.drop_table(get_table_name(table_name, TableType.TEMP))

    # manipulate ppss poorly and run gql_data_factory again
    gql_data_factory.ppss.lake_ss.d["st_timestr"] = "2023-11-01"
    gql_data_factory.ppss.lake_ss.d["fin_timestr"] = "2023-11-07"
    gql_data_factory._update()

    # Verify expected records were written to db
    target_table_name = get_table_name("pdr_predictions")
    target_records = pds.query_data("SELECT * FROM {}".format(target_table_name))
    assert len(target_records) == 4
    assert target_records["pair"].to_list() == [
        "ADA/USDT",
        "BNB/USDT",
        "ETH/USDT",
        "ETH/USDT",
    ]
    assert target_records["timestamp"].to_list() == [
        1699038000000,
        1699124400000,
        1699214400000,
        1699300800000,
    ]


@patch("pdr_backend.lake.gql_data_factory.GQLDataFactory._update")
def test_get_gql_tables(mock_update):
    """
    Test GQLDataFactory's get_gql_tablesreturns all the tables
    """
    mock_update.return_value = None
    _clean_up_table_registry()

    st_timestr = "2023-12-03"
    fin_timestr = "2024-12-05"
    ppss = mock_ppss(
        ["binance BTC/USDT c 5m"],
        "sapphire-mainnet",
        ".",
        st_timestr=st_timestr,
        fin_timestr=fin_timestr,
    )

    gql_data_factory = GQLDataFactory(ppss)

    gql_dfs = gql_data_factory.get_gql_tables()

    assert len(gql_dfs.items()) == 5


def test_calc_start_ut(tmpdir):
    """
    Test GQLDataFactory's calc_start_ut returns the correct UnixTimeMs
    """
    _clean_up_table_registry()

    st_timestr = "2023-12-03"
    fin_timestr = "2024-12-05"
    ppss = mock_ppss(
        ["binance BTC/USDT c 5m"],
        "sapphire-mainnet",
        str(tmpdir),
        st_timestr=st_timestr,
        fin_timestr=fin_timestr,
    )

    gql_data_factory = GQLDataFactory(ppss)
    table = TableRegistry().get_table("pdr_predictions")

    st_ut = gql_data_factory._calc_start_ut(table)
    assert st_ut.to_seconds() == 1701561601


def test_do_subgraph_fetch(
    _mock_fetch_gql,
    _clean_up_test_folder,
    tmpdir,
):
    _clean_up_table_registry()

    st_timestr = "2023-11-03"
    fin_timestr = "2023-11-05"
    ppss = mock_ppss(
        ["binance BTC/USDT c 5m"],
        "sapphire-mainnet",
        str(tmpdir),
        st_timestr=st_timestr,
        fin_timestr=fin_timestr,
    )

    _clean_up_test_folder(ppss.lake_ss.lake_dir)

    gql_data_factory = GQLDataFactory(ppss)

    table = TableRegistry().get_table("pdr_predictions")

    captured_output = StringIO()
    sys.stdout = captured_output
    gql_data_factory._do_subgraph_fetch(
        table,
        _mock_fetch_gql,
        "sapphire-mainnet",
        UnixTimeMs(1701634300000),
        UnixTimeMs(1701634500000),
        {"contract_list": ["0x123"]},
    )
    printed_text = captured_output.getvalue().strip()
    count_fetches = printed_text.count("Fetched")
    assert count_fetches == 1<|MERGE_RESOLUTION|>--- conflicted
+++ resolved
@@ -7,6 +7,7 @@
 from pdr_backend.lake.table import TableType, get_table_name
 from pdr_backend.lake.table_registry import TableRegistry
 from pdr_backend.lake.test.resources import _clean_up_table_registry
+from pdr_backend.lake.persistent_data_store import PersistentDataStore
 
 
 def test_gql_data_factory():
@@ -89,28 +90,6 @@
         st_timestr=st_timestr,
         fin_timestr=fin_timestr,
     )
-<<<<<<< HEAD
-=======
-    fns = {
-        "pdr_predictions": _mock_fetch_gql,
-        "pdr_subscriptions": _mock_fetch_gql,
-        "pdr_truevals": _mock_fetch_gql,
-        "pdr_payouts": _mock_fetch_gql,
-        "pdr_slots": _mock_fetch_gql,
-    }
-
-    gql_data_factory = GQLDataFactory(ppss)
-    for table_name in gql_data_factory.record_config["fetch_functions"]:
-        gql_data_factory.record_config["fetch_functions"][table_name] = fns[table_name]
-
-    gql_data_factory._update()
-
-    temp_table_name = get_table_name("pdr_predictions", TableType.TEMP)
-
-    last_record = PersistentDataStore(ppss.lake_ss.lake_dir).query_data(
-        "SELECT * FROM {} ORDER BY timestamp DESC LIMIT 1".format(temp_table_name)
-    )
->>>>>>> 4d4d9185
 
     # Work 1: update csv files and insert into temp table
     fns = {
@@ -167,6 +146,47 @@
         1699300800000,
     ]
 
+def test_load_data(_mock_fetch_gql, _clean_up_test_folder, tmpdir):
+    """
+    Test GQLDataFactory update calls the getting the data from tables
+    """
+    _clean_up_test_folder(tmpdir)
+    _clean_up_table_registry()
+
+    st_timestr = "2023-12-03"
+    fin_timestr = "2024-12-05"
+    ppss = mock_ppss(
+        ["binance BTC/USDT c 5m"],
+        "sapphire-mainnet",
+        str(tmpdir),
+        st_timestr=st_timestr,
+        fin_timestr=fin_timestr,
+    )
+    fns = {
+        "pdr_predictions": _mock_fetch_gql,
+        "pdr_subscriptions": _mock_fetch_gql,
+        "pdr_truevals": _mock_fetch_gql,
+        "pdr_payouts": _mock_fetch_gql,
+        "pdr_slots": _mock_fetch_gql,
+    }
+
+    gql_data_factory = GQLDataFactory(ppss)
+    for table_name in gql_data_factory.record_config["fetch_functions"]:
+        gql_data_factory.record_config["fetch_functions"][table_name] = fns[table_name]
+
+    gql_data_factory._update()
+
+    temp_table_name = get_table_name("pdr_predictions", TableType.TEMP)
+
+    all_reacords = PersistentDataStore(ppss.lake_ss.lake_dir).query_data(
+        "SELECT * FROM {}".format(temp_table_name)
+    )
+
+    assert all_reacords is not None
+    assert len(all_reacords) > 0
+    assert all_reacords["pair"][0] == "BTC/USDT"
+    assert all_reacords["timeframe"][0] == "5m"
+
 
 @patch("pdr_backend.lake.gql_data_factory.GQLDataFactory._update")
 def test_get_gql_tables(mock_update):
