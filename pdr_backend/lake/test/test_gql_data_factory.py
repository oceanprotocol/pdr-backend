--- conflicted
+++ resolved
@@ -5,10 +5,6 @@
 from unittest.mock import MagicMock, patch
 
 import polars as pl
-<<<<<<< HEAD
-
-=======
->>>>>>> e1513629
 from pdr_backend.lake.duckdb_data_store import DuckDBDataStore
 from pdr_backend.lake.gql_data_factory import (
     _GQLDF_REGISTERED_LAKE_TABLES,
