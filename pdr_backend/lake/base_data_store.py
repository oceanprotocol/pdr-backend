from abc import abstractmethod

import duckdb
from enforce_typing import enforce_types


class BaseDataStore:
    @enforce_types
    def __init__(self, base_directory=str):
        """
        Initialize a DataStore instance.
        @arguments:
            base_directory - The base directory to store the partitioned Parquet files.
        """

        self.base_directory = base_directory
        self.duckdb_conn = duckdb.connect(
            database=f"{self.base_directory}/duckdb.db"
        )  # Keep a persistent connection

    @abstractmethod
<<<<<<< HEAD
    def query_data(
        self,
        query: str,
        partition_type: Optional[Literal["date", "address"]] = None,
    ):
=======
    def query_data(self, query: str):
>>>>>>> 3fd4b776
        pass<|MERGE_RESOLUTION|>--- conflicted
+++ resolved
@@ -19,13 +19,5 @@
         )  # Keep a persistent connection
 
     @abstractmethod
-<<<<<<< HEAD
-    def query_data(
-        self,
-        query: str,
-        partition_type: Optional[Literal["date", "address"]] = None,
-    ):
-=======
     def query_data(self, query: str):
->>>>>>> 3fd4b776
         pass