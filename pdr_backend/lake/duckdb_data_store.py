--- conflicted
+++ resolved
@@ -382,10 +382,7 @@
                 table_folder_path,
                 number_of_files_after_which_re_export_db,
                 table,
-<<<<<<< HEAD
-=======
                 seconds_between_exports,
->>>>>>> e1a8eeb4
             ):
                 self._nuke_table_folders(table_folder_path)
 
@@ -442,10 +439,7 @@
         table_folder_path: str,
         file_limit: int,
         table_name: str,
-<<<<<<< HEAD
-=======
         second_between_exports: UnixTimeS,
->>>>>>> e1a8eeb4
     ) -> bool:
         path = Path(table_folder_path)
         if "bronze" in table_name:
