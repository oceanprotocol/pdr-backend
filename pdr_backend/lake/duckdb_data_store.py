#
# Copyright 2024 Ocean Protocol Foundation
# SPDX-License-Identifier: Apache-2.0
#

# The DuckDBDataStore class is a subclass of the Base
import glob
import logging
import os
from typing import Any, Optional

import duckdb
import polars as pl
from enforce_typing import enforce_types
from polars._typing import SchemaDict

from pdr_backend.lake.base_data_store import BaseDataStore

logger = logging.getLogger("duckDB")


class _StoreInfo:
    duckdb_conn: Any

    @enforce_types
    def get_table_names(self, all_schemas: Optional[bool] = False):
        """
        Get the names of all tables from duckdb main schema.
        @returns:
            list - The names of the tables in the dataset.
        """
        where = " WHERE table_schema = 'main'" if not all_schemas else ""

        tables = self.duckdb_conn.execute(
            "SELECT table_name FROM information_schema.tables " + where
        ).fetchall()
        return [table[0] for table in tables]

    @enforce_types
    def get_view_names(self):
        """
        Get the names of all views from duckdb main schema.
        @returns:
            list - The views inside duckdb main schema.
        """

        views = self.duckdb_conn.execute("SELECT * FROM duckdb_views;").fetchall()
        view_names = [view[4] for view in views]
        return view_names

    @enforce_types
    def table_exists(self, table_name: str) -> bool:
        return table_name in self.get_table_names()

    @enforce_types
    def view_exists(self, view_name: str) -> bool:
        return view_name in self.get_view_names()

    @enforce_types
    def row_count(self, table_name: str) -> int:
        """
        Get the number of rows in a table.
        @arguments:
            table_name - The name of the table.
        @returns:
            int - The number of rows in the table.
        """
        return self.duckdb_conn.execute(
            f"SELECT COUNT(*) FROM {table_name}"
        ).fetchone()[
            0
        ]  # type: ignore[index]


class _StoreCRUD:
    duckdb_conn: Any
    get_table_names: Any
    execute_sql: Any

    @enforce_types
    def create_empty(self, table_name: str, schema: SchemaDict):
        """
        Create a table if it does not exist.
        @arguments:
            table_name - The name of the table.
            schema - The schema of the table.
        @example:
            create_empty("people", {
                "id": pl.Int64,
                "name": pl.Utf8,
                "age": pl.Int64
            })
        """
        # check if the table exists
        table_names = self.get_table_names()

        if table_name not in table_names:
            # Create an empty DataFrame with the schema
            empty_df = pl.DataFrame([], schema=schema)
            self.create_from_df(empty_df, table_name)

    @enforce_types
    def create_from_df(
        self, df: pl.DataFrame, table_name: str
    ):  # pylint: disable=unused-argument
        """
        Create the table and insert data
        @arguments:
            df - The Polars DataFrame to append.
            table_name - A unique identifier for the dataset.
        """

        # Create the table
        self.execute_sql(f"CREATE TABLE {table_name} AS SELECT * FROM df")

    @enforce_types
    def insert_from_df(self, df: pl.DataFrame, table_name: str):
        """
        Insert data to a table
        @arguments:
            df - The Polars DataFrame to append.
            table_name - A unique table.
        @example:
            df = pl.DataFrame({
                "id": [1, 2, 3],
                "name": ["John", "Jane", "Doe"],
                "age": [25, 30, 35]
            })
            insert_from_df(df, "people")
        """
        # Check if the table exists
        table_names = self.get_table_names()

        if table_name in table_names:
<<<<<<< HEAD
            logger.info(
                "insert_to_table table_name = %s, num_rows = %s",
                table_name,
                df.shape[0],
            )
            self.duckdb_conn.execute(f"INSERT INTO {table_name} SELECT * FROM df")
            return

        logger.info(
            "create_and_fill_table = %s, num_rows = %s", table_name, df.shape[0]
        )
        self._create_and_fill_table(df, table_name)
=======
            logger.info("insert_from_df table_name = %s", table_name)
            logger.info("insert_from_df DF = %s", df)
            self.duckdb_conn.execute(f"INSERT INTO {table_name} SELECT * FROM df")
            return

        logger.info("insert = %s", table_name)
        logger.info("%s", df)
        self.create_from_df(df, table_name)
>>>>>>> 7a4b845d

    @enforce_types
    def insert_from_csv(self, table_name: str, csv_folder_path: str):
        """
        Insert to table from CSV files.
        @arguments:
            table_name - A unique name for the table.
            csv_folder_path - The path to the folder containing the CSV files.
        @example:
            insert_from_csv("data/csv", "people")
        """

        csv_files = glob.glob(os.path.join(csv_folder_path, "*.csv"))

        logger.info("csv_files %s", csv_files)
        for csv_file in csv_files:
            df = pl.read_csv(csv_file)
            self.insert_from_df(df, table_name)

    @enforce_types
    def drop_table(self, table_name: str):
        """
        Drop the table.
        @arguments:
            table_name - A unique name for the table.
        @example:
            drop_table("pdr_predictions")
        """
        # Drop the table if it exists
        self.execute_sql(f"DROP TABLE IF EXISTS {table_name}")

    @enforce_types
    def drop_view(self, view_name: str):
        """
        Drop the view.
        @arguments:
            view_name - A unique name for the view.
        @example:
            drop_view("_etl_pdr_predictions")
        """
        # Drop the table if it exists
        self.execute_sql(f"DROP VIEW IF EXISTS {view_name}")

<<<<<<< HEAD
    @enforce_types
    def get_query_drop_records_from_table_by_id(
        self, drop_table_name: str, ref_table_name: str
    ):
        """
        Builds the query string to perform the operation and returns it
        @arguments:
            drop_table_name - The table to drop records from.
            ref_table_name - The table to reference for the IDs to drop.
        @example:
            get_query_drop_records_from_table_by_id("bronze_pdr_slots", "update_pdr_slots")
        """

        # Return the query string
        return f"""
        DELETE FROM {drop_table_name} 
        WHERE ID IN (
            SELECT DISTINCT ID 
            FROM {ref_table_name}
        );
        """

    @enforce_types
    def drop_records_from_table_by_id(self, drop_table_name: str, ref_table_name: str):
        """
        Drop the records from the table by the provided IDs.
        @arguments:
            table_name - A unique name for the table.
            ids - The list of IDs to drop.
        @example:
            drop_records_from_table_by_id("bronze_pdr_slots", "update_pdr_slots")
        """
        query = self.get_query_drop_records_from_table_by_id(
            drop_table_name, ref_table_name
        )
        self.execute_sql(query)

    @enforce_types
    def get_query_move_table_data(self, from_table, to_table):
        """
        Builds the query string to perform the operation and returns it
        @arguments:
            from_table - where we'll be taking data from
            to_table - wehere we'll be inserting data
        @example:
            move_table_data("temp_people", "people")
        """

        # Check if the table exists
        table_names = self.get_table_names()
        assert (
            from_table.table_name in table_names
        ), f"Table {from_table.table_name} is "

        # check if the permanent table exists
        if to_table.table_name not in table_names:
            return f"CREATE TABLE {to_table.table_name} AS SELECT * FROM {from_table.table_name};"

        # Move the data from the temporary table to the permanent table
        return (
            f"INSERT INTO {to_table.table_name} SELECT * FROM {from_table.table_name};"
        )

    @enforce_types
    def move_table_data(self, from_table, to_table):
        """
        Move the table data from the temporary storage to the permanent storage.
        @arguments:
            from_table - where we'll be taking data from
            to_table - wehere we'll be inserting data
        @example:
            move_table_data("temp_people", "people")
        """

        # Check if the table exists
        move_table_query = self.get_query_move_table_data(from_table, to_table)
        self.execute_sql(move_table_query)

    @enforce_types
    def fill_table_from_csv(self, table_name: str, csv_folder_path: str):
        """
        Insert to table from CSV files.
        @arguments:
            table_name - A unique name for the table.
            csv_folder_path - The path to the folder containing the CSV files.
        @example:
            fill_table_from_csv("data/csv", "people")
        """

        csv_files = glob.glob(os.path.join(csv_folder_path, "*.csv"))

        logger.info("csv_files %s", csv_files)
        for csv_file in csv_files:
            df = pl.read_csv(csv_file)
            self.insert_to_table(df, table_name)
=======

class DuckDBDataStore(BaseDataStore, _StoreInfo, _StoreCRUD):
    """
    A class to store and retrieve persistent data.
    """
>>>>>>> 7a4b845d

    @enforce_types
    def __init__(self, base_path: str, read_only: bool = False):
        """
        Initialize a DuckDBDataStore instance.
        @arguments:
            base_path - The base directory to store the persistent data.
        """
        super().__init__(base_path, read_only)
        print(f"base_path = {base_path}")

        self.duckdb_conn = duckdb.connect(
            database=f"{self.base_path}/duckdb.db", read_only=read_only
        )  # Keep a persistent connection

    @enforce_types
    def execute_sql(self, query: str):
        """
        Execute a SQL query across DuckDB using SQL.
        @arguments:
            query - The SQL query to execute.
        @example:
            execute_sql("SELECT * FROM table_name")
        """
        self.duckdb_conn.execute("BEGIN TRANSACTION")
        self.duckdb_conn.execute(query)
        self.duckdb_conn.execute("COMMIT")

    @enforce_types
    def query_data(self, query: str) -> Optional[pl.DataFrame]:
        """
        Execute a SQL query on DuckDB and return the result as a polars dataframe.
        @arguments:
            table_name - A unique name for the table.
            query - The SQL query to execute.
        @returns:
            pl.DataFrame - The result of the query.
        @example:
            query_data("SELECT * FROM table_name")
        """

        try:
            result_df = self.duckdb_conn.execute(query).pl()
            return result_df
        except duckdb.CatalogException as e:
            if "Table" in str(e) and "not exist" in str(e):
                return None
            raise e

    @enforce_types
    def move_table_data(self, temp_table, permanent_table):
        """
        Move the table data from the temporary storage to the permanent storage.
        @arguments:
            temp_table - The temporary table object
            permanent_table_name - The name of the permanent table.
        @example:
            move_table_data("temp_people", "people")
        """

        # Check if the table exists
        table_names = self.get_table_names()

        if temp_table.fullname not in table_names:
            logger.info(
                "move_table_data - Table %s does not exist", temp_table.fullname
            )

        permanent_table_name = permanent_table.fullname
        # check if the permanent table exists
        if permanent_table_name not in table_names:
            # create table if it does not exist
            self.execute_sql(
                f"CREATE TABLE {permanent_table_name} AS SELECT * FROM {temp_table.fullname}"
            )
            return

        # Move the data from the temporary table to the permanent table
        self.execute_sql(
            f"INSERT INTO {permanent_table_name} SELECT * FROM {temp_table.fullname}"
        )<|MERGE_RESOLUTION|>--- conflicted
+++ resolved
@@ -132,7 +132,6 @@
         table_names = self.get_table_names()
 
         if table_name in table_names:
-<<<<<<< HEAD
             logger.info(
                 "insert_to_table table_name = %s, num_rows = %s",
                 table_name,
@@ -144,17 +143,7 @@
         logger.info(
             "create_and_fill_table = %s, num_rows = %s", table_name, df.shape[0]
         )
-        self._create_and_fill_table(df, table_name)
-=======
-            logger.info("insert_from_df table_name = %s", table_name)
-            logger.info("insert_from_df DF = %s", df)
-            self.duckdb_conn.execute(f"INSERT INTO {table_name} SELECT * FROM df")
-            return
-
-        logger.info("insert = %s", table_name)
-        logger.info("%s", df)
         self.create_from_df(df, table_name)
->>>>>>> 7a4b845d
 
     @enforce_types
     def insert_from_csv(self, table_name: str, csv_folder_path: str):
@@ -198,109 +187,11 @@
         # Drop the table if it exists
         self.execute_sql(f"DROP VIEW IF EXISTS {view_name}")
 
-<<<<<<< HEAD
-    @enforce_types
-    def get_query_drop_records_from_table_by_id(
-        self, drop_table_name: str, ref_table_name: str
-    ):
-        """
-        Builds the query string to perform the operation and returns it
-        @arguments:
-            drop_table_name - The table to drop records from.
-            ref_table_name - The table to reference for the IDs to drop.
-        @example:
-            get_query_drop_records_from_table_by_id("bronze_pdr_slots", "update_pdr_slots")
-        """
-
-        # Return the query string
-        return f"""
-        DELETE FROM {drop_table_name} 
-        WHERE ID IN (
-            SELECT DISTINCT ID 
-            FROM {ref_table_name}
-        );
-        """
-
-    @enforce_types
-    def drop_records_from_table_by_id(self, drop_table_name: str, ref_table_name: str):
-        """
-        Drop the records from the table by the provided IDs.
-        @arguments:
-            table_name - A unique name for the table.
-            ids - The list of IDs to drop.
-        @example:
-            drop_records_from_table_by_id("bronze_pdr_slots", "update_pdr_slots")
-        """
-        query = self.get_query_drop_records_from_table_by_id(
-            drop_table_name, ref_table_name
-        )
-        self.execute_sql(query)
-
-    @enforce_types
-    def get_query_move_table_data(self, from_table, to_table):
-        """
-        Builds the query string to perform the operation and returns it
-        @arguments:
-            from_table - where we'll be taking data from
-            to_table - wehere we'll be inserting data
-        @example:
-            move_table_data("temp_people", "people")
-        """
-
-        # Check if the table exists
-        table_names = self.get_table_names()
-        assert (
-            from_table.table_name in table_names
-        ), f"Table {from_table.table_name} is "
-
-        # check if the permanent table exists
-        if to_table.table_name not in table_names:
-            return f"CREATE TABLE {to_table.table_name} AS SELECT * FROM {from_table.table_name};"
-
-        # Move the data from the temporary table to the permanent table
-        return (
-            f"INSERT INTO {to_table.table_name} SELECT * FROM {from_table.table_name};"
-        )
-
-    @enforce_types
-    def move_table_data(self, from_table, to_table):
-        """
-        Move the table data from the temporary storage to the permanent storage.
-        @arguments:
-            from_table - where we'll be taking data from
-            to_table - wehere we'll be inserting data
-        @example:
-            move_table_data("temp_people", "people")
-        """
-
-        # Check if the table exists
-        move_table_query = self.get_query_move_table_data(from_table, to_table)
-        self.execute_sql(move_table_query)
-
-    @enforce_types
-    def fill_table_from_csv(self, table_name: str, csv_folder_path: str):
-        """
-        Insert to table from CSV files.
-        @arguments:
-            table_name - A unique name for the table.
-            csv_folder_path - The path to the folder containing the CSV files.
-        @example:
-            fill_table_from_csv("data/csv", "people")
-        """
-
-        csv_files = glob.glob(os.path.join(csv_folder_path, "*.csv"))
-
-        logger.info("csv_files %s", csv_files)
-        for csv_file in csv_files:
-            df = pl.read_csv(csv_file)
-            self.insert_to_table(df, table_name)
-=======
 
 class DuckDBDataStore(BaseDataStore, _StoreInfo, _StoreCRUD):
     """
     A class to store and retrieve persistent data.
     """
->>>>>>> 7a4b845d
 
     @enforce_types
     def __init__(self, base_path: str, read_only: bool = False):
@@ -325,6 +216,11 @@
         @example:
             execute_sql("SELECT * FROM table_name")
         """
+
+        # self._connect()
+
+        # if self.duckdb_conn is None:
+        #     raise Exception("DuckDB connection is not established")
         self.duckdb_conn.execute("BEGIN TRANSACTION")
         self.duckdb_conn.execute(query)
         self.duckdb_conn.execute("COMMIT")
@@ -351,34 +247,138 @@
             raise e
 
     @enforce_types
-    def move_table_data(self, temp_table, permanent_table):
-        """
-        Move the table data from the temporary storage to the permanent storage.
-        @arguments:
-            temp_table - The temporary table object
-            permanent_table_name - The name of the permanent table.
+    def get_query_drop_records_from_table_by_id(
+        self, drop_table_name: str, ref_table_name: str
+    ):
+        """
+        Builds the query string to perform the operation and returns it
+        @arguments:
+            drop_table_name - The table to drop records from.
+            ref_table_name - The table to reference for the IDs to drop.
+        @example:
+            get_query_drop_records_from_table_by_id("bronze_pdr_slots", "update_pdr_slots")
+        """
+
+        # Return the query string
+        return f"""
+        DELETE FROM {drop_table_name}
+        WHERE ID IN (
+            SELECT DISTINCT ID 
+            FROM {ref_table_name}
+        );
+        """
+
+    @enforce_types
+    def drop_records_from_table_by_id(self, drop_table_name: str, ref_table_name: str):
+        """
+        Drop the records from the table by the provided IDs.
+        @arguments:
+            table_name - A unique name for the table.
+            ids - The list of IDs to drop.
+        @example:
+            drop_records_from_table_by_id("bronze_pdr_slots", "update_pdr_slots")
+        """
+        query = self.get_query_drop_records_from_table_by_id(
+            drop_table_name, ref_table_name
+        )
+        self.execute_sql(query)
+
+    @enforce_types
+    def get_query_move_table_data(self, from_table, to_table):
+        """
+        Builds the query string to perform the operation and returns it
+        @arguments:
+            from_table - where we'll be taking data from
+            to_table - wehere we'll be inserting data
         @example:
             move_table_data("temp_people", "people")
         """
 
         # Check if the table exists
         table_names = self.get_table_names()
-
-        if temp_table.fullname not in table_names:
-            logger.info(
-                "move_table_data - Table %s does not exist", temp_table.fullname
-            )
-
-        permanent_table_name = permanent_table.fullname
+        assert (
+            from_table.table_name in table_names
+        ), f"Table {from_table.table_name} is "
+
         # check if the permanent table exists
-        if permanent_table_name not in table_names:
-            # create table if it does not exist
-            self.execute_sql(
-                f"CREATE TABLE {permanent_table_name} AS SELECT * FROM {temp_table.fullname}"
-            )
-            return
+        if to_table.table_name not in table_names:
+            return f"CREATE TABLE {to_table.table_name} AS SELECT * FROM {from_table.table_name};"
 
         # Move the data from the temporary table to the permanent table
+        return (
+            f"INSERT INTO {to_table.table_name} SELECT * FROM {from_table.table_name};"
+        )
+
+    @enforce_types
+    def move_table_data(self, from_table, to_table):
+        """
+        Move the table data from the temporary storage to the permanent storage.
+        @arguments:
+            from_table - where we'll be taking data from
+            to_table - wehere we'll be inserting data
+        @example:
+            move_table_data("temp_people", "people")
+        """
+
+        # Check if the table exists
+        move_table_query = self.get_query_move_table_data(from_table, to_table)
+        self.execute_sql(move_table_query)
+
+    @enforce_types
+    def fill_table_from_csv(self, table_name: str, csv_folder_path: str):
+        """
+        Insert to table from CSV files.
+        @arguments:
+            table_name - A unique name for the table.
+            csv_folder_path - The path to the folder containing the CSV files.
+        @example:
+            fill_table_from_csv("data/csv", "people")
+        """
+
+        csv_files = glob.glob(os.path.join(csv_folder_path, "*.csv"))
+
+        logger.info("csv_files %s", csv_files)
+        for csv_file in csv_files:
+            df = pl.read_csv(csv_file)
+            self.insert_from_df(df, table_name)
+
+    @enforce_types
+    def update_data(self, df: pl.DataFrame, table_name: str, column_name: str):
+        """
+        Update the table with the provided DataFrame.
+        @arguments:
+            df - The Polars DataFrame to update.
+            table_name - A unique name for the table.
+            column_name - The column to use as the index for the update.
+        @example:
+            df = pl.DataFrame({
+                "id": [1, 2, 3],
+                "name": ["John", "Jane", "Doe"],
+                "age": [25, 30, 35]
+            })
+            update_data(df, "people", "id")
+        """
+
+        update_columns = ", ".join(
+            [f"{column} = {df[column]}" for column in df.columns]
+        )
         self.execute_sql(
-            f"INSERT INTO {permanent_table_name} SELECT * FROM {temp_table.fullname}"
-        )+            f"""UPDATE {table_name}
+            SET {update_columns}
+            WHERE {column_name} = {df[column_name]}"""
+        )
+
+    @enforce_types
+    def row_count(self, table_name: str) -> int:
+        """
+        Get the number of rows in a table.
+        @arguments:
+            table_name - The name of the table.
+        @returns:
+            int - The number of rows in the table.
+        """
+        return self.duckdb_conn.execute(
+            f"SELECT COUNT(*) FROM {table_name}"
+        ).fetchone()[
+            0
+        ]  # type: ignore[index]