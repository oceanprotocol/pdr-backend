#
# Copyright 2024 Ocean Protocol Foundation
# SPDX-License-Identifier: Apache-2.0
#
import logging
from typing import Dict, Type

import polars as pl
from enforce_typing import enforce_types

from pdr_backend.lake.csv_data_store import CSVDataStore
from pdr_backend.lake.duckdb_data_store import DuckDBDataStore
from pdr_backend.lake.lake_mapper import LakeMapper
from pdr_backend.lake.payout import Payout
from pdr_backend.lake.plutil import _object_list_to_df
from pdr_backend.lake.prediction import Prediction
from pdr_backend.lake.table import Table, NewEventsTable
from pdr_backend.lake.table_pdr_predictions import _transform_timestamp_to_ms
from pdr_backend.lake.trueval import Trueval
from pdr_backend.ppss.ppss import PPSS
from pdr_backend.subgraph.subgraph_predictions import get_all_contract_ids_by_owner
from pdr_backend.util.networkutil import get_sapphire_postfix
from pdr_backend.util.time_types import UnixTimeMs
from pdr_backend.util.constants import WHITELIST_FEEDS_MAINNET

logger = logging.getLogger("gql_data_factory")


# Registered GQL fetches & tables
_GQLDF_REGISTERED_LAKE_TABLES = [
    Prediction,
    Trueval,
    Payout,
]

_GQLDF_REGISTERED_TABLE_NAMES = [
    t.get_lake_table_name() for t in _GQLDF_REGISTERED_LAKE_TABLES  # type: ignore[attr-defined]
]


@enforce_types
class GQLDataFactory:
    """
    Roles:
    - From each GQL API, fill >=1 gql_dfs -> parquet files data lake
    - From gql_dfs, calculate other dfs and stats
    - All timestamps, after fetching, are transformed into milliseconds wherever appropriate

    Finally:
       - "timestamp" values are ut: int is unix time, UTC, in ms (not s)
       - "datetime" values ares python datetime.datetime, UTC
    """

    def __init__(self, ppss: PPSS):
        self.ppss = ppss

        # filter by feed contract address
        network = get_sapphire_postfix(ppss.web3_pp.network)

        contract_list = []
        if network == "mainnet":
            contract_list = WHITELIST_FEEDS_MAINNET
        else:
            contract_list = get_all_contract_ids_by_owner(
                owner_address=self.ppss.web3_pp.owner_addrs,
                network=network,
            )
            contract_list = [f.lower() for f in contract_list]

        # configure all DB tables <> QGL queries
        self.record_config = {
            "config": {
                "contract_list": contract_list,
            }
        }

    @enforce_types
    def _calc_start_ut(self, table: Table) -> UnixTimeMs:
        """
        @description
            Calculate start timestamp, reconciling whether file exists and where
            its data starts. If file exists, you can only append to end.

        @arguments
            table -- Table object

        @return
            start_ut - timestamp (ut) to start grabbing data for (in ms)
        """

        last_timestamp = CSVDataStore.from_table(table, self.ppss).get_last_timestamp()

        start_ut = (
            last_timestamp
            if last_timestamp is not None
            else self.ppss.lake_ss.st_timestamp
        )

        return UnixTimeMs(start_ut + 1000)

    def _prepare_subgraph_fetch(self, dataclass: Type[LakeMapper], st_ut, fin_ut):
        """
        @description
            _prepare_subgraph_fetch is a helper function to fill the temp table with
            missing data that already exists in the csv files. This way all new records
            can be appended to the temp table and then moved to the live table.

            # 1. get last timestamp from database
            # 2. get last timestamp from csv
            # 3. in preparation to append, check missing data to move FROM CSV -> TO TEMP TABLES
            # 4. resume appending to CSVs + Temp tables until complete
        """
        table = Table.from_dataclass(dataclass)
        new_events_table = NewEventsTable.from_dataclass(dataclass)
        schema = dataclass.get_lake_schema()
        csv_last_timestamp = CSVDataStore.from_table(
            table, self.ppss
        ).get_last_timestamp()
        db_last_timestamp = DuckDBDataStore(self.ppss.lake_ss.lake_dir).query_data(
            f"SELECT MAX(timestamp) FROM {table.table_name}"
        )

        if csv_last_timestamp is None:
            return

        if (db_last_timestamp is None) or (
            db_last_timestamp['max("timestamp")'][0] is None
        ):
            logger.info(
                "Table %s not yet created. Insert pending csv data", table.table_name
            )
            data = CSVDataStore.from_table(table, self.ppss).read(st_ut, fin_ut, schema)

            new_events_table._append_to_db(data, self.ppss)
            return

        if db_last_timestamp['max("timestamp")'][0] and (
            csv_last_timestamp > db_last_timestamp['max("timestamp")'][0]
        ):
            logger.info("Table %s exists. Insert pending csv data", table.table_name)
            data = CSVDataStore.from_table(table, self.ppss).read(
                st_ut,
                fin_ut,
                schema,
            )

            new_events_table._append_to_db(data, self.ppss)

    @enforce_types
    def _do_subgraph_fetch(
        self,
        dataclass: Type[LakeMapper],
        network: str,
        st_ut: UnixTimeMs,
        fin_ut: UnixTimeMs,
        config: Dict,
        save_backoff_limit: int = 5000,
        pagination_limit: int = 1000,
    ):
        """
        @description
            Fetch raw data from predictoor subgraph
            Update function for graphql query, returns raw data
            + Transforms ts into ms as required for data factory
        """
        table = Table.from_dataclass(dataclass)
        new_events_table = NewEventsTable.from_dataclass(dataclass)

        logger.info("Fetching data for %s", table.table_name)
        network = get_sapphire_postfix(network)

        # save to file when this amount of data is fetched
        save_backoff_count = 0
        pagination_offset = 0

        buffer_df = pl.DataFrame([], schema=dataclass.get_lake_schema())

<<<<<<< HEAD
        DuckDBDataStore(self.ppss.lake_ss.lake_dir).create_table_if_not_exists(
=======
        DuckDBDataStore(self.ppss.lake_ss.lake_dir).create_empty(
>>>>>>> e1513629
            new_events_table.table_name,
            dataclass.get_lake_schema(),
        )

        while True:
            # call the function
            fetch_function = dataclass.get_fetch_function()
            data = fetch_function(
                st_ut.to_seconds(),
                fin_ut.to_seconds(),
                config["contract_list"],
                pagination_limit,
                pagination_offset,
                network,
            )

            logger.info("Fetched %s from subgraph", len(data))
            # convert predictions to df and transform timestamp into ms
            df = _object_list_to_df(
                data,
                fallback_schema=dataclass.get_lake_schema(),
            )
            df = _transform_timestamp_to_ms(df)
            df = df.filter(pl.col("timestamp").is_between(st_ut, fin_ut))

            if len(df) > 0:
                if df["timestamp"][0] > df["timestamp"][len(df) - 1]:
                    df = df.filter(pl.col("timestamp") >= df["timestamp"][0])

            if len(buffer_df) == 0:
                buffer_df = df
            else:
                buffer_df = buffer_df.vstack(df)

            save_backoff_count += len(df)

            # save to file if required number of data has been fetched
            if (
                save_backoff_count >= save_backoff_limit or len(df) < pagination_limit
            ) and len(buffer_df) > 0:
                assert df.schema == dataclass.get_lake_schema()
                new_events_table.append_to_storage(buffer_df, self.ppss)
                logger.info(
                    "Saved %s records to storage while fetching", len(buffer_df)
                )

                buffer_df = pl.DataFrame(
                    [],
                    schema=dataclass.get_lake_schema(),
                )
                save_backoff_count = 0
                if len(df["timestamp"]) == 0:
                    return
                if df["timestamp"][0] > df["timestamp"][len(df) - 1]:
                    return

            # avoids doing next fetch if we've reached the end
            if len(df) < pagination_limit:
                break
            pagination_offset += pagination_limit

        if len(buffer_df) > 0:
            new_events_table.append_to_storage(buffer_df, self.ppss)
            logger.info("Saved %s records to storage while fetching", len(buffer_df))

    @enforce_types
    def _do_swap_to_prod(self):
        """
        @description
            Move the records from our build tables to production tables
        """

        db = DuckDBDataStore(self.ppss.lake_ss.lake_dir)
        for dataclass in _GQLDF_REGISTERED_LAKE_TABLES:
            table = NewEventsTable.from_dataclass(dataclass)

            db.move_table_data(table, Table.from_dataclass(dataclass))
            db.drop_table(table.table_name)

    @enforce_types
    def _update(self):
        """
        @description
            Iterate across all gql queries and update their lake data:
            - Predictoors
            - Claims

            Improve this by:
            1. Break out raw data from any transformed/cleaned data
            2. Integrate other queries and summaries
            3. Integrate config/pp if needed
        @arguments
            fin_ut -- a timestamp, in ms, in UTC
        """
        logger.info("  Data start: %s", self.ppss.lake_ss.st_timestamp.pretty_timestr())
        logger.info("  Data fin: %s", self.ppss.lake_ss.fin_timestamp.pretty_timestr())

        fin_ut = self.ppss.lake_ss.fin_timestamp

        for dataclass in _GQLDF_REGISTERED_LAKE_TABLES:
            # calculate start and end timestamps
            table = Table.from_dataclass(dataclass)
            st_ut = self._calc_start_ut(table)
            if st_ut > min(UnixTimeMs.now(), fin_ut):
                logger.info("      Given start time, no data to gather. Exit.")

            # make sure that unwritten csv records are pre-loaded into the temp table
            self._prepare_subgraph_fetch(dataclass, st_ut, fin_ut)

            # fetch from subgraph and add to temp table
            logger.info("Updating table %s", table.table_name)
            self._do_subgraph_fetch(
                dataclass,
                self.ppss.web3_pp.network,
                st_ut,
                fin_ut,
                self.record_config["config"],
            )

        # move data from temp tables to live tables
        self._do_swap_to_prod()
        logger.info("GQLDataFactory - Update done.")<|MERGE_RESOLUTION|>--- conflicted
+++ resolved
@@ -175,11 +175,7 @@
 
         buffer_df = pl.DataFrame([], schema=dataclass.get_lake_schema())
 
-<<<<<<< HEAD
-        DuckDBDataStore(self.ppss.lake_ss.lake_dir).create_table_if_not_exists(
-=======
         DuckDBDataStore(self.ppss.lake_ss.lake_dir).create_empty(
->>>>>>> e1513629
             new_events_table.table_name,
             dataclass.get_lake_schema(),
         )
