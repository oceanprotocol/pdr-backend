--- conflicted
+++ resolved
@@ -89,7 +89,6 @@
             },
         }
 
-    
     @enforce_types
     def get_gql_tables(self) -> Dict[str, Table]:
         """
@@ -119,7 +118,6 @@
 
         return self.record_config["tables"]
 
-
     @enforce_types
     def _calc_start_ut(self, table: Table) -> UnixTimeMs:
         """
@@ -134,13 +132,14 @@
         start_ut - timestamp (ut) to start grabbing data for (in ms)
         """
         if not table.csv_data_store.has_data(table.table_name):
-            print(f"      GQl data lake <{table.table_name}> is empty. Fetch from start.")
+            print(
+                f"      GQl data lake <{table.table_name}> is empty. Fetch from start."
+            )
             return self.ppss.lake_ss.st_timestamp
 
         # get the first timestamp of the first file
         file_utN = table.csv_data_store.get_first_timestamp(table.table_name)
         return UnixTimeMs(file_utN + 1000)
-   
 
     @enforce_types
     def _get_gql_df(
@@ -215,7 +214,6 @@
             table.append_to_storage(buffer_df)
             print(f"Saved {len(buffer_df)} records to file while fetching")
 
-<<<<<<< HEAD
     @enforce_types
     def _calc_start_ut(self, table: Table) -> UnixTimeMs:
         """
@@ -240,10 +238,6 @@
 
         return UnixTimeMs(start_ut + 1000)
 
-=======
-    
-    @enforce_types
->>>>>>> 9772d4a0
     def _update(self):
         """
         @description
