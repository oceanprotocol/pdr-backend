--- conflicted
+++ resolved
@@ -27,20 +27,12 @@
     payouts_schema,
     payouts_table_name,
 )
-<<<<<<< HEAD
 from pdr_backend.lake.table_pdr_slots import (
     get_pdr_slots_df,
     slots_schema,
 )
-from pdr_backend.subgraph.subgraph_predictions import get_all_contract_ids_by_owner
-from pdr_backend.ppss.ppss import PPSS
-from pdr_backend.util.networkutil import get_sapphire_postfix
-from pdr_backend.util.timeutil import current_ut_ms, pretty_timestr
-=======
-
 
 logger = logging.getLogger("gql_data_factory")
->>>>>>> 2755850d
 
 
 @enforce_types
