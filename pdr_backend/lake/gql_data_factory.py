import logging
from typing import Callable, Dict
from enforce_typing import enforce_types
import polars as pl
from pdr_backend.lake.table import Table, TableType, get_table_name
from pdr_backend.ppss.ppss import PPSS
from pdr_backend.subgraph.subgraph_predictions import get_all_contract_ids_by_owner
from pdr_backend.util.networkutil import get_sapphire_postfix
from pdr_backend.lake.table_pdr_predictions import (
    predictions_schema,
    predictions_table_name,
)
from pdr_backend.lake.table_pdr_subscriptions import (
    subscriptions_schema,
    subscriptions_table_name,
)
from pdr_backend.lake.table_pdr_truevals import (
    truevals_schema,
    truevals_table_name,
)
from pdr_backend.lake.table_pdr_payouts import (
    payouts_schema,
    payouts_table_name,
)
from pdr_backend.lake.table_pdr_slots import slots_table_name, slots_schema
from pdr_backend.subgraph.subgraph_trueval import fetch_truevals
from pdr_backend.subgraph.subgraph_subscriptions import (
    fetch_filtered_subscriptions,
)
from pdr_backend.subgraph.subgraph_predictions import (
    fetch_filtered_predictions,
)
from pdr_backend.subgraph.subgraph_payout import fetch_payouts
from pdr_backend.subgraph.subgraph_slot import fetch_slots
from pdr_backend.util.time_types import UnixTimeMs
from pdr_backend.lake.plutil import _object_list_to_df
from pdr_backend.lake.table_pdr_predictions import _transform_timestamp_to_ms
from pdr_backend.lake.table_registry import TableRegistry
from pdr_backend.lake.persistent_data_store import PersistentDataStore
from pdr_backend.lake.csv_data_store import CSVDataStore


logger = logging.getLogger("gql_data_factory")


@enforce_types
class GQLDataFactory:
    """
    Roles:
    - From each GQL API, fill >=1 gql_dfs -> parquet files data lake
    - From gql_dfs, calculate other dfs and stats
    - All timestamps, after fetching, are transformed into milliseconds wherever appropriate

    Finally:
       - "timestamp" values are ut: int is unix time, UTC, in ms (not s)
       - "datetime" values ares python datetime.datetime, UTC
    """

    def __init__(self, ppss: PPSS):
        self.ppss = ppss

        # filter by feed contract address
        network = get_sapphire_postfix(ppss.web3_pp.network)
        contract_list = get_all_contract_ids_by_owner(
            owner_address=self.ppss.web3_pp.owner_addrs,
            network=network,
        )

        contract_list = [f.lower() for f in contract_list]

        # configure all tables that will be recorded onto lake
        self.record_config = {
            "fetch_functions": {
                predictions_table_name: fetch_filtered_predictions,
                subscriptions_table_name: fetch_filtered_subscriptions,
                truevals_table_name: fetch_truevals,
                payouts_table_name: fetch_payouts,
                slots_table_name: fetch_slots,
            },
            "config": {
                "contract_list": contract_list,
            },
            "gql_tables": [
                predictions_table_name,
                subscriptions_table_name,
                truevals_table_name,
                payouts_table_name,
                slots_table_name,
            ],
        }

        TableRegistry().register_tables(
            {
                predictions_table_name: (
                    predictions_table_name,
                    predictions_schema,
                    self.ppss,
                ),
                subscriptions_table_name: (
                    subscriptions_table_name,
                    subscriptions_schema,
                    self.ppss,
                ),
                truevals_table_name: (truevals_table_name, truevals_schema, self.ppss),
                payouts_table_name: (payouts_table_name, payouts_schema, self.ppss),
                slots_table_name: (slots_table_name, slots_schema, self.ppss),
            }
        )

    @enforce_types
    def get_gql_tables(self) -> Dict[str, Table]:
        """
        @description
          Get historical dataframes across many feeds and timeframes.

        @return
          predictions_df -- *polars* Dataframe. See class docstring
        """

        logger.info("Get predictions data across many feeds and timeframes.")

        # st_timestamp is calculated dynamically if ss.fin_timestr = "now".
        # But, we don't want fin_timestamp changing as we gather data here.
        # To solve, for a given call to this method, we make a constant fin_ut

        print(f"  Data start: {self.ppss.lake_ss.st_timestamp.pretty_timestr()}")
        print(f"  Data fin: {self.ppss.lake_ss.st_timestamp.pretty_timestr()}")

        self._update()
        logger.info("Get historical data across many subgraphs. Done.")

        return TableRegistry().get_tables(self.record_config["gql_tables"])

    def _prepare_temp_table(self, table_name, st_ut, fin_ut):
        """
        @description
            # 1. get last timestamp from database
            # 2. get last timestamp from csv
            # 3. check conditions and move to temp tables
        """
        table = TableRegistry().get_table(table_name)
        csv_last_timestamp = CSVDataStore(table.base_path).get_last_timestamp(
            table_name
        )
        db_last_timestamp = PersistentDataStore(table.base_path).query_data(
            f"SELECT MAX(timestamp) FROM {table_name}"
        )

        if csv_last_timestamp is not None:
            if db_last_timestamp is None:
                print(f"  Table not yet created. Insert all {table_name} csv data")
                data = CSVDataStore(table.base_path).read_all(table_name)
                table._append_to_db(data, TableType.TEMP)
            elif csv_last_timestamp > db_last_timestamp:
                print(f"  Table exists. Insert pending {table_name} csv data")
                data = CSVDataStore(table.base_path).read(table_name, st_ut, fin_ut)
                table._append_to_db(data, TableType.TEMP)

    @enforce_types
    def _calc_start_ut(self, table: Table) -> UnixTimeMs:
        """
        @description
            Calculate start timestamp, reconciling whether file exists and where
            its data starts. If file exists, you can only append to end.

        @arguments
            table -- Table object

        @return
            start_ut - timestamp (ut) to start grabbing data for (in ms)
        """

        last_timestamp = CSVDataStore(table.base_path).get_last_timestamp(
            table.table_name
        )

        start_ut = (
            last_timestamp
            if last_timestamp is not None
            else self.ppss.lake_ss.st_timestamp
        )

        return UnixTimeMs(start_ut + 1000)

    @enforce_types
    def _do_subgraph_fetch(
        self,
        table: Table,
        fetch_function: Callable,
        network: str,
        st_ut: UnixTimeMs,
        fin_ut: UnixTimeMs,
        config: Dict,
        save_backoff_limit: int = 5000,
        pagination_limit: int = 1000,
    ):
        """
        @description
            Fetch raw data from predictoor subgraph
            Update function for graphql query, returns raw data
            + Transforms ts into ms as required for data factory
        """
        print(f"Fetching data for {table.table_name}")
        network = get_sapphire_postfix(network)

        # save to file when this amount of data is fetched
        save_backoff_count = 0
        pagination_offset = 0

        buffer_df = pl.DataFrame([], schema=table.df_schema)

        while True:
            # call the function
            data = fetch_function(
                st_ut.to_seconds(),
                fin_ut.to_seconds(),
                config["contract_list"],
                pagination_limit,
                pagination_offset,
                network,
            )

            print(f"Fetched {len(data)} from subgraph")
            # convert predictions to df and transform timestamp into ms
            df = _object_list_to_df(data, table.df_schema)
            df = _transform_timestamp_to_ms(df)
            df = df.filter(pl.col("timestamp").is_between(st_ut, fin_ut)).sort(
                "timestamp"
            )

            if len(buffer_df) == 0:
                buffer_df = df
            else:
                buffer_df = buffer_df.vstack(df)

            save_backoff_count += len(df)

            # save to file if requred number of data has been fetched
            if (
                save_backoff_count >= save_backoff_limit or len(df) < pagination_limit
            ) and len(buffer_df) > 0:
                assert df.schema == table.df_schema
                table.append_to_storage(buffer_df, TableType.TEMP)
                print(f"Saved {len(buffer_df)} records to storage while fetching")

                buffer_df = pl.DataFrame([], schema=table.df_schema)
                save_backoff_count = 0

            # avoids doing next fetch if we've reached the end
            if len(df) < pagination_limit:
                break
            pagination_offset += pagination_limit

        if len(buffer_df) > 0:
            table.append_to_storage(buffer_df, TableType.TEMP)
            print(f"Saved {len(buffer_df)} records to storage while fetching")

    @enforce_types
    def _move_from_temp_tables_to_live(self):
        """
        @description
            Move the records from our ETL temporary build tables to live, in-production tables
        """

<<<<<<< HEAD
        last_timestamp = CSVDataStore(table.base_path).get_last_timestamp(
            table.table_name
        )

        print(last_timestamp)
        print(self.ppss.lake_ss.st_timestamp)

        start_ut = (
            last_timestamp
            if last_timestamp is not None
            else self.ppss.lake_ss.st_timestamp
        )
=======
        pds = PersistentDataStore(self.ppss.lake_ss.lake_dir)
        for table_name in self.record_config["gql_tables"]:
            pds.move_table_data(
                get_table_name(table_name, TableType.TEMP),
                table_name,
            )
>>>>>>> 952d1a0f

            pds.drop_table(get_table_name(table_name, TableType.TEMP))

    @enforce_types
    def _update(self):
        """
        @description
            Iterate across all gql queries and update their lake data:
            - Predictoors
            - Slots
            - Claims

            Improve this by:
            1. Break out raw data from any transformed/cleaned data
            2. Integrate other queries and summaries
            3. Integrate config/pp if needed
        @arguments
            fin_ut -- a timestamp, in ms, in UTC
        """

        for _, table in (
            TableRegistry().get_tables(self.record_config["gql_tables"]).items()
        ):

            # calculate start and end timestamps
            st_ut = self._calc_start_ut(table)
            fin_ut = self.ppss.lake_ss.fin_timestamp
            print(f"      Aim to fetch data from start time: {st_ut.pretty_timestr()}")
            if st_ut > min(UnixTimeMs.now(), fin_ut):
                print("      Given start time, no data to gather. Exit.")

            # make sure that unwritten csv records are pre-loaded into the temp table
            self._prepare_temp_table(table.table_name, st_ut, fin_ut)

            # fetch from subgraph and add to temp table
            print(f"Updating table {get_table_name(table.table_name)}")
            self._do_subgraph_fetch(
                table,
                self.record_config["fetch_functions"][table.table_name],
                self.ppss.web3_pp.network,
                st_ut,
                fin_ut,
                self.record_config["config"],
            )

        # move data from temp tables to live tables
        self._move_from_temp_tables_to_live()
        print("GQLDataFactory - Update done.")<|MERGE_RESOLUTION|>--- conflicted
+++ resolved
@@ -262,27 +262,13 @@
             Move the records from our ETL temporary build tables to live, in-production tables
         """
 
-<<<<<<< HEAD
-        last_timestamp = CSVDataStore(table.base_path).get_last_timestamp(
-            table.table_name
-        )
-
-        print(last_timestamp)
-        print(self.ppss.lake_ss.st_timestamp)
-
-        start_ut = (
-            last_timestamp
-            if last_timestamp is not None
-            else self.ppss.lake_ss.st_timestamp
-        )
-=======
         pds = PersistentDataStore(self.ppss.lake_ss.lake_dir)
         for table_name in self.record_config["gql_tables"]:
             pds.move_table_data(
                 get_table_name(table_name, TableType.TEMP),
                 table_name,
             )
->>>>>>> 952d1a0f
+
 
             pds.drop_table(get_table_name(table_name, TableType.TEMP))
 
