import os
from typing import Callable, Dict

import polars as pl
from enforce_typing import enforce_types

from pdr_backend.lake.plutil import (
    has_data,
    newest_ut,
    left_join_with,
    filter_and_drop_columns,
    pick_df_and_ids_on_period
)
from pdr_backend.lake.table_pdr_predictions import (
    get_pdr_predictions_df,
    predictions_schema,
)
from pdr_backend.lake.table_pdr_subscriptions import (
    get_pdr_subscriptions_df,
    subscriptions_schema,
)
from pdr_backend.subgraph.subgraph_predictions import get_all_contract_ids_by_owner
from pdr_backend.ppss.ppss import PPSS
from pdr_backend.util.networkutil import get_sapphire_postfix
from pdr_backend.util.timeutil import current_ut_ms, pretty_timestr

@enforce_types
class GQLDataFactory:
    """
    Roles:
    - From each GQL API, fill >=1 gql_dfs -> parquet files data lake
    - From gql_dfs, calculate other dfs and stats
    - All timestamps, after fetching, are transformed into milliseconds wherever appropriate

    Finally:
       - "timestamp" values are ut: int is unix time, UTC, in ms (not s)
       - "datetime" values ares python datetime.datetime, UTC
    """

    def __init__(self, ppss: PPSS):
        self.ppss = ppss

        # filter by feed contract address
        network = get_sapphire_postfix(ppss.web3_pp.network)
        contract_list = get_all_contract_ids_by_owner(
            owner_address=self.ppss.web3_pp.owner_addrs,
            network=network,
        )
        contract_list = [f.lower() for f in contract_list]

        # configure all tables that will be recorded onto lake
        self.record_config = {
            "pdr_predictions": {
                "fetch_fn": get_pdr_predictions_df,
                "schema": predictions_schema,
                "config": {
                    "contract_list": contract_list,
                },
            },
            "pdr_subscriptions": {
                "fetch_fn": get_pdr_subscriptions_df,
                "schema": subscriptions_schema,
                "config": {
                    "contract_list": contract_list,
                },
            },
        }

    def get_gql_dfs(self) -> Dict[str, pl.DataFrame]:
        """
        @description
          Get historical dataframes across many feeds and timeframes.

        @return
          predictions_df -- *polars* Dataframe. See class docstring
        """
        print("Get predictions data across many feeds and timeframes.")

        # Ss_timestamp is calculated dynamically if ss.fin_timestr = "now".
        # But, we don't want fin_timestamp changing as we gather data here.
        # To solve, for a given call to this method, we make a constant fin_ut
        fin_ut = self.ppss.lake_ss.fin_timestamp

        print(f"  Data start: {pretty_timestr(self.ppss.lake_ss.st_timestamp)}")
        print(f"  Data fin: {pretty_timestr(fin_ut)}")

        self._update(fin_ut)
        gql_dfs = self._load_parquet(fin_ut)

        print("Get historical data across many subgraphs. Done.")

        # postconditions
        assert len(gql_dfs.values()) > 0
        for df in gql_dfs.values():
            assert isinstance(df, pl.DataFrame)

        return gql_dfs

    def _update(self, fin_ut: int):
        """
        @description
            Iterate across all gql queries and update their parquet files:
            - Predictoors
            - Slots
            - Claims

            Improve this by:
            1. Break out raw data from any transformed/cleaned data
            2. Integrate other queries and summaries
            3. Integrate config/pp if needed
        @arguments
            fin_ut -- a timestamp, in ms, in UTC
        """

        for k, record in self.record_config.items():
            filename = self._parquet_filename(k)
            print(f"      filename={filename}")

            st_ut = self._calc_start_ut(filename)
            print(f"      Aim to fetch data from start time: {pretty_timestr(st_ut)}")
            if st_ut > min(current_ut_ms(), fin_ut):
                print("      Given start time, no data to gather. Exit.")
                continue

            # to satisfy mypy, get an explicit function pointer
            do_fetch: Callable[[str, int, int, Dict], pl.DataFrame] = record["fetch_fn"]

            # call the function
            print(f"    Fetching {k}")
            df = do_fetch(self.ppss.web3_pp.network, st_ut, fin_ut, record["config"])

            # postcondition
            if len(df) > 0:
                assert df.schema == record["schema"]

                # save to parquet
                self._save_parquet(filename, df)

    def _calc_start_ut(self, filename: str) -> int:
        """
        @description
            Calculate start timestamp, reconciling whether file exists and where
            its data starts. If file exists, you can only append to end.

        @arguments
          filename - parquet file with data. May or may not exist.

        @return
          start_ut - timestamp (ut) to start grabbing data for (in ms)
        """
        if not os.path.exists(filename):
            print("      No file exists yet, so will fetch all data")
            return self.ppss.lake_ss.st_timestamp

        print("      File already exists")
        if not has_data(filename):
            print("      File has no data, so delete it")
            os.remove(filename)
            return self.ppss.lake_ss.st_timestamp

        file_utN = newest_ut(filename)
        return file_utN + 1000

    def _load_parquet(self, fin_ut: int) -> Dict[str, pl.DataFrame]:
        """
        @arguments
          fin_ut -- finish timestamp

        @return
          gql_dfs -- dict of [gql_filename] : df
            Where df has columns=GQL_COLS+"datetime", and index=timestamp
        """
        print("  Load parquet.")
        st_ut = self.ppss.lake_ss.st_timestamp

        dfs: Dict[str, pl.DataFrame] = {}  # [parquet_filename] : df

        for k, record in self.record_config.items():
            filename = self._parquet_filename(k)
            print(f"      filename={filename}")

            # load all data from file
            # check if file exists
            # if file doesn't exist, return an empty dataframe with the expected schema
            if os.path.exists(filename):
                df = pl.read_parquet(filename)
            else:
                df = pl.DataFrame(schema=record["schema"])

            df = df.filter(
                (pl.col("timestamp") >= st_ut) & (pl.col("timestamp") <= fin_ut)
            )

            # postcondition
            assert df.schema == record["schema"]
            dfs[k] = df

        return dfs

    def _parquet_filename(self, filename_str: str) -> str:
        """
        @description
          Computes the lake-path for the parquet file.

        @arguments
          filename_str -- eg "subgraph_predictions"

        @return
          parquet_filename -- name for parquet file.
        """
        basename = f"{filename_str}.parquet"
        filename = os.path.join(self.ppss.lake_ss.parquet_dir, basename)
        return filename

    @enforce_types
    def _save_parquet(self, filename: str, df: pl.DataFrame):
        """write to parquet file
        parquet only supports appending via the pyarrow engine
        """

        # precondition
        assert "timestamp" in df.columns and df["timestamp"].dtype == pl.Int64
        assert len(df) > 0
        if len(df) > 1:
            assert (
                df.head(1)["timestamp"].to_list()[0]
                <= df.tail(1)["timestamp"].to_list()[0]
            )

        if os.path.exists(filename):  # "append" existing file
            cur_df = pl.read_parquet(filename)
            df = pl.concat([cur_df, df])

            # drop duplicates
<<<<<<< HEAD
            duplicate_rows = df.filter(pl.struct("ID").is_duplicated())
            if len(duplicate_rows) > 0:
                print(
                    f"Duplicate rows found. Dropping {len(duplicate_rows)} rows: {duplicate_rows}"
                )
            df = df.group_by("ID").first()

=======
            df = df.filter(pl.struct("ID").is_unique())
>>>>>>> 8ef8105b
            df.write_parquet(filename)
            n_new = df.shape[0] - cur_df.shape[0]
            print(f"  Just appended {n_new} df rows to file {filename}")
        else:  # write new file
            df.write_parquet(filename)
            print(f"  Just saved df with {df.shape[0]} rows to new file {filename}")

    @enforce_types
    def _post_fetch_process_truevals(
        self, dfs: Dict[str, pl.DataFrame]
    ): # -> pl.DataFrame:
        """
        @description
          Merge the fetched data with the existing data in the parquet file.
          This is where we do any post-fetch transformations.
        """
        st_ut = self.ppss.lake_ss.st_timestamp / 1000
        fin_ut = self.ppss.lake_ss.fin_timestamp / 1000

        # Work 1: update prediction based on truevals
        # process recent truevals => update predictions
        # fetch recent truevals added
        truevals_df = dfs["pdr_truevals"].filter(
            (pl.col("timestamp") >= st_ut) & (pl.col("timestamp") <= fin_ut)
        )
        truevals_ids = truevals_df["ID"].to_list()

        # find the predictions we'll be updating
        print(f"post_truevals pdr_truevals: {truevals_ids}")
        predictions_df = (
            dfs["pdr_predictions"]
            .filter((pl.col("truevalue_id").is_in(truevals_ids)))
            .drop(["truevalue"])
        )

        # update specific predictions
        predictions_df = (
            predictions_df.join(
                truevals_df, left_on=["truevalue_id"], right_on=["ID"], how="left"
            )
            .with_columns(
                [
                    pl.col("truevalue").alias("truevalue"),
                ]
            )
            .select(
                [
                    "ID",
                    "truevalue_id",
                    "contract",
                    "pair",
                    "timeframe",
                    "prediction",
                    "stake",
                    "truevalue",
                    "timestamp",
                    "source",
                    "payout",
                    "slot",
                    "user",
                ]
            )
        )

        # save out updated predictions
        # filename = self._parquet_filename("pdr_predictions")
        # self._save_parquet(filename, predictions_df)
        predictions_df.write_parquet("pdr_predictions.parquet")

    @enforce_types
    def _post_fetch_process_payouts(self, dfs: Dict[str, pl.DataFrame]):
        # -> pl.DataFrame:
        """
        @description
          Merge the fetched data with the existing data in the parquet file.
          This is where we do any post-fetch transformations.
        """
        st_ut = self.ppss.lake_ss.st_timestamp / 1000
        fin_ut = self.ppss.lake_ss.fin_timestamp / 1000

        # Work 2: update prediction based on payouts
        # process recent payouts => update predictions
        # fetch recent payouts added
        payouts_df, payouts_ids = pick_df_and_ids_on_period(
            target=dfs["pdr_payouts"],
            start_timestamp=st_ut,
            finish_timestamp=fin_ut,
        )

        predictions_df = filter_and_drop_columns(
            df=dfs["pdr_predictions"],
            ids=payouts_ids,
            columns_to_drop=["payout", "prediction"],
        )

        predictions_df = left_join_with(
            target=predictions_df,
            other=payouts_df,
            w_columns=[
                pl.col("predvalue").alias("prediction"),
            ],
            select_columns=self.pdr_prediction_columns,
        )

        predictions_df.write_parquet("pdr_predictions.parquet")<|MERGE_RESOLUTION|>--- conflicted
+++ resolved
@@ -232,17 +232,7 @@
             df = pl.concat([cur_df, df])
 
             # drop duplicates
-<<<<<<< HEAD
-            duplicate_rows = df.filter(pl.struct("ID").is_duplicated())
-            if len(duplicate_rows) > 0:
-                print(
-                    f"Duplicate rows found. Dropping {len(duplicate_rows)} rows: {duplicate_rows}"
-                )
-            df = df.group_by("ID").first()
-
-=======
             df = df.filter(pl.struct("ID").is_unique())
->>>>>>> 8ef8105b
             df.write_parquet(filename)
             n_new = df.shape[0] - cur_df.shape[0]
             print(f"  Just appended {n_new} df rows to file {filename}")
