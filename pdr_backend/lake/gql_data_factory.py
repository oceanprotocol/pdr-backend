#
# Copyright 2024 Ocean Protocol Foundation
# SPDX-License-Identifier: Apache-2.0
#
import logging
from typing import Dict, Type

import polars as pl
from enforce_typing import enforce_types

from pdr_backend.lake.csv_data_store import CSVDataStore
from pdr_backend.lake.duckdb_data_store import DuckDBDataStore
from pdr_backend.lake.lake_mapper import LakeMapper
from pdr_backend.lake.payout import Payout
from pdr_backend.lake.plutil import _object_list_to_df
from pdr_backend.lake.prediction import Prediction
<<<<<<< HEAD
from pdr_backend.lake.table import Table, NewEventsTable
=======
from pdr_backend.lake.table import NamedTable, TempTable
>>>>>>> 1b6d10a2
from pdr_backend.lake.table_pdr_predictions import _transform_timestamp_to_ms
from pdr_backend.lake.trueval import Trueval
from pdr_backend.ppss.ppss import PPSS
from pdr_backend.subgraph.subgraph_predictions import get_all_contract_ids_by_owner
from pdr_backend.util.networkutil import get_sapphire_postfix
from pdr_backend.util.time_types import UnixTimeMs

logger = logging.getLogger("gql_data_factory")


# Registered GQL fetches & tables
_GQLDF_REGISTERED_LAKE_TABLES = [
    Prediction,
    Trueval,
    Payout,
]

_GQLDF_REGISTERED_TABLE_NAMES = [
    t.get_lake_table_name() for t in _GQLDF_REGISTERED_LAKE_TABLES  # type: ignore[attr-defined]
]


@enforce_types
class GQLDataFactory:
    """
    Roles:
    - From each GQL API, fill >=1 gql_dfs -> parquet files data lake
    - From gql_dfs, calculate other dfs and stats
    - All timestamps, after fetching, are transformed into milliseconds wherever appropriate

    Finally:
       - "timestamp" values are ut: int is unix time, UTC, in ms (not s)
       - "datetime" values ares python datetime.datetime, UTC
    """

    def __init__(self, ppss: PPSS):
        self.ppss = ppss

        # filter by feed contract address
        network = get_sapphire_postfix(ppss.web3_pp.network)
        contract_list = get_all_contract_ids_by_owner(
            owner_address=self.ppss.web3_pp.owner_addrs,
            network=network,
        )

        contract_list = [f.lower() for f in contract_list]

        # configure all DB tables <> QGL queries
        self.record_config = {
            "config": {
                "contract_list": contract_list,
            }
        }

<<<<<<< HEAD
    @enforce_types
    def _calc_start_ut(self, table: Table) -> UnixTimeMs:
=======
    def _prepare_temp_table(self, dataclass: Type[LakeMapper], st_ut, fin_ut):
        """
        @description
            _prepare_temp_table is a helper function to fill the temp table with
            missing data that already exists in the csv files. This way all new records
            can be appended to the temp table and then moved to the live table.

            # 1. get last timestamp from database
            # 2. get last timestamp from csv
            # 3. in preparation to append, check missing data to move FROM CSV -> TO TEMP TABLES
            # 4. resume appending to CSVs + Temp tables until complete
        """
        table = NamedTable.from_dataclass(dataclass)
        temp_table = TempTable.from_dataclass(dataclass)
        schema = dataclass.get_lake_schema()
        csv_last_timestamp = CSVDataStore.from_table(
            table, self.ppss
        ).get_last_timestamp()
        db_last_timestamp = DuckDBDataStore(self.ppss.lake_ss.lake_dir).query_data(
            f"SELECT MAX(timestamp) FROM {table.fullname}"
        )

        if csv_last_timestamp is None:
            return

        if (db_last_timestamp is None) or (
            db_last_timestamp['max("timestamp")'][0] is None
        ):
            logger.info(
                "  Table not yet created. Insert all %s csv data", table.fullname
            )
            data = CSVDataStore.from_table(table, self.ppss).read_all(schema)
            temp_table._append_to_db(data, self.ppss)
            return

        if db_last_timestamp['max("timestamp")'][0] and (
            csv_last_timestamp > db_last_timestamp['max("timestamp")'][0]
        ):
            logger.info("  Table exists. Insert pending %s csv data", table.fullname)
            data = CSVDataStore.from_table(table, self.ppss).read(
                st_ut,
                fin_ut,
                schema,
            )
            temp_table._append_to_db(data, self.ppss)

    @enforce_types
    def _calc_start_ut(self, table: NamedTable) -> UnixTimeMs:
>>>>>>> 1b6d10a2
        """
        @description
            Calculate start timestamp, reconciling whether file exists and where
            its data starts. If file exists, you can only append to end.

        @arguments
            table -- Table object

        @return
            start_ut - timestamp (ut) to start grabbing data for (in ms)
<<<<<<< HEAD
        """

        last_timestamp = CSVDataStore.from_table(table, self.ppss).get_last_timestamp()

        start_ut = (
            last_timestamp
            if last_timestamp is not None
            else self.ppss.lake_ss.st_timestamp
        )

        return UnixTimeMs(start_ut + 1000)

    def _prepare_subgraph_fetch(self, dataclass: Type[LakeMapper], st_ut, fin_ut):
        """
        @description
            _prepare_subgraph_fetch is a helper function to fill the temp table with
            missing data that already exists in the csv files. This way all new records
            can be appended to the temp table and then moved to the live table.

            # 1. get last timestamp from database
            # 2. get last timestamp from csv
            # 3. in preparation to append, check missing data to move FROM CSV -> TO TEMP TABLES
            # 4. resume appending to CSVs + Temp tables until complete
        """
        table = Table.from_dataclass(dataclass)
        new_events_table = NewEventsTable.from_dataclass(dataclass)
        schema = dataclass.get_lake_schema()
        csv_last_timestamp = CSVDataStore.from_table(
            table, self.ppss
        ).get_last_timestamp()
        db_last_timestamp = DuckDBDataStore(self.ppss.lake_ss.lake_dir).query_data(
            f"SELECT MAX(timestamp) FROM {table.table_name}"
        )

        if csv_last_timestamp is None:
            return

        if (db_last_timestamp is None) or (
            db_last_timestamp['max("timestamp")'][0] is None
        ):
            logger.info(
                "Table %s not yet created. Insert pending csv data", table.table_name
            )
            data = CSVDataStore.from_table(table, self.ppss).read(st_ut, fin_ut, schema)

            new_events_table._append_to_db(data, self.ppss)
            return

        if db_last_timestamp['max("timestamp")'][0] and (
            csv_last_timestamp > db_last_timestamp['max("timestamp")'][0]
        ):
            logger.info("Table %s exists. Insert pending csv data", table.table_name)
            data = CSVDataStore.from_table(table, self.ppss).read(
                st_ut,
                fin_ut,
                schema,
            )

            new_events_table._append_to_db(data, self.ppss)

    @enforce_types
    def _do_subgraph_fetch(
        self,
        dataclass: Type[LakeMapper],
        network: str,
        st_ut: UnixTimeMs,
        fin_ut: UnixTimeMs,
        config: Dict,
        save_backoff_limit: int = 5000,
        pagination_limit: int = 1000,
    ):
=======
>>>>>>> 1b6d10a2
        """
        @description
            Fetch raw data from predictoor subgraph
            Update function for graphql query, returns raw data
            + Transforms ts into ms as required for data factory
        """
        table = Table.from_dataclass(dataclass)
        new_events_table = NewEventsTable.from_dataclass(dataclass)

        logger.info("Fetching data for %s", table.table_name)
        network = get_sapphire_postfix(network)

<<<<<<< HEAD
        # save to file when this amount of data is fetched
        save_backoff_count = 0
        pagination_offset = 0

        buffer_df = pl.DataFrame([], schema=dataclass.get_lake_schema())

        DuckDBDataStore(self.ppss.lake_ss.lake_dir).create_table_if_not_exists(
            new_events_table.table_name,
            dataclass.get_lake_schema(),
        )

        while True:
            # call the function
            fetch_function = dataclass.get_fetch_function()
            data = fetch_function(
                st_ut.to_seconds(),
                fin_ut.to_seconds(),
                config["contract_list"],
                pagination_limit,
                pagination_offset,
                network,
            )

            logger.info("Fetched %s from subgraph", len(data))
            # convert predictions to df and transform timestamp into ms
            df = _object_list_to_df(
                data,
                fallback_schema=dataclass.get_lake_schema(),
            )
            df = _transform_timestamp_to_ms(df)
            df = df.filter(pl.col("timestamp").is_between(st_ut, fin_ut))

            if len(df) > 0:
                if df["timestamp"][0] > df["timestamp"][len(df) - 1]:
                    df = df.filter(pl.col("timestamp") >= df["timestamp"][0])

=======
        last_timestamp = CSVDataStore.from_table(table, self.ppss).get_last_timestamp()

        start_ut = (
            last_timestamp
            if last_timestamp is not None
            else self.ppss.lake_ss.st_timestamp
        )

        return UnixTimeMs(start_ut + 1000)

    @enforce_types
    def _do_subgraph_fetch(
        self,
        dataclass: Type[LakeMapper],
        network: str,
        st_ut: UnixTimeMs,
        fin_ut: UnixTimeMs,
        config: Dict,
        save_backoff_limit: int = 5000,
        pagination_limit: int = 1000,
    ):
        """
        @description
            Fetch raw data from predictoor subgraph
            Update function for graphql query, returns raw data
            + Transforms ts into ms as required for data factory
        """
        table = NamedTable.from_dataclass(dataclass)
        temp_table = TempTable.from_dataclass(dataclass)

        logger.info("Fetching data for %s", table.fullname)
        network = get_sapphire_postfix(network)

        # save to file when this amount of data is fetched
        save_backoff_count = 0
        pagination_offset = 0

        buffer_df = pl.DataFrame([], schema=dataclass.get_lake_schema())

        DuckDBDataStore(self.ppss.lake_ss.lake_dir).create_table_if_not_exists(
            temp_table.fullname,
            dataclass.get_lake_schema(),
        )

        while True:
            # call the function
            fetch_function = dataclass.get_fetch_function()
            data = fetch_function(
                st_ut.to_seconds(),
                fin_ut.to_seconds(),
                config["contract_list"],
                pagination_limit,
                pagination_offset,
                network,
            )

            logger.info("Fetched %s from subgraph", len(data))
            # convert predictions to df and transform timestamp into ms
            df = _object_list_to_df(
                data,
                fallback_schema=dataclass.get_lake_schema(),
            )
            df = _transform_timestamp_to_ms(df)
            df = df.filter(pl.col("timestamp").is_between(st_ut, fin_ut))

            if len(df) > 0:
                if df["timestamp"][0] > df["timestamp"][len(df) - 1]:
                    df = df.filter(pl.col("timestamp") >= df["timestamp"][0])

>>>>>>> 1b6d10a2
            if len(buffer_df) == 0:
                buffer_df = df
            else:
                buffer_df = buffer_df.vstack(df)

            save_backoff_count += len(df)

            # save to file if required number of data has been fetched
            if (
                save_backoff_count >= save_backoff_limit or len(df) < pagination_limit
            ) and len(buffer_df) > 0:
                assert df.schema == dataclass.get_lake_schema()
<<<<<<< HEAD
                new_events_table.append_to_storage(buffer_df, self.ppss)
=======
                temp_table.append_to_storage(buffer_df, self.ppss)
>>>>>>> 1b6d10a2
                logger.info(
                    "Saved %s records to storage while fetching", len(buffer_df)
                )

                buffer_df = pl.DataFrame(
                    [],
                    schema=dataclass.get_lake_schema(),
                )
                save_backoff_count = 0
                if df["timestamp"][0] > df["timestamp"][len(df) - 1]:
                    return

            # avoids doing next fetch if we've reached the end
            if len(df) < pagination_limit:
                break
            pagination_offset += pagination_limit

        if len(buffer_df) > 0:
<<<<<<< HEAD
            new_events_table.append_to_storage(buffer_df, self.ppss)
            logger.info("Saved %s records to storage while fetching", len(buffer_df))

    @enforce_types
    def _do_swap_to_prod(self):
        """
        @description
            Move the records from our build tables to production tables
=======
            temp_table.append_to_storage(buffer_df, self.ppss)
            logger.info("Saved %s records to storage while fetching", len(buffer_df))

    @enforce_types
    def _move_from_temp_tables_to_live(self):
        """
        @description
            Move the records from our ETL temporary build tables to live, in-production tables
>>>>>>> 1b6d10a2
        """

        db = DuckDBDataStore(self.ppss.lake_ss.lake_dir)
        for dataclass in _GQLDF_REGISTERED_LAKE_TABLES:
<<<<<<< HEAD
            table = NewEventsTable.from_dataclass(dataclass)

            db.move_table_data(table, Table.from_dataclass(dataclass))
            db.drop_table(table.table_name)
=======
            temp_table = TempTable.from_dataclass(dataclass)

            db.move_table_data(temp_table, NamedTable.from_dataclass(dataclass))
            db.drop_table(temp_table.fullname)
>>>>>>> 1b6d10a2

    @enforce_types
    def _update(self):
        """
        @description
            Iterate across all gql queries and update their lake data:
            - Predictoors
            - Claims

            Improve this by:
            1. Break out raw data from any transformed/cleaned data
            2. Integrate other queries and summaries
            3. Integrate config/pp if needed
        @arguments
            fin_ut -- a timestamp, in ms, in UTC
        """
        logger.info("  Data start: %s", self.ppss.lake_ss.st_timestamp.pretty_timestr())
        logger.info("  Data fin: %s", self.ppss.lake_ss.fin_timestamp.pretty_timestr())

        fin_ut = self.ppss.lake_ss.fin_timestamp

        for dataclass in _GQLDF_REGISTERED_LAKE_TABLES:
            # calculate start and end timestamps
<<<<<<< HEAD
            table = Table.from_dataclass(dataclass)
            st_ut = self._calc_start_ut(table)
=======
            table = NamedTable.from_dataclass(dataclass)
            st_ut = self._calc_start_ut(table)
            logger.info(
                "      Aim to fetch data from start_time: [%s] to end_time: [%s]",
                st_ut.pretty_timestr(),
                fin_ut.pretty_timestr(),
            )
>>>>>>> 1b6d10a2
            if st_ut > min(UnixTimeMs.now(), fin_ut):
                logger.info("      Given start time, no data to gather. Exit.")

            # make sure that unwritten csv records are pre-loaded into the temp table
<<<<<<< HEAD
            self._prepare_subgraph_fetch(dataclass, st_ut, fin_ut)

            # fetch from subgraph and add to temp table
            logger.info("Updating table %s", table.table_name)
=======
            self._prepare_temp_table(dataclass, st_ut, fin_ut)

            # fetch from subgraph and add to temp table
            logger.info("Updating table %s", table.fullname)
>>>>>>> 1b6d10a2
            self._do_subgraph_fetch(
                dataclass,
                self.ppss.web3_pp.network,
                st_ut,
                fin_ut,
                self.record_config["config"],
            )

        # move data from temp tables to live tables
<<<<<<< HEAD
        self._do_swap_to_prod()
=======
        self._move_from_temp_tables_to_live()
>>>>>>> 1b6d10a2
        logger.info("GQLDataFactory - Update done.")<|MERGE_RESOLUTION|>--- conflicted
+++ resolved
@@ -14,11 +14,7 @@
 from pdr_backend.lake.payout import Payout
 from pdr_backend.lake.plutil import _object_list_to_df
 from pdr_backend.lake.prediction import Prediction
-<<<<<<< HEAD
 from pdr_backend.lake.table import Table, NewEventsTable
-=======
-from pdr_backend.lake.table import NamedTable, TempTable
->>>>>>> 1b6d10a2
 from pdr_backend.lake.table_pdr_predictions import _transform_timestamp_to_ms
 from pdr_backend.lake.trueval import Trueval
 from pdr_backend.ppss.ppss import PPSS
@@ -73,59 +69,8 @@
             }
         }
 
-<<<<<<< HEAD
     @enforce_types
     def _calc_start_ut(self, table: Table) -> UnixTimeMs:
-=======
-    def _prepare_temp_table(self, dataclass: Type[LakeMapper], st_ut, fin_ut):
-        """
-        @description
-            _prepare_temp_table is a helper function to fill the temp table with
-            missing data that already exists in the csv files. This way all new records
-            can be appended to the temp table and then moved to the live table.
-
-            # 1. get last timestamp from database
-            # 2. get last timestamp from csv
-            # 3. in preparation to append, check missing data to move FROM CSV -> TO TEMP TABLES
-            # 4. resume appending to CSVs + Temp tables until complete
-        """
-        table = NamedTable.from_dataclass(dataclass)
-        temp_table = TempTable.from_dataclass(dataclass)
-        schema = dataclass.get_lake_schema()
-        csv_last_timestamp = CSVDataStore.from_table(
-            table, self.ppss
-        ).get_last_timestamp()
-        db_last_timestamp = DuckDBDataStore(self.ppss.lake_ss.lake_dir).query_data(
-            f"SELECT MAX(timestamp) FROM {table.fullname}"
-        )
-
-        if csv_last_timestamp is None:
-            return
-
-        if (db_last_timestamp is None) or (
-            db_last_timestamp['max("timestamp")'][0] is None
-        ):
-            logger.info(
-                "  Table not yet created. Insert all %s csv data", table.fullname
-            )
-            data = CSVDataStore.from_table(table, self.ppss).read_all(schema)
-            temp_table._append_to_db(data, self.ppss)
-            return
-
-        if db_last_timestamp['max("timestamp")'][0] and (
-            csv_last_timestamp > db_last_timestamp['max("timestamp")'][0]
-        ):
-            logger.info("  Table exists. Insert pending %s csv data", table.fullname)
-            data = CSVDataStore.from_table(table, self.ppss).read(
-                st_ut,
-                fin_ut,
-                schema,
-            )
-            temp_table._append_to_db(data, self.ppss)
-
-    @enforce_types
-    def _calc_start_ut(self, table: NamedTable) -> UnixTimeMs:
->>>>>>> 1b6d10a2
         """
         @description
             Calculate start timestamp, reconciling whether file exists and where
@@ -136,7 +81,6 @@
 
         @return
             start_ut - timestamp (ut) to start grabbing data for (in ms)
-<<<<<<< HEAD
         """
 
         last_timestamp = CSVDataStore.from_table(table, self.ppss).get_last_timestamp()
@@ -208,8 +152,6 @@
         save_backoff_limit: int = 5000,
         pagination_limit: int = 1000,
     ):
-=======
->>>>>>> 1b6d10a2
         """
         @description
             Fetch raw data from predictoor subgraph
@@ -222,7 +164,6 @@
         logger.info("Fetching data for %s", table.table_name)
         network = get_sapphire_postfix(network)
 
-<<<<<<< HEAD
         # save to file when this amount of data is fetched
         save_backoff_count = 0
         pagination_offset = 0
@@ -259,77 +200,6 @@
                 if df["timestamp"][0] > df["timestamp"][len(df) - 1]:
                     df = df.filter(pl.col("timestamp") >= df["timestamp"][0])
 
-=======
-        last_timestamp = CSVDataStore.from_table(table, self.ppss).get_last_timestamp()
-
-        start_ut = (
-            last_timestamp
-            if last_timestamp is not None
-            else self.ppss.lake_ss.st_timestamp
-        )
-
-        return UnixTimeMs(start_ut + 1000)
-
-    @enforce_types
-    def _do_subgraph_fetch(
-        self,
-        dataclass: Type[LakeMapper],
-        network: str,
-        st_ut: UnixTimeMs,
-        fin_ut: UnixTimeMs,
-        config: Dict,
-        save_backoff_limit: int = 5000,
-        pagination_limit: int = 1000,
-    ):
-        """
-        @description
-            Fetch raw data from predictoor subgraph
-            Update function for graphql query, returns raw data
-            + Transforms ts into ms as required for data factory
-        """
-        table = NamedTable.from_dataclass(dataclass)
-        temp_table = TempTable.from_dataclass(dataclass)
-
-        logger.info("Fetching data for %s", table.fullname)
-        network = get_sapphire_postfix(network)
-
-        # save to file when this amount of data is fetched
-        save_backoff_count = 0
-        pagination_offset = 0
-
-        buffer_df = pl.DataFrame([], schema=dataclass.get_lake_schema())
-
-        DuckDBDataStore(self.ppss.lake_ss.lake_dir).create_table_if_not_exists(
-            temp_table.fullname,
-            dataclass.get_lake_schema(),
-        )
-
-        while True:
-            # call the function
-            fetch_function = dataclass.get_fetch_function()
-            data = fetch_function(
-                st_ut.to_seconds(),
-                fin_ut.to_seconds(),
-                config["contract_list"],
-                pagination_limit,
-                pagination_offset,
-                network,
-            )
-
-            logger.info("Fetched %s from subgraph", len(data))
-            # convert predictions to df and transform timestamp into ms
-            df = _object_list_to_df(
-                data,
-                fallback_schema=dataclass.get_lake_schema(),
-            )
-            df = _transform_timestamp_to_ms(df)
-            df = df.filter(pl.col("timestamp").is_between(st_ut, fin_ut))
-
-            if len(df) > 0:
-                if df["timestamp"][0] > df["timestamp"][len(df) - 1]:
-                    df = df.filter(pl.col("timestamp") >= df["timestamp"][0])
-
->>>>>>> 1b6d10a2
             if len(buffer_df) == 0:
                 buffer_df = df
             else:
@@ -342,11 +212,7 @@
                 save_backoff_count >= save_backoff_limit or len(df) < pagination_limit
             ) and len(buffer_df) > 0:
                 assert df.schema == dataclass.get_lake_schema()
-<<<<<<< HEAD
                 new_events_table.append_to_storage(buffer_df, self.ppss)
-=======
-                temp_table.append_to_storage(buffer_df, self.ppss)
->>>>>>> 1b6d10a2
                 logger.info(
                     "Saved %s records to storage while fetching", len(buffer_df)
                 )
@@ -365,7 +231,6 @@
             pagination_offset += pagination_limit
 
         if len(buffer_df) > 0:
-<<<<<<< HEAD
             new_events_table.append_to_storage(buffer_df, self.ppss)
             logger.info("Saved %s records to storage while fetching", len(buffer_df))
 
@@ -374,31 +239,14 @@
         """
         @description
             Move the records from our build tables to production tables
-=======
-            temp_table.append_to_storage(buffer_df, self.ppss)
-            logger.info("Saved %s records to storage while fetching", len(buffer_df))
-
-    @enforce_types
-    def _move_from_temp_tables_to_live(self):
-        """
-        @description
-            Move the records from our ETL temporary build tables to live, in-production tables
->>>>>>> 1b6d10a2
         """
 
         db = DuckDBDataStore(self.ppss.lake_ss.lake_dir)
         for dataclass in _GQLDF_REGISTERED_LAKE_TABLES:
-<<<<<<< HEAD
             table = NewEventsTable.from_dataclass(dataclass)
 
             db.move_table_data(table, Table.from_dataclass(dataclass))
             db.drop_table(table.table_name)
-=======
-            temp_table = TempTable.from_dataclass(dataclass)
-
-            db.move_table_data(temp_table, NamedTable.from_dataclass(dataclass))
-            db.drop_table(temp_table.fullname)
->>>>>>> 1b6d10a2
 
     @enforce_types
     def _update(self):
@@ -422,33 +270,16 @@
 
         for dataclass in _GQLDF_REGISTERED_LAKE_TABLES:
             # calculate start and end timestamps
-<<<<<<< HEAD
             table = Table.from_dataclass(dataclass)
             st_ut = self._calc_start_ut(table)
-=======
-            table = NamedTable.from_dataclass(dataclass)
-            st_ut = self._calc_start_ut(table)
-            logger.info(
-                "      Aim to fetch data from start_time: [%s] to end_time: [%s]",
-                st_ut.pretty_timestr(),
-                fin_ut.pretty_timestr(),
-            )
->>>>>>> 1b6d10a2
             if st_ut > min(UnixTimeMs.now(), fin_ut):
                 logger.info("      Given start time, no data to gather. Exit.")
 
             # make sure that unwritten csv records are pre-loaded into the temp table
-<<<<<<< HEAD
             self._prepare_subgraph_fetch(dataclass, st_ut, fin_ut)
 
             # fetch from subgraph and add to temp table
             logger.info("Updating table %s", table.table_name)
-=======
-            self._prepare_temp_table(dataclass, st_ut, fin_ut)
-
-            # fetch from subgraph and add to temp table
-            logger.info("Updating table %s", table.fullname)
->>>>>>> 1b6d10a2
             self._do_subgraph_fetch(
                 dataclass,
                 self.ppss.web3_pp.network,
@@ -458,9 +289,5 @@
             )
 
         # move data from temp tables to live tables
-<<<<<<< HEAD
         self._do_swap_to_prod()
-=======
-        self._move_from_temp_tables_to_live()
->>>>>>> 1b6d10a2
         logger.info("GQLDataFactory - Update done.")