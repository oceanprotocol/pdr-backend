<<<<<<< HEAD
from typing import Dict, Callable
=======
import logging
import os
from typing import Callable, Dict

import polars as pl
>>>>>>> d3c50be5
from enforce_typing import enforce_types
import polars as pl
from pdr_backend.lake.table import Table
from pdr_backend.util.timeutil import current_ut_ms, pretty_timestr

from pdr_backend.lake.table_pdr_predictions import (
    get_pdr_predictions_df,
    predictions_schema,
    predictions_table_name,
)
from pdr_backend.lake.table_pdr_subscriptions import (
    get_pdr_subscriptions_df,
    subscriptions_schema,
    subscriptions_table_name,
)
from pdr_backend.lake.table_pdr_truevals import (
    get_pdr_truevals_df,
    truevals_schema,
    truevals_table_name,
)
from pdr_backend.lake.table_pdr_payouts import (
    get_pdr_payouts_df,
    payouts_schema,
    payouts_table_name,
)
from pdr_backend.ppss.ppss import PPSS
from pdr_backend.subgraph.subgraph_predictions import get_all_contract_ids_by_owner
from pdr_backend.util.networkutil import get_sapphire_postfix


logger = logging.getLogger("gql_data_factory")


@enforce_types
class GQLDataFactory:
    """
    Roles:
    - From each GQL API, fill >=1 gql_dfs -> parquet files data lake
    - From gql_dfs, calculate other dfs and stats
    - All timestamps, after fetching, are transformed into milliseconds wherever appropriate

    Finally:
       - "timestamp" values are ut: int is unix time, UTC, in ms (not s)
       - "datetime" values ares python datetime.datetime, UTC
    """

    def __init__(self, ppss: PPSS):
        self.ppss = ppss

        # filter by feed contract address
        network = get_sapphire_postfix(ppss.web3_pp.network)
        contract_list = get_all_contract_ids_by_owner(
            owner_address=self.ppss.web3_pp.owner_addrs,
            network=network,
        )
        contract_list = [f.lower() for f in contract_list]

        # configure all tables that will be recorded onto lake
        self.record_config = {
            "tables": {
                "pdr_predictions": Table(
                    predictions_table_name,
                    predictions_schema,
                    ppss,
                ),
                "pdr_subscriptions": Table(
                    subscriptions_table_name,
                    subscriptions_schema,
                    ppss,
                ),
                "pdr_truevals": Table(truevals_table_name, truevals_schema, ppss),
                "pdr_payouts": Table(payouts_table_name, payouts_schema, ppss),
            },
            "fetch_functions": {
                "pdr_predictions": get_pdr_predictions_df,
                "pdr_subscriptions": get_pdr_subscriptions_df,
                "pdr_truevals": get_pdr_truevals_df,
                "pdr_payouts": get_pdr_payouts_df,
            },
            "config": {
                "contract_list": contract_list,
            },
        }

    def get_gql_tables(self) -> Dict[str, Table]:
        """
        @description
          Get historical dataframes across many feeds and timeframes.

        @return
          predictions_df -- *polars* Dataframe. See class docstring
        """
        logger.info("Get predictions data across many feeds and timeframes.")

        # Ss_timestamp is calculated dynamically if ss.fin_timestr = "now".
        # But, we don't want fin_timestamp changing as we gather data here.
        # To solve, for a given call to this method, we make a constant fin_ut

<<<<<<< HEAD
        print(f"  Data start: {pretty_timestr(self.ppss.lake_ss.st_timestamp)}")
        print(f"  Data fin: {pretty_timestr(self.ppss.lake_ss.st_timestamp)}")
=======
        logger.info("Data start: %s", pretty_timestr(self.ppss.lake_ss.st_timestamp))
        logger.info("Data fin: %s", pretty_timestr(fin_ut))
>>>>>>> d3c50be5

        self._update()
        self._load_parquet()

        logger.info("Get historical data across many subgraphs. Done.")

        # postconditions
        for _, table in self.record_config["tables"].items():
            assert isinstance(table.df, pl.DataFrame)

        return self.record_config["tables"]

    def _update(self):
        """
        @description
            Iterate across all gql queries and update their parquet files:
            - Predictoors
            - Slots
            - Claims

            Improve this by:
            1. Break out raw data from any transformed/cleaned data
            2. Integrate other queries and summaries
            3. Integrate config/pp if needed
        @arguments
            fin_ut -- a timestamp, in ms, in UTC
        """

<<<<<<< HEAD
        for _, table in self.record_config["tables"].items():
            filename = table._parquet_filename()
            st_ut = table._calc_start_ut(filename)
            fin_ut = self.ppss.lake_ss.fin_timestamp
            print(f"      Aim to fetch data from start time: {pretty_timestr(st_ut)}")
            if st_ut > min(current_ut_ms(), fin_ut):
                print("      Given start time, no data to gather. Exit.")

            # to satisfy mypy, get an explicit function pointer
            do_fetch: Callable[[str, int, int, object], pl.DataFrame] = (
                self.record_config["fetch_functions"][table.table_name]
=======
        for k, record in self.record_config.items():
            filename = self._parquet_filename(k)
            logger.info("filename=%s", filename)

            st_ut = self._calc_start_ut(filename)
            logger.info("Aim to fetch data from start time: %s", pretty_timestr(st_ut))
            if st_ut > min(current_ut_ms(), fin_ut):
                logger.warning("Given start time, no data to gather. Exit.")
                continue

            # to satisfy mypy, get an explicit function pointer
            do_fetch: Callable[[str, int, int, Dict], pl.DataFrame] = record["fetch_fn"]

            # call the function
            logger.info("Fetching %s", k)
            df = do_fetch(self.ppss.web3_pp.network, st_ut, fin_ut, record["config"])

            # postcondition
            if len(df) > 0:
                assert df.schema == record["schema"]

                # save to parquet
                self._save_parquet(filename, df)

    def _calc_start_ut(self, filename: str) -> int:
        """
        @description
            Calculate start timestamp, reconciling whether file exists and where
            its data starts. If file exists, you can only append to end.

        @arguments
          filename - parquet file with data. May or may not exist.

        @return
          start_ut - timestamp (ut) to start grabbing data for (in ms)
        """
        if not os.path.exists(filename):
            logger.info("No file exists yet, so will fetch all data")
            return self.ppss.lake_ss.st_timestamp

        logger.info("File already exists")
        if not has_data(filename):
            logger.info("File has no data, so delete it")
            os.remove(filename)
            return self.ppss.lake_ss.st_timestamp

        file_utN = newest_ut(filename)
        return file_utN + 1000

    def _load_parquet(self, fin_ut: int) -> Dict[str, pl.DataFrame]:
        """
        @arguments
          fin_ut -- finish timestamp

        @return
          gql_dfs -- dict of [gql_filename] : df
            Where df has columns=GQL_COLS+"datetime", and index=timestamp
        """
        logger.info("Load parquet.")
        st_ut = self.ppss.lake_ss.st_timestamp

        dfs: Dict[str, pl.DataFrame] = {}  # [parquet_filename] : df

        for k, record in self.record_config.items():
            filename = self._parquet_filename(k)
            logger.info("filename=%s", filename)

            # load all data from file
            # check if file exists
            # if file doesn't exist, return an empty dataframe with the expected schema
            if os.path.exists(filename):
                df = pl.read_parquet(filename)
            else:
                df = pl.DataFrame(schema=record["schema"])

            df = df.filter(
                (pl.col("timestamp") >= st_ut) & (pl.col("timestamp") <= fin_ut)
>>>>>>> d3c50be5
            )
            # call the function
            print(f"    Fetching {table.table_name}")
            df = do_fetch(
                self.ppss.web3_pp.network, st_ut, fin_ut, self.record_config["config"]
            )

<<<<<<< HEAD
            print(f"      Updating {table}")
            if len(df) > 0:
                table.df = df
                table.save()

    def _load_parquet(self) -> Dict[str, Table]:
        """ """
        for _, table in self.record_config["tables"].items():
            print(f"  Loading parquet for {table}")
            table.load()
        return self.record_config["tables"]
=======
        if os.path.exists(filename):  # "append" existing file
            cur_df = pl.read_parquet(filename)
            df = pl.concat([cur_df, df])

            # drop duplicates
            df = df.filter(pl.struct("ID").is_unique())
            df.write_parquet(filename)
            n_new = df.shape[0] - cur_df.shape[0]
            logger.info("Just appended %s df rows to file %s", n_new, filename)
        else:  # write new file
            df.write_parquet(filename)
            logger.info(
                "Just saved df with %s rows to new file %s", df.shape[0], filename
            )
>>>>>>> d3c50be5
<|MERGE_RESOLUTION|>--- conflicted
+++ resolved
@@ -1,17 +1,12 @@
-<<<<<<< HEAD
-from typing import Dict, Callable
-=======
 import logging
-import os
 from typing import Callable, Dict
-
-import polars as pl
->>>>>>> d3c50be5
 from enforce_typing import enforce_types
 import polars as pl
 from pdr_backend.lake.table import Table
 from pdr_backend.util.timeutil import current_ut_ms, pretty_timestr
-
+from pdr_backend.ppss.ppss import PPSS
+from pdr_backend.subgraph.subgraph_predictions import get_all_contract_ids_by_owner
+from pdr_backend.util.networkutil import get_sapphire_postfix
 from pdr_backend.lake.table_pdr_predictions import (
     get_pdr_predictions_df,
     predictions_schema,
@@ -32,9 +27,6 @@
     payouts_schema,
     payouts_table_name,
 )
-from pdr_backend.ppss.ppss import PPSS
-from pdr_backend.subgraph.subgraph_predictions import get_all_contract_ids_by_owner
-from pdr_backend.util.networkutil import get_sapphire_postfix
 
 
 logger = logging.getLogger("gql_data_factory")
@@ -105,13 +97,8 @@
         # But, we don't want fin_timestamp changing as we gather data here.
         # To solve, for a given call to this method, we make a constant fin_ut
 
-<<<<<<< HEAD
         print(f"  Data start: {pretty_timestr(self.ppss.lake_ss.st_timestamp)}")
         print(f"  Data fin: {pretty_timestr(self.ppss.lake_ss.st_timestamp)}")
-=======
-        logger.info("Data start: %s", pretty_timestr(self.ppss.lake_ss.st_timestamp))
-        logger.info("Data fin: %s", pretty_timestr(fin_ut))
->>>>>>> d3c50be5
 
         self._update()
         self._load_parquet()
@@ -140,7 +127,6 @@
             fin_ut -- a timestamp, in ms, in UTC
         """
 
-<<<<<<< HEAD
         for _, table in self.record_config["tables"].items():
             filename = table._parquet_filename()
             st_ut = table._calc_start_ut(filename)
@@ -152,85 +138,6 @@
             # to satisfy mypy, get an explicit function pointer
             do_fetch: Callable[[str, int, int, object], pl.DataFrame] = (
                 self.record_config["fetch_functions"][table.table_name]
-=======
-        for k, record in self.record_config.items():
-            filename = self._parquet_filename(k)
-            logger.info("filename=%s", filename)
-
-            st_ut = self._calc_start_ut(filename)
-            logger.info("Aim to fetch data from start time: %s", pretty_timestr(st_ut))
-            if st_ut > min(current_ut_ms(), fin_ut):
-                logger.warning("Given start time, no data to gather. Exit.")
-                continue
-
-            # to satisfy mypy, get an explicit function pointer
-            do_fetch: Callable[[str, int, int, Dict], pl.DataFrame] = record["fetch_fn"]
-
-            # call the function
-            logger.info("Fetching %s", k)
-            df = do_fetch(self.ppss.web3_pp.network, st_ut, fin_ut, record["config"])
-
-            # postcondition
-            if len(df) > 0:
-                assert df.schema == record["schema"]
-
-                # save to parquet
-                self._save_parquet(filename, df)
-
-    def _calc_start_ut(self, filename: str) -> int:
-        """
-        @description
-            Calculate start timestamp, reconciling whether file exists and where
-            its data starts. If file exists, you can only append to end.
-
-        @arguments
-          filename - parquet file with data. May or may not exist.
-
-        @return
-          start_ut - timestamp (ut) to start grabbing data for (in ms)
-        """
-        if not os.path.exists(filename):
-            logger.info("No file exists yet, so will fetch all data")
-            return self.ppss.lake_ss.st_timestamp
-
-        logger.info("File already exists")
-        if not has_data(filename):
-            logger.info("File has no data, so delete it")
-            os.remove(filename)
-            return self.ppss.lake_ss.st_timestamp
-
-        file_utN = newest_ut(filename)
-        return file_utN + 1000
-
-    def _load_parquet(self, fin_ut: int) -> Dict[str, pl.DataFrame]:
-        """
-        @arguments
-          fin_ut -- finish timestamp
-
-        @return
-          gql_dfs -- dict of [gql_filename] : df
-            Where df has columns=GQL_COLS+"datetime", and index=timestamp
-        """
-        logger.info("Load parquet.")
-        st_ut = self.ppss.lake_ss.st_timestamp
-
-        dfs: Dict[str, pl.DataFrame] = {}  # [parquet_filename] : df
-
-        for k, record in self.record_config.items():
-            filename = self._parquet_filename(k)
-            logger.info("filename=%s", filename)
-
-            # load all data from file
-            # check if file exists
-            # if file doesn't exist, return an empty dataframe with the expected schema
-            if os.path.exists(filename):
-                df = pl.read_parquet(filename)
-            else:
-                df = pl.DataFrame(schema=record["schema"])
-
-            df = df.filter(
-                (pl.col("timestamp") >= st_ut) & (pl.col("timestamp") <= fin_ut)
->>>>>>> d3c50be5
             )
             # call the function
             print(f"    Fetching {table.table_name}")
@@ -238,7 +145,6 @@
                 self.ppss.web3_pp.network, st_ut, fin_ut, self.record_config["config"]
             )
 
-<<<<<<< HEAD
             print(f"      Updating {table}")
             if len(df) > 0:
                 table.df = df
@@ -249,20 +155,4 @@
         for _, table in self.record_config["tables"].items():
             print(f"  Loading parquet for {table}")
             table.load()
-        return self.record_config["tables"]
-=======
-        if os.path.exists(filename):  # "append" existing file
-            cur_df = pl.read_parquet(filename)
-            df = pl.concat([cur_df, df])
-
-            # drop duplicates
-            df = df.filter(pl.struct("ID").is_unique())
-            df.write_parquet(filename)
-            n_new = df.shape[0] - cur_df.shape[0]
-            logger.info("Just appended %s df rows to file %s", n_new, filename)
-        else:  # write new file
-            df.write_parquet(filename)
-            logger.info(
-                "Just saved df with %s rows to new file %s", df.shape[0], filename
-            )
->>>>>>> d3c50be5
+        return self.record_config["tables"]