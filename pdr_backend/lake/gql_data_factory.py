#
# Copyright 2024 Ocean Protocol Foundation
# SPDX-License-Identifier: Apache-2.0
#
import logging
from typing import Dict, Type

import polars as pl
from enforce_typing import enforce_types

from pdr_backend.lake.csv_data_store import CSVDataStore
from pdr_backend.lake.duckdb_data_store import DuckDBDataStore
from pdr_backend.lake.lake_mapper import LakeMapper
from pdr_backend.lake.payout import Payout
from pdr_backend.lake.plutil import _object_list_to_df
from pdr_backend.lake.prediction import Prediction
from pdr_backend.lake.table import Table, NewEventsTable
from pdr_backend.lake.table_pdr_predictions import _transform_timestamp_to_ms
from pdr_backend.lake.trueval import Trueval
from pdr_backend.ppss.ppss import PPSS
from pdr_backend.subgraph.subgraph_predictions import get_all_contract_ids_by_owner
from pdr_backend.util.networkutil import get_sapphire_postfix
from pdr_backend.util.time_types import UnixTimeMs

logger = logging.getLogger("gql_data_factory")


# Registered GQL fetches & tables
_GQLDF_REGISTERED_LAKE_TABLES = [
    Prediction,
    Trueval,
    Payout,
]

_GQLDF_REGISTERED_TABLE_NAMES = [
    t.get_lake_table_name() for t in _GQLDF_REGISTERED_LAKE_TABLES  # type: ignore[attr-defined]
]


@enforce_types
class GQLDataFactory:
    """
    Roles:
    - From each GQL API, fill >=1 gql_dfs -> parquet files data lake
    - From gql_dfs, calculate other dfs and stats
    - All timestamps, after fetching, are transformed into milliseconds wherever appropriate

    Finally:
       - "timestamp" values are ut: int is unix time, UTC, in ms (not s)
       - "datetime" values ares python datetime.datetime, UTC
    """

    def __init__(self, ppss: PPSS):
        self.ppss = ppss

        # filter by feed contract address
        network = get_sapphire_postfix(ppss.web3_pp.network)
        contract_list = get_all_contract_ids_by_owner(
            owner_address=self.ppss.web3_pp.owner_addrs,
            network=network,
        )

        contract_list = [f.lower() for f in contract_list]

        # configure all DB tables <> QGL queries
        self.record_config = {
            "config": {
                "contract_list": contract_list,
            }
        }

    @enforce_types
    def _calc_start_ut(self, table: Table) -> UnixTimeMs:
        """
        @description
            Calculate start timestamp, reconciling whether file exists and where
            its data starts. If file exists, you can only append to end.

        @arguments
            table -- Table object

        @return
            start_ut - timestamp (ut) to start grabbing data for (in ms)
        """

        last_timestamp = CSVDataStore.from_table(table, self.ppss).get_last_timestamp()

        start_ut = (
            last_timestamp
            if last_timestamp is not None
            else self.ppss.lake_ss.st_timestamp
        )

        return UnixTimeMs(start_ut + 1000)

    def _prepare_subgraph_fetch(self, dataclass: Type[LakeMapper], st_ut, fin_ut):
        """
        @description
            _prepare_subgraph_fetch is a helper function to fill the temp table with
            missing data that already exists in the csv files. This way all new records
            can be appended to the temp table and then moved to the live table.

            # 1. get last timestamp from database
            # 2. get last timestamp from csv
            # 3. in preparation to append, check missing data to move FROM CSV -> TO TEMP TABLES
            # 4. resume appending to CSVs + Temp tables until complete
        """
        table = Table.from_dataclass(dataclass)
        new_events_table = NewEventsTable.from_dataclass(dataclass)
        schema = dataclass.get_lake_schema()
        csv_last_timestamp = CSVDataStore.from_table(
            table, self.ppss
        ).get_last_timestamp()
        db_last_timestamp = DuckDBDataStore(self.ppss.lake_ss.lake_dir).query_data(
            f"SELECT MAX(timestamp) FROM {table.table_name}"
        )

        if csv_last_timestamp is None:
            return

        if (db_last_timestamp is None) or (
            db_last_timestamp['max("timestamp")'][0] is None
        ):
            logger.info(
                "Table %s not yet created. Insert pending csv data", table.table_name
            )
            data = CSVDataStore.from_table(table, self.ppss).read(st_ut, fin_ut, schema)

            new_events_table._append_to_db(data, self.ppss)
            return

        if db_last_timestamp['max("timestamp")'][0] and (
            csv_last_timestamp > db_last_timestamp['max("timestamp")'][0]
        ):
            logger.info("Table %s exists. Insert pending csv data", table.table_name)
            data = CSVDataStore.from_table(table, self.ppss).read(
                st_ut,
                fin_ut,
                schema,
            )

            new_events_table._append_to_db(data, self.ppss)

    @enforce_types
    def _do_subgraph_fetch(
        self,
        dataclass: Type[LakeMapper],
        network: str,
        st_ut: UnixTimeMs,
        fin_ut: UnixTimeMs,
        config: Dict,
        save_backoff_limit: int = 5000,
        pagination_limit: int = 1000,
    ):
        """
        @description
            Fetch raw data from predictoor subgraph
            Update function for graphql query, returns raw data
            + Transforms ts into ms as required for data factory
        """
        table = Table.from_dataclass(dataclass)
        new_events_table = NewEventsTable.from_dataclass(dataclass)

        logger.info("Fetching data for %s", table.table_name)
        network = get_sapphire_postfix(network)

        # save to file when this amount of data is fetched
        save_backoff_count = 0
        pagination_offset = 0

        buffer_df = pl.DataFrame([], schema=dataclass.get_lake_schema())

<<<<<<< HEAD
        DuckDBDataStore(self.ppss.lake_ss.lake_dir).create_table_if_not_exists(
            new_events_table.table_name,
=======
        DuckDBDataStore(self.ppss.lake_ss.lake_dir).create_empty(
            temp_table.fullname,
>>>>>>> 7a4b845d
            dataclass.get_lake_schema(),
        )

        while True:
            # call the function
            fetch_function = dataclass.get_fetch_function()
            data = fetch_function(
                st_ut.to_seconds(),
                fin_ut.to_seconds(),
                config["contract_list"],
                pagination_limit,
                pagination_offset,
                network,
            )

            logger.info("Fetched %s from subgraph", len(data))
            # convert predictions to df and transform timestamp into ms
            df = _object_list_to_df(
                data,
                fallback_schema=dataclass.get_lake_schema(),
            )
            df = _transform_timestamp_to_ms(df)
            df = df.filter(pl.col("timestamp").is_between(st_ut, fin_ut))

            if len(df) > 0:
                if df["timestamp"][0] > df["timestamp"][len(df) - 1]:
                    df = df.filter(pl.col("timestamp") >= df["timestamp"][0])

            if len(buffer_df) == 0:
                buffer_df = df
            else:
                buffer_df = buffer_df.vstack(df)

            save_backoff_count += len(df)

            # save to file if required number of data has been fetched
            if (
                save_backoff_count >= save_backoff_limit or len(df) < pagination_limit
            ) and len(buffer_df) > 0:
                assert df.schema == dataclass.get_lake_schema()
                new_events_table.append_to_storage(buffer_df, self.ppss)
                logger.info(
                    "Saved %s records to storage while fetching", len(buffer_df)
                )

                buffer_df = pl.DataFrame(
                    [],
                    schema=dataclass.get_lake_schema(),
                )
                save_backoff_count = 0
                if len(df["timestamp"]) == 0:
                    return
                if df["timestamp"][0] > df["timestamp"][len(df) - 1]:
                    return

            # avoids doing next fetch if we've reached the end
            if len(df) < pagination_limit:
                break
            pagination_offset += pagination_limit

        if len(buffer_df) > 0:
            new_events_table.append_to_storage(buffer_df, self.ppss)
            logger.info("Saved %s records to storage while fetching", len(buffer_df))

    @enforce_types
    def _do_swap_to_prod(self):
        """
        @description
            Move the records from our build tables to production tables
        """

        db = DuckDBDataStore(self.ppss.lake_ss.lake_dir)
        for dataclass in _GQLDF_REGISTERED_LAKE_TABLES:
            table = NewEventsTable.from_dataclass(dataclass)

            db.move_table_data(table, Table.from_dataclass(dataclass))
            db.drop_table(table.table_name)

    @enforce_types
    def _update(self):
        """
        @description
            Iterate across all gql queries and update their lake data:
            - Predictoors
            - Claims

            Improve this by:
            1. Break out raw data from any transformed/cleaned data
            2. Integrate other queries and summaries
            3. Integrate config/pp if needed
        @arguments
            fin_ut -- a timestamp, in ms, in UTC
        """
        logger.info("  Data start: %s", self.ppss.lake_ss.st_timestamp.pretty_timestr())
        logger.info("  Data fin: %s", self.ppss.lake_ss.fin_timestamp.pretty_timestr())

        fin_ut = self.ppss.lake_ss.fin_timestamp

        for dataclass in _GQLDF_REGISTERED_LAKE_TABLES:
            # calculate start and end timestamps
            table = Table.from_dataclass(dataclass)
            st_ut = self._calc_start_ut(table)
            if st_ut > min(UnixTimeMs.now(), fin_ut):
                logger.info("      Given start time, no data to gather. Exit.")

            # make sure that unwritten csv records are pre-loaded into the temp table
            self._prepare_subgraph_fetch(dataclass, st_ut, fin_ut)

            # fetch from subgraph and add to temp table
            logger.info("Updating table %s", table.table_name)
            self._do_subgraph_fetch(
                dataclass,
                self.ppss.web3_pp.network,
                st_ut,
                fin_ut,
                self.record_config["config"],
            )

        # move data from temp tables to live tables
        self._do_swap_to_prod()
        logger.info("GQLDataFactory - Update done.")<|MERGE_RESOLUTION|>--- conflicted
+++ resolved
@@ -170,13 +170,8 @@
 
         buffer_df = pl.DataFrame([], schema=dataclass.get_lake_schema())
 
-<<<<<<< HEAD
-        DuckDBDataStore(self.ppss.lake_ss.lake_dir).create_table_if_not_exists(
+        DuckDBDataStore(self.ppss.lake_ss.lake_dir).create_empty(
             new_events_table.table_name,
-=======
-        DuckDBDataStore(self.ppss.lake_ss.lake_dir).create_empty(
-            temp_table.fullname,
->>>>>>> 7a4b845d
             dataclass.get_lake_schema(),
         )
 
