import logging
from typing import Callable, Dict
from enforce_typing import enforce_types
<<<<<<< HEAD

from pdr_backend.lake.plutil import (
    has_data,
    newest_ut,
)
=======
import polars as pl
from pdr_backend.lake.table import Table
from pdr_backend.util.timeutil import current_ut_ms, pretty_timestr
from pdr_backend.ppss.ppss import PPSS
from pdr_backend.subgraph.subgraph_predictions import get_all_contract_ids_by_owner
from pdr_backend.util.networkutil import get_sapphire_postfix
>>>>>>> b0e72b02
from pdr_backend.lake.table_pdr_predictions import (
    get_pdr_predictions_df,
    predictions_schema,
    predictions_table_name,
)
from pdr_backend.lake.table_pdr_subscriptions import (
    get_pdr_subscriptions_df,
    subscriptions_schema,
    subscriptions_table_name,
)
from pdr_backend.lake.table_pdr_truevals import (
    get_pdr_truevals_df,
    truevals_schema,
    truevals_table_name,
)
from pdr_backend.lake.table_pdr_payouts import (
    get_pdr_payouts_df,
    payouts_schema,
    payouts_table_name,
)


logger = logging.getLogger("gql_data_factory")


@enforce_types
class GQLDataFactory:
    """
    Roles:
    - From each GQL API, fill >=1 gql_dfs -> parquet files data lake
    - From gql_dfs, calculate other dfs and stats
    - All timestamps, after fetching, are transformed into milliseconds wherever appropriate

    Finally:
       - "timestamp" values are ut: int is unix time, UTC, in ms (not s)
       - "datetime" values ares python datetime.datetime, UTC
    """

    def __init__(self, ppss: PPSS):
        self.ppss = ppss

        # filter by feed contract address
        network = get_sapphire_postfix(ppss.web3_pp.network)
        contract_list = get_all_contract_ids_by_owner(
            owner_address=self.ppss.web3_pp.owner_addrs,
            network=network,
        )
        contract_list = [f.lower() for f in contract_list]

        # configure all tables that will be recorded onto lake
        self.record_config = {
            "tables": {
                "pdr_predictions": Table(
                    predictions_table_name,
                    predictions_schema,
                    ppss,
                ),
                "pdr_subscriptions": Table(
                    subscriptions_table_name,
                    subscriptions_schema,
                    ppss,
                ),
                "pdr_truevals": Table(truevals_table_name, truevals_schema, ppss),
                "pdr_payouts": Table(payouts_table_name, payouts_schema, ppss),
            },
            "fetch_functions": {
                "pdr_predictions": get_pdr_predictions_df,
                "pdr_subscriptions": get_pdr_subscriptions_df,
                "pdr_truevals": get_pdr_truevals_df,
                "pdr_payouts": get_pdr_payouts_df,
            },
            "config": {
                "contract_list": contract_list,
            },
        }

    def get_gql_tables(self) -> Dict[str, Table]:
        """
        @description
          Get historical dataframes across many feeds and timeframes.

        @return
          predictions_df -- *polars* Dataframe. See class docstring
        """
<<<<<<< HEAD
        print("get_gql_dfs - Update lake with subgraph data.")
=======
        logger.info("Get predictions data across many feeds and timeframes.")
>>>>>>> b0e72b02

        # Ss_timestamp is calculated dynamically if ss.fin_timestr = "now".
        # But, we don't want fin_timestamp changing as we gather data here.
        # To solve, for a given call to this method, we make a constant fin_ut

        print(f"  Data start: {pretty_timestr(self.ppss.lake_ss.st_timestamp)}")
        print(f"  Data fin: {pretty_timestr(self.ppss.lake_ss.st_timestamp)}")

        self._update()
        self._load_parquet()

<<<<<<< HEAD
        print("get_gql_dfs - Update lake with subgraph data. Done.")
=======
        logger.info("Get historical data across many subgraphs. Done.")
>>>>>>> b0e72b02

        # postconditions
        for _, table in self.record_config["tables"].items():
            assert isinstance(table.df, pl.DataFrame)

        return self.record_config["tables"]

    def _update(self):
        """
        @description
            Iterate across all gql queries and update their parquet files:
            - Predictoors
            - Slots
            - Claims

            Improve this by:
            1. Break out raw data from any transformed/cleaned data
            2. Integrate other queries and summaries
            3. Integrate config/pp if needed
        @arguments
            fin_ut -- a timestamp, in ms, in UTC
        """

        for _, table in self.record_config["tables"].items():
            filename = table._parquet_filename()
            st_ut = table._calc_start_ut(filename)
            fin_ut = self.ppss.lake_ss.fin_timestamp
            print(f"      Aim to fetch data from start time: {pretty_timestr(st_ut)}")
            if st_ut > min(current_ut_ms(), fin_ut):
                print("      Given start time, no data to gather. Exit.")

            # to satisfy mypy, get an explicit function pointer
<<<<<<< HEAD
            do_fetch: Callable[[str, int, int, Dict], pl.DataFrame] = record["fetch_fn"]

            # call the function
            print(f"    Fetching {k}")
            df = do_fetch(self.ppss.web3_pp.network, st_ut, fin_ut, record["config"])

            # postcondition
            if len(df) > 0:
                assert df.schema == record["schema"]

                # append to existing parquet
                self._append_parquet(filename, df)

    def _calc_start_ut(self, filename: str) -> int:
        """
        @description
            Calculate start timestamp, reconciling whether file exists and where
            its data starts. If file exists, you can only append to end.

        @arguments
          filename - parquet file with data. May or may not exist.

        @return
          start_ut - timestamp (ut) to start grabbing data for (in ms)
        """
        if not os.path.exists(filename):
            print("      No file exists yet, so will fetch all data")
            return self.ppss.lake_ss.st_timestamp

        print("      File already exists")
        if not has_data(filename):
            print("      File has no data, so delete it")
            os.remove(filename)
            return self.ppss.lake_ss.st_timestamp

        file_utN = newest_ut(filename)
        return file_utN + 1000

    def _load_parquet(self, fin_ut: int) -> Dict[str, pl.DataFrame]:
        """
        @arguments
          fin_ut -- finish timestamp

        @return
          gql_dfs -- dict of [gql_filename] : df
            Where df has columns=GQL_COLS+"datetime", and index=timestamp
        """
        print("  Load parquet.")
        st_ut = self.ppss.lake_ss.st_timestamp

        dfs: Dict[str, pl.DataFrame] = {}  # [parquet_filename] : df

        for k, record in self.record_config.items():
            filename = self._parquet_filename(k)
            print(f"      filename={filename}")

            # load all data from file
            # check if file exists
            # if file doesn't exist, return an empty dataframe with the expected schema
            if os.path.exists(filename):
                df = pl.read_parquet(filename)
            else:
                df = pl.DataFrame(schema=record["schema"])

            df = df.filter(
                (pl.col("timestamp") >= st_ut) & (pl.col("timestamp") <= fin_ut)
            )

            # postcondition
            assert df.schema == record["schema"]
            dfs[k] = df

        return dfs

    def _parquet_filename(self, filename_str: str) -> str:
        """
        @description
          Computes the lake-path for the parquet file.

        @arguments
          filename_str -- eg "subgraph_predictions"

        @return
          parquet_filename -- name for parquet file.
        """
        basename = f"{filename_str}.parquet"
        filename = os.path.join(self.ppss.lake_ss.parquet_dir, basename)
        return filename

    @enforce_types
    def _append_parquet(self, filename: str, df: pl.DataFrame):
        """
        @description
            append to existing parquet data, overwrite the parquet
        """

        # precondition
        assert "timestamp" in df.columns and df["timestamp"].dtype == pl.Int64
        assert len(df) > 0
        if len(df) > 1:
            assert (
                df.head(1)["timestamp"].to_list()[0]
                <= df.tail(1)["timestamp"].to_list()[0]
            )

        if os.path.exists(filename):  # "append" to existing parquet data
            cur_df = pl.read_parquet(filename)
            df = pl.concat([cur_df, df])
            df.write_parquet(filename)
            n_new = df.shape[0] - cur_df.shape[0]
            print(f"  Just appended {n_new} df rows to file {filename}")
        else:  # write new file
            df.write_parquet(filename)
            print(f"  Just saved df with {df.shape[0]} rows to new file {filename}")

    @enforce_types
    def _save_parquet(self, filename: str, df: pl.DataFrame):
        """
        @description
            overwrite the existing parquet file with the dataframe
        """

        # precondition
        assert "timestamp" in df.columns and df["timestamp"].dtype == pl.Int64
        assert len(df) > 0
        if len(df) > 1:
            assert (
                df.head(1)["timestamp"].to_list()[0]
                <= df.tail(1)["timestamp"].to_list()[0]
            )

        df.write_parquet(filename)
        print(f"  Just saved df with {df.shape[0]} rows to file {filename}")
=======
            do_fetch: Callable[[str, int, int, object], pl.DataFrame] = (
                self.record_config["fetch_functions"][table.table_name]
            )

            # call the function
            print(f"    Fetching {table.table_name}")
            df = do_fetch(
                self.ppss.web3_pp.network, st_ut, fin_ut, self.record_config["config"]
            )

            print(f"      Updating {table}")
            if len(df) > 0:
                table.df = df
                table.save()

    def _load_parquet(self) -> Dict[str, Table]:
        """ """
        for _, table in self.record_config["tables"].items():
            print(f"  Loading parquet for {table}")
            table.load()
        return self.record_config["tables"]
>>>>>>> b0e72b02
<|MERGE_RESOLUTION|>--- conflicted
+++ resolved
@@ -1,20 +1,12 @@
 import logging
 from typing import Callable, Dict
 from enforce_typing import enforce_types
-<<<<<<< HEAD
-
-from pdr_backend.lake.plutil import (
-    has_data,
-    newest_ut,
-)
-=======
 import polars as pl
 from pdr_backend.lake.table import Table
 from pdr_backend.util.timeutil import current_ut_ms, pretty_timestr
 from pdr_backend.ppss.ppss import PPSS
 from pdr_backend.subgraph.subgraph_predictions import get_all_contract_ids_by_owner
 from pdr_backend.util.networkutil import get_sapphire_postfix
->>>>>>> b0e72b02
 from pdr_backend.lake.table_pdr_predictions import (
     get_pdr_predictions_df,
     predictions_schema,
@@ -99,11 +91,8 @@
         @return
           predictions_df -- *polars* Dataframe. See class docstring
         """
-<<<<<<< HEAD
-        print("get_gql_dfs - Update lake with subgraph data.")
-=======
+
         logger.info("Get predictions data across many feeds and timeframes.")
->>>>>>> b0e72b02
 
         # Ss_timestamp is calculated dynamically if ss.fin_timestr = "now".
         # But, we don't want fin_timestamp changing as we gather data here.
@@ -115,11 +104,7 @@
         self._update()
         self._load_parquet()
 
-<<<<<<< HEAD
-        print("get_gql_dfs - Update lake with subgraph data. Done.")
-=======
         logger.info("Get historical data across many subgraphs. Done.")
->>>>>>> b0e72b02
 
         # postconditions
         for _, table in self.record_config["tables"].items():
@@ -152,141 +137,6 @@
                 print("      Given start time, no data to gather. Exit.")
 
             # to satisfy mypy, get an explicit function pointer
-<<<<<<< HEAD
-            do_fetch: Callable[[str, int, int, Dict], pl.DataFrame] = record["fetch_fn"]
-
-            # call the function
-            print(f"    Fetching {k}")
-            df = do_fetch(self.ppss.web3_pp.network, st_ut, fin_ut, record["config"])
-
-            # postcondition
-            if len(df) > 0:
-                assert df.schema == record["schema"]
-
-                # append to existing parquet
-                self._append_parquet(filename, df)
-
-    def _calc_start_ut(self, filename: str) -> int:
-        """
-        @description
-            Calculate start timestamp, reconciling whether file exists and where
-            its data starts. If file exists, you can only append to end.
-
-        @arguments
-          filename - parquet file with data. May or may not exist.
-
-        @return
-          start_ut - timestamp (ut) to start grabbing data for (in ms)
-        """
-        if not os.path.exists(filename):
-            print("      No file exists yet, so will fetch all data")
-            return self.ppss.lake_ss.st_timestamp
-
-        print("      File already exists")
-        if not has_data(filename):
-            print("      File has no data, so delete it")
-            os.remove(filename)
-            return self.ppss.lake_ss.st_timestamp
-
-        file_utN = newest_ut(filename)
-        return file_utN + 1000
-
-    def _load_parquet(self, fin_ut: int) -> Dict[str, pl.DataFrame]:
-        """
-        @arguments
-          fin_ut -- finish timestamp
-
-        @return
-          gql_dfs -- dict of [gql_filename] : df
-            Where df has columns=GQL_COLS+"datetime", and index=timestamp
-        """
-        print("  Load parquet.")
-        st_ut = self.ppss.lake_ss.st_timestamp
-
-        dfs: Dict[str, pl.DataFrame] = {}  # [parquet_filename] : df
-
-        for k, record in self.record_config.items():
-            filename = self._parquet_filename(k)
-            print(f"      filename={filename}")
-
-            # load all data from file
-            # check if file exists
-            # if file doesn't exist, return an empty dataframe with the expected schema
-            if os.path.exists(filename):
-                df = pl.read_parquet(filename)
-            else:
-                df = pl.DataFrame(schema=record["schema"])
-
-            df = df.filter(
-                (pl.col("timestamp") >= st_ut) & (pl.col("timestamp") <= fin_ut)
-            )
-
-            # postcondition
-            assert df.schema == record["schema"]
-            dfs[k] = df
-
-        return dfs
-
-    def _parquet_filename(self, filename_str: str) -> str:
-        """
-        @description
-          Computes the lake-path for the parquet file.
-
-        @arguments
-          filename_str -- eg "subgraph_predictions"
-
-        @return
-          parquet_filename -- name for parquet file.
-        """
-        basename = f"{filename_str}.parquet"
-        filename = os.path.join(self.ppss.lake_ss.parquet_dir, basename)
-        return filename
-
-    @enforce_types
-    def _append_parquet(self, filename: str, df: pl.DataFrame):
-        """
-        @description
-            append to existing parquet data, overwrite the parquet
-        """
-
-        # precondition
-        assert "timestamp" in df.columns and df["timestamp"].dtype == pl.Int64
-        assert len(df) > 0
-        if len(df) > 1:
-            assert (
-                df.head(1)["timestamp"].to_list()[0]
-                <= df.tail(1)["timestamp"].to_list()[0]
-            )
-
-        if os.path.exists(filename):  # "append" to existing parquet data
-            cur_df = pl.read_parquet(filename)
-            df = pl.concat([cur_df, df])
-            df.write_parquet(filename)
-            n_new = df.shape[0] - cur_df.shape[0]
-            print(f"  Just appended {n_new} df rows to file {filename}")
-        else:  # write new file
-            df.write_parquet(filename)
-            print(f"  Just saved df with {df.shape[0]} rows to new file {filename}")
-
-    @enforce_types
-    def _save_parquet(self, filename: str, df: pl.DataFrame):
-        """
-        @description
-            overwrite the existing parquet file with the dataframe
-        """
-
-        # precondition
-        assert "timestamp" in df.columns and df["timestamp"].dtype == pl.Int64
-        assert len(df) > 0
-        if len(df) > 1:
-            assert (
-                df.head(1)["timestamp"].to_list()[0]
-                <= df.tail(1)["timestamp"].to_list()[0]
-            )
-
-        df.write_parquet(filename)
-        print(f"  Just saved df with {df.shape[0]} rows to file {filename}")
-=======
             do_fetch: Callable[[str, int, int, object], pl.DataFrame] = (
                 self.record_config["fetch_functions"][table.table_name]
             )
@@ -307,5 +157,4 @@
         for _, table in self.record_config["tables"].items():
             print(f"  Loading parquet for {table}")
             table.load()
-        return self.record_config["tables"]
->>>>>>> b0e72b02
+        return self.record_config["tables"]