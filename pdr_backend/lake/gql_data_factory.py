import logging
from typing import Callable, Dict
from enforce_typing import enforce_types
import polars as pl
from pdr_backend.lake.table import Table
from pdr_backend.util.timeutil import current_ut_ms, pretty_timestr
from pdr_backend.ppss.ppss import PPSS
from pdr_backend.subgraph.subgraph_predictions import get_all_contract_ids_by_owner
from pdr_backend.util.networkutil import get_sapphire_postfix
from pdr_backend.lake.table_pdr_predictions import (
    predictions_schema,
    predictions_table_name,
)
from pdr_backend.lake.table_pdr_subscriptions import (
    subscriptions_schema,
    subscriptions_table_name,
)
from pdr_backend.lake.table_pdr_truevals import (
    truevals_schema,
    truevals_table_name,
)
from pdr_backend.lake.table_pdr_payouts import (
    payouts_schema,
    payouts_table_name,
)
<<<<<<< HEAD
from pdr_backend.lake.table_pdr_slots import (
    get_pdr_slots_df,
    slots_schema,
)
=======
from pdr_backend.subgraph.subgraph_trueval import fetch_truevals
from pdr_backend.subgraph.subgraph_subscriptions import (
    fetch_filtered_subscriptions,
)
from pdr_backend.subgraph.subgraph_predictions import (
    fetch_filtered_predictions,
)
from pdr_backend.subgraph.subgraph_payout import fetch_payouts
>>>>>>> a5389b67

logger = logging.getLogger("gql_data_factory")


@enforce_types
class GQLDataFactory:
    """
    Roles:
    - From each GQL API, fill >=1 gql_dfs -> parquet files data lake
    - From gql_dfs, calculate other dfs and stats
    - All timestamps, after fetching, are transformed into milliseconds wherever appropriate

    Finally:
       - "timestamp" values are ut: int is unix time, UTC, in ms (not s)
       - "datetime" values ares python datetime.datetime, UTC
    """

    def __init__(self, ppss: PPSS):
        self.ppss = ppss

        # filter by feed contract address
        network = get_sapphire_postfix(ppss.web3_pp.network)
        contract_list = get_all_contract_ids_by_owner(
            owner_address=self.ppss.web3_pp.owner_addrs,
            network=network,
        )
        contract_list = [f.lower() for f in contract_list]

        # configure all tables that will be recorded onto lake
        self.record_config = {
            "tables": {
                "pdr_predictions": Table(
                    predictions_table_name,
                    predictions_schema,
                    ppss,
                ),
                "pdr_subscriptions": Table(
                    subscriptions_table_name,
                    subscriptions_schema,
                    ppss,
                ),
                "pdr_truevals": Table(truevals_table_name, truevals_schema, ppss),
                "pdr_payouts": Table(payouts_table_name, payouts_schema, ppss),
            },
            "fetch_functions": {
                "pdr_predictions": fetch_filtered_predictions,
                "pdr_subscriptions": fetch_filtered_subscriptions,
                "pdr_truevals": fetch_truevals,
                "pdr_payouts": fetch_payouts,
            },
            "config": {
                "contract_list": contract_list,
            },
            "pdr_slots": {
                "fetch_fn": get_pdr_slots_df,
                "schema": slots_schema,
                "config": {
                    "contract_list": contract_list,
                },
            },
        }

    def get_gql_tables(self) -> Dict[str, Table]:
        """
        @description
          Get historical dataframes across many feeds and timeframes.

        @return
          predictions_df -- *polars* Dataframe. See class docstring
        """

        logger.info("Get predictions data across many feeds and timeframes.")

        # Ss_timestamp is calculated dynamically if ss.fin_timestr = "now".
        # But, we don't want fin_timestamp changing as we gather data here.
        # To solve, for a given call to this method, we make a constant fin_ut

        print(f"  Data start: {pretty_timestr(self.ppss.lake_ss.st_timestamp)}")
        print(f"  Data fin: {pretty_timestr(self.ppss.lake_ss.st_timestamp)}")

        self._update()

        logger.info("Get historical data across many subgraphs. Done.")

        # postconditions
        for _, table in self.record_config["tables"].items():
            assert isinstance(table.df, pl.DataFrame)

        return self.record_config["tables"]

    def _update(self):
        """
        @description
            Iterate across all gql queries and update their parquet files:
            - Predictoors
            - Slots
            - Claims

            Improve this by:
            1. Break out raw data from any transformed/cleaned data
            2. Integrate other queries and summaries
            3. Integrate config/pp if needed
        @arguments
            fin_ut -- a timestamp, in ms, in UTC
        """

        for _, table in self.record_config["tables"].items():
            filename = table._parquet_filename()
            st_ut = table._calc_start_ut(filename)
            fin_ut = self.ppss.lake_ss.fin_timestamp
            print(f"      Aim to fetch data from start time: {pretty_timestr(st_ut)}")
            if st_ut > min(current_ut_ms(), fin_ut):
                print("      Given start time, no data to gather. Exit.")

            # to satisfy mypy, get an explicit function pointer
            do_fetch: Callable[[str, int, int, int, int, Dict, str], pl.DataFrame] = (
                table.get_pdr_df
            )

            # number of data at which we want to save to file
            save_backoff_limit = 5000
            # number of data fetched from the subgraph at a time
            pagination_limit = 1000

            print(f"Updating table {table.table_name}")
            do_fetch(
                self.record_config["fetch_functions"][table.table_name],
                self.ppss.web3_pp.network,
                st_ut,
                fin_ut,
                save_backoff_limit,
                pagination_limit,
                self.record_config["config"],
            )
            table.load()<|MERGE_RESOLUTION|>--- conflicted
+++ resolved
@@ -23,12 +23,10 @@
     payouts_schema,
     payouts_table_name,
 )
-<<<<<<< HEAD
 from pdr_backend.lake.table_pdr_slots import (
-    get_pdr_slots_df,
     slots_schema,
+    slots_table_name,
 )
-=======
 from pdr_backend.subgraph.subgraph_trueval import fetch_truevals
 from pdr_backend.subgraph.subgraph_subscriptions import (
     fetch_filtered_subscriptions,
@@ -37,7 +35,7 @@
     fetch_filtered_predictions,
 )
 from pdr_backend.subgraph.subgraph_payout import fetch_payouts
->>>>>>> a5389b67
+from pdr_backend.subgraph.subgraph_slot import fetch_slots
 
 logger = logging.getLogger("gql_data_factory")
 
@@ -81,22 +79,17 @@
                 ),
                 "pdr_truevals": Table(truevals_table_name, truevals_schema, ppss),
                 "pdr_payouts": Table(payouts_table_name, payouts_schema, ppss),
+                "pdr_slots": Table(slots_table_name, slots_schema, ppss)
             },
             "fetch_functions": {
                 "pdr_predictions": fetch_filtered_predictions,
                 "pdr_subscriptions": fetch_filtered_subscriptions,
                 "pdr_truevals": fetch_truevals,
                 "pdr_payouts": fetch_payouts,
+                "pdr_slots": fetch_slots,
             },
             "config": {
                 "contract_list": contract_list,
-            },
-            "pdr_slots": {
-                "fetch_fn": get_pdr_slots_df,
-                "schema": slots_schema,
-                "config": {
-                    "contract_list": contract_list,
-                },
             },
         }
 
