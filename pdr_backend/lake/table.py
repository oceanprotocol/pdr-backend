--- conflicted
+++ resolved
@@ -4,14 +4,11 @@
 from enforce_typing import enforce_types
 from pdr_backend.ppss.ppss import PPSS
 from pdr_backend.lake.plutil import has_data, newest_ut
-<<<<<<< HEAD
-from pdr_backend.util.time_types import UnixTimeMilliseconds
-=======
 from pdr_backend.util.networkutil import get_sapphire_postfix
 from pdr_backend.util.timeutil import ms_to_seconds
+from pdr_backend.util.time_types import UnixTimeMilliseconds
 from pdr_backend.lake.plutil import _object_list_to_df
 from pdr_backend.lake.table_pdr_predictions import _transform_timestamp_to_ms
->>>>>>> 67ef76e2
 
 
 @enforce_types
@@ -86,8 +83,8 @@
         self,
         fetch_function: Callable,
         network: str,
-        st_ut: int,
-        fin_ut: int,
+        st_ut: UnixTimeMilliseconds,
+        fin_ut: UnixTimeMilliseconds,
         save_backoff_limit: int,
         pagination_limit: int,
         config: Dict,
@@ -109,8 +106,8 @@
         while True:
             # call the function
             data = fetch_function(
-                ms_to_seconds(st_ut),
-                ms_to_seconds(fin_ut),
+                st_ut.to_seconds(),
+                fin_ut.to_seconds(),
                 config["contract_list"],
                 pagination_limit,
                 pagination_offset,
