#
# Copyright 2024 Ocean Protocol Foundation
# SPDX-License-Identifier: Apache-2.0
#
import logging
from enum import Enum
from typing import Optional, Type, Union

import polars as pl
from enforce_typing import enforce_types

from pdr_backend.lake.csv_data_store import CSVDataStore
from pdr_backend.lake.lake_mapper import LakeMapper
from pdr_backend.lake.duckdb_data_store import DuckDBDataStore
from pdr_backend.util.time_types import UnixTimeMs

logger = logging.getLogger("table")


class TableType(Enum):
    PROD = "PROD"
    NEW_EVENTS = "NEW_EVENTS"
    UPDATE_EVENTS = "UPDATE_EVENTS"
    TEMP = "TEMP"
    TEMP_UPDATE = "TEMP_UPDATE"


@enforce_types
def is_etl_table(table_name: str) -> bool:
    table_name = table_name.removeprefix("_")
    table_name = table_name.removeprefix("temp_")
    table_name = table_name.removeprefix("_")
    table_name = table_name.removeprefix("new_events_")
    table_name = table_name.removeprefix("update_events_")
    table_name = table_name.removeprefix("temp_update_")
    table_name = table_name.removeprefix("temp_")

    return (
        table_name.startswith("bronze_")
        or table_name.startswith("silver_")
        or table_name.startswith("gold_")
    )


@enforce_types
def drop_tables_from_st(db: DuckDBDataStore, type_filter: str, st: UnixTimeMs):
    trunc_count = table_count = 0
    if type_filter not in ["raw", "etl"]:
        return

    table_names = db.get_table_names()

    for table_name in table_names:
        if type_filter == "etl" and not is_etl_table(table_name):
            logger.info(
                "[while dropping etl tables] skipping non-etl table %s", table_name
            )
            continue

        if type_filter == "raw" and is_etl_table(table_name):
            logger.info(
                "[while dropping raw tables] skipping non-raw table %s", table_name
            )
            continue

        logger.info(
            "[while dropping %s tables] drop table %s starting at %s",
            type_filter,
            table_name,
            st,
        )
        rows_before = db.row_count(table_name)
        logger.info("rows before: %s", rows_before)
        db.query_data(f"DELETE FROM {table_name} WHERE timestamp >= {st}")
        rows_after = db.row_count(table_name)
        logger.info("rows after: %s", rows_after)
        if rows_before != rows_after:
            table_count += 1
            trunc_count += rows_before - rows_after

    logger.info("truncated %s rows from %s tables", trunc_count, table_count)


@enforce_types
class Table:
    def __init__(self, table_name: str, table_type: TableType = TableType.PROD):
        self.table_type = table_type
        self._base_table_name = table_name
        self._dataclass: Union[None, Type["LakeMapper"]] = None

    @property
    def table_name(self) -> str:
        if self.table_type == TableType.NEW_EVENTS:
            return f"_new_events_{self._base_table_name}"
        if self.table_type == TableType.UPDATE_EVENTS:
            return f"_update_events_{self._base_table_name}"
        if self.table_type == TableType.TEMP:
            return f"_temp_{self._base_table_name}"
        if self.table_type == TableType.TEMP_UPDATE:
            return f"_temp_update_{self._base_table_name}"

        return self._base_table_name

    @property
    def dataclass(self) -> Type[LakeMapper]:
        if self._dataclass:
            return self._dataclass

        raise AttributeError("dataclass not set")

    @staticmethod
    def from_dataclass(
        dataclass: Type[LakeMapper], table_type: Optional[TableType] = None
    ) -> "Table":
        if not table_type:
            table_type = TableType.PROD

        db_table = Table(dataclass.get_lake_table_name(), table_type)
        db_table._dataclass = dataclass
        return db_table

    @enforce_types
    def append_to_storage(self, data: pl.DataFrame, ppss):
        self._append_to_csv(data, ppss)
        self._append_to_db(data, ppss)

    @enforce_types
    def _append_to_csv(self, data: pl.DataFrame, ppss):
        """
        Append the data from the DataFrame object into the CSV file
        It only saves the new data that has been fetched

        @arguments:
            data - The Polars DataFrame to save.
        """
        csvds = CSVDataStore.from_table(self, ppss)
        csvds.write(
            data,
            schema=self.dataclass.get_lake_schema(),
        )
        logger.info(
            "  Saved %s rows to csv files: %s", data.shape[0], self._base_table_name
        )

    @enforce_types
    def _append_to_db(self, data: pl.DataFrame, ppss):
        """
        Append the data from the DataFrame object into the database
        It only saves the new data that has been fetched

        @arguments:
            data - The Polars DataFrame to save.
        """
<<<<<<< HEAD
        DuckDBDataStore(ppss.lake_ss.lake_dir).insert_to_table(data, self.table_name)
        logger.info(
            "  Appended %s rows to db table: %s", data.shape[0], self.table_name
        )


class NewEventsTable(Table):
    def __init__(self, table_name: str):
        super().__init__(table_name, TableType.NEW_EVENTS)

    @staticmethod
    # type: ignore[override]
    # pylint: disable=arguments-differ
    def from_dataclass(dataclass: Type[LakeMapper]) -> "NewEventsTable":
        table = NewEventsTable(dataclass.get_lake_table_name())
        table._dataclass = dataclass
        return table


class UpdateEventsTable(Table):
    def __init__(self, table_name: str):
        super().__init__(table_name, TableType.UPDATE_EVENTS)

    @staticmethod
    # type: ignore[override]
    # pylint: disable=arguments-differ
    def from_dataclass(dataclass: Type[LakeMapper]) -> "UpdateEventsTable":
        table = UpdateEventsTable(dataclass.get_lake_table_name())
        table._dataclass = dataclass
        return table
=======
        DuckDBDataStore(ppss.lake_ss.lake_dir).insert_from_df(data, self.fullname)
        logger.info("  Appended %s rows to db table: %s", data.shape[0], self.fullname)
>>>>>>> 7a4b845d


class TempTable(Table):
    def __init__(self, table_name: str):
        super().__init__(table_name, TableType.TEMP)

    @staticmethod
    # type: ignore[override]
    # pylint: disable=arguments-differ
    def from_dataclass(dataclass: Type[LakeMapper]) -> "TempTable":
        table = TempTable(dataclass.get_lake_table_name())
        table._dataclass = dataclass
        return table


class TempUpdateTable(Table):
    def __init__(self, table_name: str):
        super().__init__(table_name, TableType.TEMP_UPDATE)

    @staticmethod
    # type: ignore[override]
    # pylint: disable=arguments-differ
    def from_dataclass(dataclass: Type[LakeMapper]) -> "TempUpdateTable":
        table = TempUpdateTable(dataclass.get_lake_table_name())
        table._dataclass = dataclass
        return table<|MERGE_RESOLUTION|>--- conflicted
+++ resolved
@@ -151,8 +151,7 @@
         @arguments:
             data - The Polars DataFrame to save.
         """
-<<<<<<< HEAD
-        DuckDBDataStore(ppss.lake_ss.lake_dir).insert_to_table(data, self.table_name)
+        DuckDBDataStore(ppss.lake_ss.lake_dir).insert_from_df(data, self.table_name)
         logger.info(
             "  Appended %s rows to db table: %s", data.shape[0], self.table_name
         )
@@ -182,10 +181,6 @@
         table = UpdateEventsTable(dataclass.get_lake_table_name())
         table._dataclass = dataclass
         return table
-=======
-        DuckDBDataStore(ppss.lake_ss.lake_dir).insert_from_df(data, self.fullname)
-        logger.info("  Appended %s rows to db table: %s", data.shape[0], self.fullname)
->>>>>>> 7a4b845d
 
 
 class TempTable(Table):
