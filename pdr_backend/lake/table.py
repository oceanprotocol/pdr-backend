#
# Copyright 2024 Ocean Protocol Foundation
# SPDX-License-Identifier: Apache-2.0
#
import logging
from enum import Enum
from typing import Optional, Type, Union

import polars as pl
from enforce_typing import enforce_types

from pdr_backend.lake.csv_data_store import CSVDataStore
from pdr_backend.lake.lake_mapper import LakeMapper
from pdr_backend.lake.duckdb_data_store import DuckDBDataStore
from pdr_backend.util.time_types import UnixTimeMs

logger = logging.getLogger("table")


class TableType(Enum):
    PROD = "PROD"
    NEW_EVENTS = "NEW_EVENTS"
    UPDATE_EVENTS = "UPDATE_EVENTS"
    TEMP = "TEMP"
    TEMP_UPDATE = "TEMP_UPDATE"


@enforce_types
def is_etl_table(table_name: str) -> bool:
    table_name = table_name.removeprefix("_")
    table_name = table_name.removeprefix("temp_")
<<<<<<< HEAD
    table_name = table_name.removeprefix("_")
    table_name = table_name.removeprefix("new_events_")
    table_name = table_name.removeprefix("update_events_")
    table_name = table_name.removeprefix("temp_update_")
    table_name = table_name.removeprefix("temp_")
=======

    for _, member in TableType.__members__.items():
        table_name = table_name.removeprefix(str(member.value).lower() + "_")
>>>>>>> e1513629

    return (
        table_name.startswith("bronze_")
        or table_name.startswith("silver_")
        or table_name.startswith("gold_")
    )


@enforce_types
def drop_tables_from_st(db: DuckDBDataStore, type_filter: str, st: UnixTimeMs):
    trunc_count = table_count = 0
    if type_filter not in ["raw", "etl"]:
        return

    table_names = db.get_table_names()

    for table_name in table_names:
        if type_filter == "etl" and not is_etl_table(table_name):
            logger.info(
                "[while dropping etl tables] skipping non-etl table %s", table_name
            )
            continue

        if type_filter == "raw" and is_etl_table(table_name):
            logger.info(
                "[while dropping raw tables] skipping non-raw table %s", table_name
            )
            continue

        logger.info(
            "[while dropping %s tables] drop table %s starting at %s",
            type_filter,
            table_name,
            st,
        )
        rows_before = db.row_count(table_name)
        logger.info("rows before: %s", rows_before)
        db.query_data(f"DELETE FROM {table_name} WHERE timestamp >= {st}")
        rows_after = db.row_count(table_name)
        logger.info("rows after: %s", rows_after)
        if rows_before != rows_after:
            table_count += 1
            trunc_count += rows_before - rows_after

    logger.info("truncated %s rows from %s tables", trunc_count, table_count)


@enforce_types
class Table:
    def __init__(self, table_name: str, table_type: TableType = TableType.PROD):
        self.table_type = table_type
        self._base_table_name = table_name
        self._dataclass: Union[None, Type["LakeMapper"]] = None

    @property
    def table_name(self) -> str:
<<<<<<< HEAD
        if self.table_type == TableType.NEW_EVENTS:
            return f"_new_events_{self._base_table_name}"
        if self.table_type == TableType.UPDATE_EVENTS:
            return f"_update_events_{self._base_table_name}"
        if self.table_type == TableType.TEMP:
            return f"_temp_{self._base_table_name}"
        if self.table_type == TableType.TEMP_UPDATE:
            return f"_temp_update_{self._base_table_name}"

        return self._base_table_name
=======
        table_type_mapping = {
            TableType.NEW_EVENTS: "_new_events_",
            TableType.UPDATE_EVENTS: "_update_events_",
            TableType.TEMP: "_temp_",
            TableType.TEMP_UPDATE: "_temp_update_",
        }

        return table_type_mapping.get(self.table_type, "") + self._base_table_name
>>>>>>> e1513629

    @property
    def dataclass(self) -> Type[LakeMapper]:
        if self._dataclass:
            return self._dataclass

        raise AttributeError("dataclass not set")

    @staticmethod
    def from_dataclass(
        dataclass: Type[LakeMapper], table_type: Optional[TableType] = None
    ) -> "Table":
        if not table_type:
            table_type = TableType.PROD

        db_table = Table(dataclass.get_lake_table_name(), table_type)
        db_table._dataclass = dataclass
        return db_table

    @enforce_types
    def append_to_storage(self, data: pl.DataFrame, ppss):
        self._append_to_csv(data, ppss)
        self._append_to_db(data, ppss)

    @enforce_types
    def _append_to_csv(self, data: pl.DataFrame, ppss):
        """
        Append the data from the DataFrame object into the CSV file
        It only saves the new data that has been fetched

        @arguments:
            data - The Polars DataFrame to save.
        """
        csvds = CSVDataStore.from_table(self, ppss)
        csvds.write(
            data,
            schema=self.dataclass.get_lake_schema(),
        )
        logger.info(
            "  Saved %s rows to csv files: %s", data.shape[0], self._base_table_name
        )

    @enforce_types
    def _append_to_db(self, data: pl.DataFrame, ppss):
        """
        Append the data from the DataFrame object into the database
        It only saves the new data that has been fetched

        @arguments:
            data - The Polars DataFrame to save.
        """
<<<<<<< HEAD
        DuckDBDataStore(ppss.lake_ss.lake_dir).insert_to_table(data, self.table_name)
=======
        DuckDBDataStore(ppss.lake_ss.lake_dir).insert_from_df(data, self.table_name)
>>>>>>> e1513629
        logger.info(
            "  Appended %s rows to db table: %s", data.shape[0], self.table_name
        )


class NewEventsTable(Table):
    def __init__(self, table_name: str):
        super().__init__(table_name, TableType.NEW_EVENTS)

    @staticmethod
    # type: ignore[override]
    # pylint: disable=arguments-differ
    def from_dataclass(dataclass: Type[LakeMapper]) -> "NewEventsTable":
        table = NewEventsTable(dataclass.get_lake_table_name())
        table._dataclass = dataclass
        return table


class UpdateEventsTable(Table):
    def __init__(self, table_name: str):
        super().__init__(table_name, TableType.UPDATE_EVENTS)

    @staticmethod
    # type: ignore[override]
    # pylint: disable=arguments-differ
    def from_dataclass(dataclass: Type[LakeMapper]) -> "UpdateEventsTable":
        table = UpdateEventsTable(dataclass.get_lake_table_name())
        table._dataclass = dataclass
        return table


class TempTable(Table):
    def __init__(self, table_name: str):
        super().__init__(table_name, TableType.TEMP)

    @staticmethod
    # type: ignore[override]
    # pylint: disable=arguments-differ
    def from_dataclass(dataclass: Type[LakeMapper]) -> "TempTable":
        table = TempTable(dataclass.get_lake_table_name())
        table._dataclass = dataclass
        return table


class TempUpdateTable(Table):
    def __init__(self, table_name: str):
        super().__init__(table_name, TableType.TEMP_UPDATE)

    @staticmethod
    # type: ignore[override]
    # pylint: disable=arguments-differ
    def from_dataclass(dataclass: Type[LakeMapper]) -> "TempUpdateTable":
        table = TempUpdateTable(dataclass.get_lake_table_name())
        table._dataclass = dataclass
        return table<|MERGE_RESOLUTION|>--- conflicted
+++ resolved
@@ -29,17 +29,9 @@
 def is_etl_table(table_name: str) -> bool:
     table_name = table_name.removeprefix("_")
     table_name = table_name.removeprefix("temp_")
-<<<<<<< HEAD
-    table_name = table_name.removeprefix("_")
-    table_name = table_name.removeprefix("new_events_")
-    table_name = table_name.removeprefix("update_events_")
-    table_name = table_name.removeprefix("temp_update_")
-    table_name = table_name.removeprefix("temp_")
-=======
 
     for _, member in TableType.__members__.items():
         table_name = table_name.removeprefix(str(member.value).lower() + "_")
->>>>>>> e1513629
 
     return (
         table_name.startswith("bronze_")
@@ -96,18 +88,6 @@
 
     @property
     def table_name(self) -> str:
-<<<<<<< HEAD
-        if self.table_type == TableType.NEW_EVENTS:
-            return f"_new_events_{self._base_table_name}"
-        if self.table_type == TableType.UPDATE_EVENTS:
-            return f"_update_events_{self._base_table_name}"
-        if self.table_type == TableType.TEMP:
-            return f"_temp_{self._base_table_name}"
-        if self.table_type == TableType.TEMP_UPDATE:
-            return f"_temp_update_{self._base_table_name}"
-
-        return self._base_table_name
-=======
         table_type_mapping = {
             TableType.NEW_EVENTS: "_new_events_",
             TableType.UPDATE_EVENTS: "_update_events_",
@@ -116,7 +96,6 @@
         }
 
         return table_type_mapping.get(self.table_type, "") + self._base_table_name
->>>>>>> e1513629
 
     @property
     def dataclass(self) -> Type[LakeMapper]:
@@ -168,11 +147,7 @@
         @arguments:
             data - The Polars DataFrame to save.
         """
-<<<<<<< HEAD
-        DuckDBDataStore(ppss.lake_ss.lake_dir).insert_to_table(data, self.table_name)
-=======
         DuckDBDataStore(ppss.lake_ss.lake_dir).insert_from_df(data, self.table_name)
->>>>>>> e1513629
         logger.info(
             "  Appended %s rows to db table: %s", data.shape[0], self.table_name
         )
