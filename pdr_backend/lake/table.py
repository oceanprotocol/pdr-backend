--- conflicted
+++ resolved
@@ -1,21 +1,10 @@
 import logging
-<<<<<<< HEAD
-import os
-from typing import Dict
-=======
-from typing import Dict, Callable, Optional
->>>>>>> 3fd4b776
+from typing import Optional
 import polars as pl
 from polars.type_aliases import SchemaDict
 
 from enforce_typing import enforce_types
 from pdr_backend.ppss.ppss import PPSS
-<<<<<<< HEAD
-from pdr_backend.lake.plutil import has_data, newest_ut
-=======
-from pdr_backend.util.networkutil import get_sapphire_postfix
->>>>>>> 3fd4b776
-from pdr_backend.util.time_types import UnixTimeMs
 from pdr_backend.lake.csv_data_store import CSVDataStore
 from pdr_backend.lake.persistent_data_store import PersistentDataStore
 
@@ -28,11 +17,6 @@
         self.ppss = ppss
         self.table_name = table_name
         self.df_schema = df_schema
-<<<<<<< HEAD
-        
-        self.csv_data_store = CSVDataStore(self.ppss.lake_ss.parquet_dir)
-        self.persistent_data_store = PersistentDataStore(self.ppss.lake_ss.parquet_dir)
-=======
         self.df = pl.DataFrame([], schema=df_schema)
         print("self.df", self.df)
         self.csv_data_store = CSVDataStore(self.ppss.lake_ss.parquet_dir)
@@ -46,7 +30,6 @@
         Read the data from the Parquet file into a DataFrame object
         """
         print(f"Loading data for {self.table_name}")
->>>>>>> 3fd4b776
 
         self.df = pl.DataFrame([], schema=df_schema)
         print("self.df", self.df)
@@ -81,9 +64,6 @@
         n_new = data.shape[0]
         print(
             f"  Just saved df with {n_new} df rows to the database of {self.table_name}"
-<<<<<<< HEAD
-        )
-=======
         )
 
     def get_pds_last_record(self) -> Optional[pl.DataFrame]:
@@ -99,79 +79,4 @@
             return self.PDS.query_data(query)
         except Exception as e:
             print(f"Error fetching last record from PDS: {e}")
-            return None
-
-    @enforce_types
-    def get_pdr_df(
-        self,
-        fetch_function: Callable,
-        network: str,
-        st_ut: UnixTimeMs,
-        fin_ut: UnixTimeMs,
-        save_backoff_limit: int,
-        pagination_limit: int,
-        config: Dict,
-    ):
-        """
-        @description
-            Fetch raw data from predictoor subgraph
-            Update function for graphql query, returns raw data
-            + Transforms ts into ms as required for data factory
-        """
-        print(f"Fetching data for {self.table_name}")
-        network = get_sapphire_postfix(network)
-
-        # save to file when this amount of data is fetched
-        save_backoff_count = 0
-        pagination_offset = 0
-
-        final_df = pl.DataFrame([], schema=self.df_schema)
-
-        while True:
-            # call the function
-            data = fetch_function(
-                st_ut.to_seconds(),
-                fin_ut.to_seconds(),
-                config["contract_list"],
-                pagination_limit,
-                pagination_offset,
-                network,
-            )
-
-            print(f"Fetched {len(data)} from subgraph")
-            # convert predictions to df and transform timestamp into ms
-            df = _object_list_to_df(data, self.df_schema)
-            df = _transform_timestamp_to_ms(df)
-            df = df.filter(pl.col("timestamp").is_between(st_ut, fin_ut)).sort(
-                "timestamp"
-            )
-
-            if len(final_df) == 0:
-                final_df = df
-            else:
-                final_df = final_df.vstack(df)
-
-            save_backoff_count += len(df)
-
-            # save to file if requred number of data has been fetched
-            if (
-                save_backoff_count >= save_backoff_limit or len(df) < pagination_limit
-            ) and len(final_df) > 0:
-                assert df.schema == self.df_schema
-                # save to parquet
-                self.append_to_sources(final_df)
-
-                print(f"Saved {len(final_df)} records to file while fetching")
-                final_df = pl.DataFrame([], schema=self.df_schema)
-                save_backoff_count = 0
-
-            # avoids doing next fetch if we've reached the end
-            if len(df) < pagination_limit:
-                break
-            pagination_offset += pagination_limit
-
-        if len(final_df) > 0:
-            self.append_to_sources(final_df)
-
-            print(f"Saved {len(final_df)} records to file while fetching")
->>>>>>> 3fd4b776
+            return None