--- conflicted
+++ resolved
@@ -36,11 +36,7 @@
 
 
 @enforce_types
-<<<<<<< HEAD
-def drop_tables_from_st(pds: PersistentDataStore, type_filter: str, st: UnixTimeMs):
-=======
 def drop_tables_from_st(db: DuckDBDataStore, type_filter: str, st: UnixTimeMs):
->>>>>>> 8089b4bf
     trunc_count = table_count = 0
     if type_filter not in ["raw", "etl"]:
         return
