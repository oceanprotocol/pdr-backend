--- conflicted
+++ resolved
@@ -18,17 +18,11 @@
 
 
 class TableType(Enum):
-<<<<<<< HEAD
     PROD = "PROD"
     NEW_EVENTS = "NEW_EVENTS"
     UPDATE_EVENTS = "UPDATE_EVENTS"
     TEMP = "TEMP"
     TEMP_UPDATE = "TEMP_UPDATE"
-=======
-    NORMAL = "NORMAL"
-    TEMP = "TEMP"
-    ETL = "ETL"
->>>>>>> 1b6d10a2
 
 
 @enforce_types
@@ -36,7 +30,6 @@
     table_name = table_name.removeprefix("_")
     table_name = table_name.removeprefix("temp_")
     table_name = table_name.removeprefix("_")
-<<<<<<< HEAD
     table_name = table_name.removeprefix("new_events_")
     table_name = table_name.removeprefix("update_events_")
     table_name = table_name.removeprefix("temp_update_")
@@ -137,121 +130,17 @@
         Append the data from the DataFrame object into the CSV file
         It only saves the new data that has been fetched
 
-=======
-    table_name = table_name.removeprefix("etl_")
-    table_name = table_name.removeprefix("temp_")
-
-    return (
-        table_name.startswith("bronze_")
-        or table_name.startswith("silver_")
-        or table_name.startswith("gold_")
-    )
-
-
-@enforce_types
-def drop_tables_from_st(db: DuckDBDataStore, type_filter: str, st: UnixTimeMs):
-    trunc_count = table_count = 0
-    if type_filter not in ["raw", "etl"]:
-        return
-
-    table_names = db.get_table_names()
-
-    for table_name in table_names:
-        if type_filter == "etl" and not is_etl_table(table_name):
-            logger.info(
-                "[while dropping etl tables] skipping non-etl table %s", table_name
-            )
-            continue
-
-        if type_filter == "raw" and is_etl_table(table_name):
-            logger.info(
-                "[while dropping raw tables] skipping non-raw table %s", table_name
-            )
-            continue
-
-        logger.info(
-            "[while dropping %s tables] drop table %s starting at %s",
-            type_filter,
-            table_name,
-            st,
-        )
-        rows_before = db.row_count(table_name)
-        logger.info("rows before: %s", rows_before)
-        db.query_data(f"DELETE FROM {table_name} WHERE timestamp >= {st}")
-        rows_after = db.row_count(table_name)
-        logger.info("rows after: %s", rows_after)
-        if rows_before != rows_after:
-            table_count += 1
-            trunc_count += rows_before - rows_after
-
-    logger.info("truncated %s rows from %s tables", trunc_count, table_count)
-
-
-@enforce_types
-class NamedTable:
-    def __init__(self, table_name: str, table_type: TableType = TableType.NORMAL):
-        self.table_name = table_name
-        self.table_type = table_type
-        self._dataclass: Union[None, Type["LakeMapper"]] = None
-
-    @property
-    def fullname(self) -> str:
-        if self.table_type == TableType.TEMP:
-            return f"_temp_{self.table_name}"
-        if self.table_type == TableType.ETL:
-            return f"_etl_{self.table_name}"
-
-        return self.table_name
-
-    @property
-    def dataclass(self) -> Type[LakeMapper]:
-        if self._dataclass:
-            return self._dataclass
-
-        raise AttributeError("dataclass not set")
-
-    @staticmethod
-    def from_dataclass(
-        dataclass: Type[LakeMapper], table_type: Optional[TableType] = None
-    ) -> "NamedTable":
-        if not table_type:
-            table_type = TableType.NORMAL
-
-        named_table = NamedTable(dataclass.get_lake_table_name(), table_type)
-        named_table._dataclass = dataclass
-        return named_table
-
-    @enforce_types
-    def append_to_storage(self, data: pl.DataFrame, ppss):
-        self._append_to_csv(data, ppss)
-        self._append_to_db(data, ppss)
-
-    @enforce_types
-    def _append_to_csv(self, data: pl.DataFrame, ppss):
-        """
-        Append the data from the DataFrame object into the CSV file
-        It only saves the new data that has been fetched
-
->>>>>>> 1b6d10a2
         @arguments:
             data - The Polars DataFrame to save.
         """
         csvds = CSVDataStore.from_table(self, ppss)
-<<<<<<< HEAD
-=======
-        logger.info(" csvds = %s", csvds)
->>>>>>> 1b6d10a2
         csvds.write(
             data,
             schema=self.dataclass.get_lake_schema(),
         )
-<<<<<<< HEAD
         logger.info(
             "  Saved %s rows to csv files: %s", data.shape[0], self._base_table_name
         )
-=======
-        logger.info("  Saved %s rows to csv files: %s", data.shape[0], self.table_name)
->>>>>>> 1b6d10a2
 
     @enforce_types
     def _append_to_db(self, data: pl.DataFrame, ppss):
@@ -262,7 +151,6 @@
         @arguments:
             data - The Polars DataFrame to save.
         """
-<<<<<<< HEAD
         DuckDBDataStore(ppss.lake_ss.lake_dir).insert_to_table(data, self.table_name)
         logger.info(
             "  Appended %s rows to db table: %s", data.shape[0], self.table_name
@@ -296,13 +184,6 @@
 
 
 class TempTable(Table):
-=======
-        DuckDBDataStore(ppss.lake_ss.lake_dir).insert_to_table(data, self.fullname)
-        logger.info("  Appended %s rows to db table: %s", data.shape[0], self.fullname)
-
-
-class TempTable(NamedTable):
->>>>>>> 1b6d10a2
     def __init__(self, table_name: str):
         super().__init__(table_name, TableType.TEMP)
 
@@ -310,7 +191,6 @@
     # type: ignore[override]
     # pylint: disable=arguments-differ
     def from_dataclass(dataclass: Type[LakeMapper]) -> "TempTable":
-<<<<<<< HEAD
         table = TempTable(dataclass.get_lake_table_name())
         table._dataclass = dataclass
         return table
@@ -319,28 +199,11 @@
 class TempUpdateTable(Table):
     def __init__(self, table_name: str):
         super().__init__(table_name, TableType.TEMP_UPDATE)
-=======
-        temp_table = TempTable(dataclass.get_lake_table_name())
-        temp_table._dataclass = dataclass
-        return temp_table
-
-
-class ETLTable(NamedTable):
-    def __init__(self, table_name: str):
-        super().__init__(table_name, TableType.ETL)
->>>>>>> 1b6d10a2
-
-    @staticmethod
-    # type: ignore[override]
-    # pylint: disable=arguments-differ
-<<<<<<< HEAD
+
+    @staticmethod
+    # type: ignore[override]
+    # pylint: disable=arguments-differ
     def from_dataclass(dataclass: Type[LakeMapper]) -> "TempUpdateTable":
         table = TempUpdateTable(dataclass.get_lake_table_name())
         table._dataclass = dataclass
-        return table
-=======
-    def from_dataclass(dataclass: Type[LakeMapper]) -> "ETLTable":
-        etl_table = ETLTable(dataclass.get_lake_table_name())
-        etl_table._dataclass = dataclass
-        return etl_table
->>>>>>> 1b6d10a2
+        return table