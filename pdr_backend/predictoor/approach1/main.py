--- conflicted
+++ resolved
@@ -70,10 +70,9 @@
         predictoor_contract.payout(slot, False)
 
     if seconds_till_epoch_end <= int(os.getenv("SECONDS_TILL_EPOCH_END", 60)):
-        """Timestamp of prediction"""
+        # Timestamp of prediction
         if do_prediction(topic, epoch, predictoor_contract):
             topics[address]["last_submited_epoch"] = epoch
-
 
 def do_prediction(topic, epoch, predictoor_contract):
     """Let's fetch the prediction"""
@@ -101,36 +100,7 @@
         predicted_value, stake_amount, target_time, True
     )
 
-<<<<<<< HEAD
-        if seconds_till_epoch_end <= int(getenv("SECONDS_TILL_EPOCH_END", 60)):
-            """Timestamp of prediction"""
-            target_time = (epoch + 2) * seconds_per_epoch
-
-            # Fetch the prediction
-            (predicted_value, predicted_confidence) = predict_function(
-                topic, target_time
-            )
-            if predicted_value is not None and predicted_confidence > 0:
-                # We have a prediction, let's submit it
-                stake_amount = (
-                    int(getenv("STAKE_AMOUNT", "1")) * predicted_confidence / 100
-                )  # TO DO have a customizable function to handle this
-                print(
-                    f"Contract:{predictoor_contract.contract_address} - "
-                    f"Submitting prediction for slot:{target_time}"
-                )
-                predictoor_contract.submit_prediction(
-                    predicted_value, stake_amount, target_time, True
-                )
-                topics[address]["last_submited_epoch"] = epoch
-            else:
-                print(
-                    "We do not submit, prediction function returned "
-                    f"({predicted_value}, {predicted_confidence})"
-                )
-=======
     return True
->>>>>>> d3a302d7
 
 
 def log_loop(blockno):
