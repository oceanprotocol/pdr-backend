--- conflicted
+++ resolved
@@ -55,22 +55,8 @@
             f", seconds_till_epoch_end: {seconds_till_epoch_end}"
         )
 
-<<<<<<< HEAD
         if seconds_till_epoch_end <= int(getenv("SECONDS_TILL_EPOCH_END", 60)):
             """Timestamp of prediction"""
-=======
-        if epoch > topic["last_submited_epoch"] and topic["last_submited_epoch"] > 0:
-            # let's get the payout for previous epoch.  We don't care if it fails...
-            slot = epoch * seconds_per_epoch - seconds_per_epoch
-            print(
-                f"Contract:{predictoor_contract.contract_address} - "
-                f"Claiming revenue for slot:{slot}"
-            )
-            predictoor_contract.payout(slot, False)
-
-        if seconds_till_epoch_end <= int(getenv("SECONDS_TILL_EPOCH_END", "60")):
-            # Timestamp of prediction
->>>>>>> 2df74f15
             target_time = (epoch + 2) * seconds_per_epoch
 
             # Fetch the prediction
