import logging
import os
import time
from typing import Dict, List, Tuple

from enforce_typing import enforce_types

from pdr_backend.aimodel.aimodel_data_factory import AimodelDataFactory
from pdr_backend.aimodel.aimodel_factory import AimodelFactory
from pdr_backend.contract.predictoor_contract import PredictoorContract
from pdr_backend.lake.ohlcv_data_factory import OhlcvDataFactory
from pdr_backend.payout.payout import do_ocean_payout
from pdr_backend.ppss.ppss import PPSS
from pdr_backend.subgraph.subgraph_feed import print_feeds, SubgraphFeed
from pdr_backend.util.logutil import logging_has_stdout
from pdr_backend.util.time_types import UnixTimeS
from pdr_backend.util.web3_config import Web3Config
from pdr_backend.util.currency_types import Eth

logger = logging.getLogger("predictoor_agent")


# pylint: disable=too-many-public-methods
class PredictoorAgent:
    """
    What it does
    - Fetches Predictoor contracts from subgraph, and filters them
    - Monitors each contract for epoch changes.
    - When a value can be predicted, call calc_stakes()

    Prediction is two-sided: it submits for both up and down directions,
      with a stake for each.
    - But: the contracts have a constraint: an account can only submit
      *one* dir'n at an epoch. But we need to submit *both* dir'ns.
    - Idea: redo smart contracts. Issue: significant work, especially rollout
    - Idea: bot has *two* accounts: one for up, one for down. Yes this works**

    OK. Assume two private keys are available. How should bot manage this?
    - Idea: implement with a copy of the contract? (one for up, one for down)
      - Via copy()? Issue: fails because it's too shallow, misses stuff
      - Via deepcopy()? Issue: causes infinite recursion (py bug)
      - Via deepcopy() with surgical changes? Issue: error prone
      - Via query subgraph twice? Issue: many seconds slower -> annoying
      - Via fill in whole contract again? Issue: tedious & error prone
    - Idea: implement with a second Web3Config, and JIT switch on tx calls
      - **Via 2nd constructor call? Yes, this works.** Easy because few params.

    Summary of how to do two-sided predictions:
    - two envvars --> two private keys -> two Web3Configs, JIT switch for txs
    """

    # pylint: disable=too-many-instance-attributes
    @enforce_types
    def __init__(self, ppss: PPSS):
        # ppss
        self.ppss = ppss
        logger.info(self.ppss)

        # set web3_config_up/down (details in class docstring)
        self.web3_config_up = self.ppss.web3_pp.web3_config

        pk2 = os.getenv("PRIVATE_KEY2")
        if pk2 is None:
            raise ValueError("Need PRIVATE_KEY2 envvar")
        if not hasattr(self.web3_config_up, "owner"):
            raise ValueError("Need PRIVATE_KEY envvar")
        self.web3_config_down = self.web3_config_up.copy_with_pk(pk2)

        if self.web3_config_up.owner == self.web3_config_down.owner:
            raise ValueError("private keys must differ")

        # set self.feed
        cand_feeds: Dict[str, SubgraphFeed] = ppss.web3_pp.query_feed_contracts()
        print_feeds(cand_feeds, f"cand feeds, owner={ppss.web3_pp.owner_addrs}")

        feed: SubgraphFeed = ppss.predictoor_ss.get_feed_from_candidates(cand_feeds)
        if not feed:
            raise ValueError("No feeds found.")

        print_feeds({feed.address: feed}, "filtered feed")
        self.feed: SubgraphFeed = feed

        # set self.feed_contract. For both up/down. See submit_prediction_tx
        self.feed_contract: PredictoorContract = ppss.web3_pp.get_single_contract(
            feed.address
        )

        # ensure ohlcv data cache is up to date
        if self.use_ohlcv_data():
            _ = self.get_ohlcv_data()

        # set attribs to track block
        self.prev_block_timestamp: UnixTimeS = UnixTimeS(0)
        self.prev_block_number: UnixTimeS = UnixTimeS(0)
        self.prev_submit_epochs: List[int] = []
        self.prev_submit_payouts: List[int] = []

    @enforce_types
    def run(self):
        logger.info("Starting main loop.")
        logger.info(self.status_str())
        logger.info("Waiting...")
        while True:
            self.take_step()
            if os.getenv("TEST") == "true":
                break

    @enforce_types
    def take_step(self):
        # at new block number yet?
        if self.cur_block_number <= self.prev_block_number:
            if logging_has_stdout():
                print(".", end="", flush=True)
            time.sleep(1)
            return

        # is new block ready yet?
        if not self.cur_block:
            return
        self.prev_block_number = UnixTimeS(self.cur_block_number)
        self.prev_block_timestamp = UnixTimeS(self.cur_timestamp)

        # get payouts
        # set predictoor_ss.bot_only.s_start_payouts to 0 to disable auto payouts
        self.get_payout()

        # within the time window to predict?
        if self.cur_epoch_s_left > self.epoch_s_thr:
            return
        if self.cur_epoch_s_left < self.s_cutoff:
            return

        if not self.check_balances():
            logger.error("Not enough balance, cancel prediction")
            return 

        logger.info(self.status_str())

        # compute prediction; exit if no good
        submit_epoch, target_slot = self.cur_epoch, self.target_slot
        logger.info("Predict for time slot = %s...", self.target_slot)

        stake_up, stake_down = self.calc_stakes()
        s = f"-> Predict result: stake_up={stake_up}, stake_down={stake_down}"
        logger.info(s)
        if stake_up == 0 and stake_down == 0:
            logger.warning("Done: can't use predval/stake")
            return

        # submit prediction to chain
        self.submit_prediction_txs(stake_up, stake_down, target_slot)
        self.prev_submit_epochs.append(submit_epoch)

        # start printing for next round
        if logging_has_stdout():
            print("" + "=" * 180)
        logger.info(self.status_str())
        logger.info("Waiting...")

    @property
    def cur_epoch(self) -> int:
        return self.feed_contract.get_current_epoch()

    @property
    def cur_block(self):
        return self.ppss.web3_pp.web3_config.get_block(
            self.cur_block_number, full_transactions=False
        )

    @property
    def cur_block_number(self) -> int:
        return self.ppss.web3_pp.w3.eth.block_number

    @property
    def cur_timestamp(self) -> UnixTimeS:
        return UnixTimeS(self.cur_block["timestamp"])

    @property
    def s_start_payouts(self) -> int:
        """Run payout when there's this seconds left"""
        return self.ppss.predictoor_ss.s_start_payouts

    @property
    def epoch_s_thr(self):
        """Start predicting if there's > this time left"""
        return self.ppss.predictoor_ss.s_until_epoch_end

    @property
    def s_cutoff(self):
        """Stop predicting if there's < this time left"""
        return self.ppss.predictoor_ss.s_cutoff

    @property
    def s_per_epoch(self) -> int:
        return self.feed.seconds_per_epoch

    @property
    def next_slot(self) -> UnixTimeS:  # a timestamp
        return UnixTimeS((self.cur_epoch + 1) * self.s_per_epoch)

    @property
    def target_slot(self) -> UnixTimeS:  # a timestamp
        return UnixTimeS((self.cur_epoch + 2) * self.s_per_epoch)

    @property
    def cur_epoch_s_left(self) -> int:
        return self.next_slot - self.cur_timestamp

    def status_str(self) -> str:
        s = ""
        s += f"cur_epoch={self.cur_epoch}"
        s += f", cur_block_number={self.cur_block_number}"
        s += f", cur_timestamp={self.cur_timestamp}"
        s += f", next_slot={self.next_slot}"
        s += f", target_slot={self.target_slot}"
        s += f". {self.cur_epoch_s_left} s left in epoch"
        s += f" (predict if <= {self.epoch_s_thr} s left)"
        s += f" (stop predictions if <= {self.s_cutoff} s left)"
        s += f". s_per_epoch={self.s_per_epoch}"
        return s

    @enforce_types
    def submit_prediction_txs(
        self,
        stake_up: Eth,
        stake_down: Eth,
        target_slot: UnixTimeS,  # a timestamp
    ):
        logger.info("Submit 'up' prediction tx to chain...")
        tx1 = self.submit_1prediction_tx(True, stake_up, target_slot)

        logger.info("Submit 'down' prediction tx to chain...")
        tx2 = self.submit_1prediction_tx(False, stake_down, target_slot)

        # handle errors
        if _tx_failed(tx1) or _tx_failed(tx2):
            s = "One or both txs failed. So, resubmit both with zero stake."
            s += f"\ntx1={tx1}\ntx2={tx2}"
            logger.warning(s)

            logger.info("Re-submit 'up' prediction tx to chain... (stake=0)")
            self.submit_1prediction_tx(True, Eth(1e-10), target_slot)
            logger.info("Re-submit 'down' prediction tx to chain... (stake=0)")
            self.submit_1prediction_tx(False, Eth(1e-10), target_slot)

    @enforce_types
    def submit_1prediction_tx(
        self,
        direction: bool,
        stake: Eth,  # in units of Eth
        target_slot: UnixTimeS,  # a timestamp
    ):
        web3_config = self._updown_web3_config(direction)
        self.feed_contract.web3_pp.set_web3_config(web3_config)
        self.feed_contract.set_token(self.feed_contract.web3_pp)

        tx = self.feed_contract.submit_prediction(
            direction,
            stake,
            target_slot,
            wait_for_receipt=True,
        )
        return tx

    def _updown_web3_config(self, direction: bool) -> Web3Config:
        """Returns the web3_config corresponding to up vs down direction"""
        if direction is True:
            return self.web3_config_up

        return self.web3_config_down

    @enforce_types
    def calc_stakes(self) -> Tuple[Eth, Eth]:
        """
        @return
          stake_up -- amt to stake up, in units of Eth
          stake_down -- amt to stake down, ""
        """
        approach = self.ppss.predictoor_ss.approach
        if approach == 1:
            return self.calc_stakes1()
        if approach == 2:
            return self.calc_stakes2()
        raise ValueError(approach)

    @enforce_types
    def calc_stakes1(self) -> Tuple[Eth, Eth]:
        """
        @description
          Calculate up-vs-down stake according to approach 1.
          How: allocate equally (50-50)

        @return
          stake_up -- amt to stake up, in units of Eth
          stake_down -- amt to stake down, ""
        """
        assert self.ppss.predictoor_ss.approach == 1
        tot_amt = self.ppss.predictoor_ss.stake_amount
        stake_up, stake_down = tot_amt * 0.50 * tot_amt, tot_amt * 0.50
        return (stake_up, stake_down)

    @enforce_types
    def calc_stakes2(self) -> Tuple[Eth, Eth]:
        """
        @description
          Calculate up-vs-down stake according to approach 2.
          How: use classifier model's confidence

        @return
          stake_up -- amt to stake up, in units of Eth
          stake_down -- amt to stake down, ""
        """
        assert self.ppss.predictoor_ss.approach == 2

        mergedohlcv_df = self.get_ohlcv_data()

        data_f = AimodelDataFactory(self.ppss.predictoor_ss)
        X, ycont, _, xrecent = data_f.create_xy(mergedohlcv_df, testshift=0)

        curprice = ycont[-1]
        y_thr = curprice
        ybool = data_f.ycont_to_ytrue(ycont, y_thr)

        # build model
        model_f = AimodelFactory(self.ppss.predictoor_ss.aimodel_ss)
        model = model_f.build(X, ybool)

        # predict
        X_test = xrecent.reshape((1, len(xrecent)))
        prob_up = model.predict_ptrue(X_test)[0]

        # calc stake amounts
        tot_amt = self.ppss.predictoor_ss.stake_amount
        stake_up = tot_amt * prob_up
        stake_down = tot_amt * (1.0 - prob_up)

        return (stake_up, stake_down)

    @enforce_types
    def use_ohlcv_data(self) -> bool:
        """Do we use ohlcv data?"""
        return self.ppss.predictoor_ss.approach == 2

    @enforce_types
    def get_ohlcv_data(self):
        """Update local lake's ohlcv data; return the data frame that results"""
        if not self.use_ohlcv_data():
            raise ValueError("only call if we need ohlcv data")
        f = OhlcvDataFactory(self.ppss.lake_ss)
        mergedohlcv_df = f.get_mergedohlcv_df()
        return mergedohlcv_df

    @enforce_types
<<<<<<< HEAD
    def check_balances(self) -> bool:
        up_predictoor_address = self.web3_config_up.owner
        down_predictoor_address = self.web3_config_down.owner

        minimum_ocean_balance = Eth(self.ppss.predictoor_ss.stake_amount, "wei")
        minimum_native_balance = Eth("1", "wei")
        
        up_predictoor_balance_ocean = self.feed_contract.token.balanceOf(up_predictoor_address)
        if up_predictoor_balance_ocean < minimum_ocean_balance:
            logger.error(f"Up predictoor's OCEAN balance too low: ({up_predictoor_balance_ocean})")
            return False

        down_predictoor_balance_ocean = self.feed_contract.token.balanceOf(down_predictoor_address)
        if down_predictoor_balance_ocean < minimum_ocean_balance:
            logger.error(f"Down predictoor's OCEAN balance too low: ({down_predictoor_balance_ocean})")
            return False

        native_token = NativeToken(self.ppss.web3_pp)

        up_predictoor_balance_rose = native_token.balanceOf(up_predictoor_address)
        if up_predictoor_balance_rose < minimum_native_balance:
            logger.error(f"Up predictoor's ROSE balance too low: ({up_predictoor_balance_rose})")
            return False

        down_predictoor_balance_rose = native_token.balanceOf(down_predictoor_address)
        if down_predictoor_balance_rose < minimum_native_balance:
            logger.error(f"Down predictoor's ROSE balance too low: ({down_predictoor_balance_rose})")
            return False

        return True
=======
    def get_payout(self):
        """Claims payouts"""
        if (
            self.s_start_payouts == 0
            or self.cur_epoch_s_left >= self.s_start_payouts
            or self.cur_epoch in self.prev_submit_payouts
        ):
            return

        logger.info("Running payouts")

        # Claim for up predictoor
        web3_config = self._updown_web3_config(True)
        self.ppss.web3_pp.set_web3_config(web3_config)
        do_ocean_payout(self.ppss, False)

        # Claim for down predictoor
        web3_config = self._updown_web3_config(False)
        self.ppss.web3_pp.set_web3_config(web3_config)
        do_ocean_payout(self.ppss, False)

        # Update previous payouts history to avoid claiming for this epoch again
        self.prev_submit_payouts.append(self.cur_epoch)
>>>>>>> 50399e8f


@enforce_types
def _tx_failed(tx) -> bool:
    return tx is None or tx["status"] != 1<|MERGE_RESOLUTION|>--- conflicted
+++ resolved
@@ -351,7 +351,6 @@
         return mergedohlcv_df
 
     @enforce_types
-<<<<<<< HEAD
     def check_balances(self) -> bool:
         up_predictoor_address = self.web3_config_up.owner
         down_predictoor_address = self.web3_config_down.owner
@@ -382,7 +381,7 @@
             return False
 
         return True
-=======
+
     def get_payout(self):
         """Claims payouts"""
         if (
@@ -406,7 +405,6 @@
 
         # Update previous payouts history to avoid claiming for this epoch again
         self.prev_submit_payouts.append(self.cur_epoch)
->>>>>>> 50399e8f
 
 
 @enforce_types
