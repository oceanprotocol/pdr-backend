import logging
import os
import time
from typing import Dict, List, Tuple

from enforce_typing import enforce_types

from pdr_backend.aimodel.aimodel_data_factory import AimodelDataFactory
from pdr_backend.aimodel.aimodel_factory import AimodelFactory
from pdr_backend.contract.pred_submitter_mgr import PredSubmitterMgr
<<<<<<< HEAD
=======
from pdr_backend.contract.feed_contract import FeedContract
>>>>>>> 7b1d0368
from pdr_backend.contract.token import NativeToken, Token
from pdr_backend.lake.ohlcv_data_factory import OhlcvDataFactory
from pdr_backend.ppss.ppss import PPSS
from pdr_backend.subgraph.subgraph_feed import print_feeds, SubgraphFeed
from pdr_backend.util.logutil import logging_has_stdout
from pdr_backend.util.time_types import UnixTimeS
from pdr_backend.util.currency_types import Eth

logger = logging.getLogger("predictoor_agent")


# pylint: disable=too-many-public-methods
class PredictoorAgent:
    """
    What it does
    - Fetches Predictoor contracts from subgraph, and filters them
    - Monitors each contract for epoch changes.
    - When a value can be predicted, call calc_stakes()

    Prediction is two-sided: it submits for both up and down directions,
      with a stake for each.
    """

    # pylint: disable=too-many-instance-attributes
    @enforce_types
    def __init__(self, ppss: PPSS):
        # ppss
        self.ppss = ppss
        logger.info(self.ppss)

        pred_submitter_mgr_addr = self.ppss.predictoor_ss.pred_submitter_mgr
        if not pred_submitter_mgr_addr:
            raise ValueError("No pred_submitter_mgr_addr is set.")
        self.pred_submitter_mgr = PredSubmitterMgr(
            self.ppss.web3_pp, pred_submitter_mgr_addr
        )

        # set self.feed
        cand_feeds: Dict[str, SubgraphFeed] = ppss.web3_pp.query_feed_contracts()
        print_feeds(cand_feeds, f"cand feeds, owner={ppss.web3_pp.owner_addrs}")

        feeds: SubgraphFeed = ppss.predictoor_ss.filter_feeds_from_candidates(
            cand_feeds
        )
        if len(feeds) == 0:
            raise ValueError("No feeds found.")

<<<<<<< HEAD
        print_feeds(feeds, "filtered feed")
        self.feeds: SubgraphFeed = feeds
=======
        print_feeds({feed.address: feed}, "filtered feed")
        self.feed: SubgraphFeed = feed

        # set self.feed_contract. For both up/down. See submit_prediction_tx
        self.feed_contract: FeedContract = ppss.web3_pp.get_single_contract(
            feed.address
        )
>>>>>>> 7b1d0368

        # ensure ohlcv data cache is up to date
        if self.use_ohlcv_data():
            _ = self.get_ohlcv_data()

        # set attribs to track block
        self.prev_block_timestamp: UnixTimeS = UnixTimeS(0)
        self.prev_block_number: UnixTimeS = UnixTimeS(0)
        self.prev_submit_epochs: List[int] = []
        self.prev_submit_payouts: List[int] = []

    @enforce_types
    def run(self):
        logger.info("Starting main loop.")
        logger.info(self.status_str())
        logger.info("Waiting...")
        while True:
            self.take_step()
            if os.getenv("TEST") == "true":
                break

    @enforce_types
    def prepare_stakes(self, feeds: List[SubgraphFeed]):
        stakes_up = []
        stakes_down = []
        feed_addrs = []

        seconds_per_epoch = None
        cur_epoch = None

        for feed in feeds:
            contract = self.ppss.web3_pp.get_single_contract(feed.address)
            if seconds_per_epoch is None:
                # this is same for all feeds
                seconds_per_epoch = feed.seconds_per_epoch
                cur_epoch = contract.get_current_epoch()
            next_slot = UnixTimeS((cur_epoch + 1) * seconds_per_epoch)
            cur_epoch_s_left = next_slot - self.cur_timestamp

            # within the time window to predict?
            if cur_epoch_s_left > self.epoch_s_thr:
                continue
            if cur_epoch_s_left < self.s_cutoff:
                break

            # get the target slot

            # get the stakes
            stake_up, stake_down = self.calc_stakes(feed)

            # add to lists
            stakes_up.append(stake_up)
            stakes_down.append(stake_down)
            feed_addrs.append(feed.address)

        target_slot = UnixTimeS((cur_epoch + 2) * seconds_per_epoch)

        return stakes_up, stakes_down, feed_addrs, target_slot

    @enforce_types
    def take_step(self):
        # at new block number yet?
        if self.cur_block_number <= self.prev_block_number:
            if logging_has_stdout():
                print(".", end="", flush=True)
            time.sleep(1)
            return

        # is new block ready yet?
        if not self.cur_block:
            return
        self.prev_block_number = UnixTimeS(self.cur_block_number)
        self.prev_block_timestamp = UnixTimeS(self.cur_timestamp)

        # get payouts
        # set predictoor_ss.bot_only.s_start_payouts to 0 to disable auto payouts
        self.get_payout()

        logger.info(self.status_str())


        stakes_up, stakes_down, feed_addrs, target_slot = self.prepare_stakes(self.feeds)
        required_OCEAN = sum(stakes_up) + sum(stakes_down)
        if not self.check_balances(required_OCEAN):
            logger.error("Not enough balance, cancel prediction")
            return

        s = f"-> Predict result: {stakes_up} up, {stakes_down} down, feeds={feed_addrs}"
        logger.info(s)
        if required_OCEAN == 0:
            logger.warning("Done: no stakes to submit")
            return

        # submit prediction to chaineds]
        self.submit_prediction_txs(stakes_up, stakes_down, target_slot, feed_addrs)
        self.prev_submit_epochs.append(target_slot)

        # start printing for next round
        if logging_has_stdout():
            print("" + "=" * 180)
        logger.info(self.status_str())
        logger.info("Waiting...")

    @property
    def cur_block(self):
        return self.ppss.web3_pp.web3_config.get_block(
            self.cur_block_number, full_transactions=False
        )

    @property
    def cur_block_number(self) -> int:
        return self.ppss.web3_pp.w3.eth.block_number

    @property
    def cur_timestamp(self) -> UnixTimeS:
        return UnixTimeS(self.cur_block["timestamp"])

    @property
    def s_start_payouts(self) -> int:
        """Run payout when there's this seconds left"""
        return self.ppss.predictoor_ss.s_start_payouts

    @property
    def epoch_s_thr(self):
        """Start predicting if there's > this time left"""
        return self.ppss.predictoor_ss.s_until_epoch_end

    @property
    def s_cutoff(self):
        """Stop predicting if there's < this time left"""
        return self.ppss.predictoor_ss.s_cutoff

    @property
    def s_per_epoch(self) -> int:
        return self.feeds[0].seconds_per_epoch

    @property
    def next_slot(self) -> UnixTimeS:  # a timestamp
        return UnixTimeS((self.cur_epoch + 1) * self.s_per_epoch)

    @property
    def target_slot(self) -> UnixTimeS:  # a timestamp
        return UnixTimeS((self.cur_epoch + 2) * self.s_per_epoch)

    @property
    def cur_epoch_s_left(self) -> int:
        return self.next_slot - self.cur_timestamp

    @property
    def OCEAN(self) -> Token:
        return self.ppss.web3_pp.OCEAN_Token

    @property
    def ROSE(self) -> NativeToken:
        return self.ppss.web3_pp.NativeToken

    def status_str(self) -> str:
        s = ""
        s += f"cur_epoch={self.cur_epoch}"
        s += f", cur_block_number={self.cur_block_number}"
        s += f", cur_timestamp={self.cur_timestamp}"
        s += f", next_slot={self.next_slot}"
        s += f", target_slot={self.target_slot}"
        s += f". {self.cur_epoch_s_left} s left in epoch"
        s += f" (predict if <= {self.epoch_s_thr} s left)"
        s += f" (stop predictions if <= {self.s_cutoff} s left)"
        s += f". s_per_epoch={self.s_per_epoch}"
        return s

    @enforce_types
    def submit_prediction_txs(
        self,
        stakes_up: List[Eth],
        stakes_down: List[Eth],
        feeds: List[str],
        target_slot: UnixTimeS,  # a timestamp
    ):
        logger.info("Submitting predictions to the chain...")
        tx = self.pred_submitter_mgr.submit_prediction(
            stakes_up=stakes_up,
            stakes_down=stakes_down,
            feeds=feeds,
            epoch=target_slot,
        )

        # handle errors
        if _tx_failed(tx):
            s = "Tx failed So, resubmit both with zero stake."
            s += f"\ntx1={tx}"
            logger.warning(s)

    @enforce_types
    def calc_stakes(self, feed: SubgraphFeed) -> Tuple[Eth, Eth]:
        """
        @return
          stake_up -- amt to stake up, in units of Eth
          stake_down -- amt to stake down, ""
        """
        approach = self.ppss.predictoor_ss.approach
        if approach == 1:
            return self.calc_stakes1()
        if approach == 2:
            return self.calc_stakes2(feed)
        raise ValueError(approach)

    @enforce_types
    def calc_stakes1(self) -> Tuple[Eth, Eth]:
        """
        @description
          Calculate up-vs-down stake according to approach 1.
          How: allocate equally (50-50)

        @return
          stake_up -- amt to stake up, in units of Eth
          stake_down -- amt to stake down, ""
        """
        assert self.ppss.predictoor_ss.approach == 1
        tot_amt = self.ppss.predictoor_ss.stake_amount
        stake_up, stake_down = tot_amt * 0.50 * tot_amt, tot_amt * 0.50
        return (stake_up, stake_down)

    @enforce_types
    def calc_stakes2(self) -> Tuple[Eth, Eth]:
        """
        @description
          Calculate up-vs-down stake according to approach 2.
          How: use classifier model's confidence

        @return
          stake_up -- amt to stake up, in units of Eth
          stake_down -- amt to stake down, ""
        """
        assert self.ppss.predictoor_ss.approach == 2

        mergedohlcv_df = self.get_ohlcv_data()

        data_f = AimodelDataFactory(self.ppss.predictoor_ss)
        X, ycont, _, xrecent = data_f.create_xy(mergedohlcv_df, testshift=0)

        curprice = ycont[-1]
        y_thr = curprice
        ybool = data_f.ycont_to_ytrue(ycont, y_thr)

        # build model
        model_f = AimodelFactory(self.ppss.predictoor_ss.aimodel_ss)
        model = model_f.build(X, ybool)

        # predict
        X_test = xrecent.reshape((1, len(xrecent)))
        prob_up = model.predict_ptrue(X_test)[0]

        # calc stake amounts
        tot_amt = self.ppss.predictoor_ss.stake_amount
        stake_up = tot_amt * prob_up
        stake_down = tot_amt * (1.0 - prob_up)

        return (stake_up, stake_down)

    @enforce_types
    def use_ohlcv_data(self) -> bool:
        """Do we use ohlcv data?"""
        return self.ppss.predictoor_ss.approach == 2

    @enforce_types
    def get_ohlcv_data(self):
        """Update local lake's ohlcv data; return the data frame that results"""
        if not self.use_ohlcv_data():
            raise ValueError("only call if we need ohlcv data")
        f = OhlcvDataFactory(self.ppss.lake_ss)
        mergedohlcv_df = f.get_mergedohlcv_df()
        return mergedohlcv_df

    @enforce_types
    def check_balances(self, required_OCEAN: int) -> bool:
        min_ROSE_bal = Eth(1).to_wei()

        # check OCEAN balance
        OCEAN_bal = self.OCEAN.balanceOf(self.pred_submitter_mgr.contract_address)
        if OCEAN_bal < required_OCEAN:
            logger.error("OCEAN balance too low: %s < %s", OCEAN_bal, required_OCEAN)
            return False

        # check ROSE balance
        ROSE_bal = self.ROSE.get_balance()
        if ROSE_bal < min_ROSE_bal:
            logger.error("ROSE balance too low: %s < %s", ROSE_bal, min_ROSE_bal)
            return False

        return True

    def get_payout(self):
        """Claims payouts"""
        if (
            self.s_start_payouts == 0
            or self.cur_epoch_s_left >= self.s_start_payouts
            or self.cur_epoch in self.prev_submit_payouts
        ):
            return

        logger.info("Running payouts")

        # TODO Implement manager payout here.

        # Update previous payouts history to avoid claiming for this epoch again
        self.prev_submit_payouts.append(self.cur_epoch)


@enforce_types
def _tx_failed(tx) -> bool:
    return tx is None or tx["status"] != 1<|MERGE_RESOLUTION|>--- conflicted
+++ resolved
@@ -8,10 +8,7 @@
 from pdr_backend.aimodel.aimodel_data_factory import AimodelDataFactory
 from pdr_backend.aimodel.aimodel_factory import AimodelFactory
 from pdr_backend.contract.pred_submitter_mgr import PredSubmitterMgr
-<<<<<<< HEAD
-=======
 from pdr_backend.contract.feed_contract import FeedContract
->>>>>>> 7b1d0368
 from pdr_backend.contract.token import NativeToken, Token
 from pdr_backend.lake.ohlcv_data_factory import OhlcvDataFactory
 from pdr_backend.ppss.ppss import PPSS
@@ -59,18 +56,8 @@
         if len(feeds) == 0:
             raise ValueError("No feeds found.")
 
-<<<<<<< HEAD
         print_feeds(feeds, "filtered feed")
         self.feeds: SubgraphFeed = feeds
-=======
-        print_feeds({feed.address: feed}, "filtered feed")
-        self.feed: SubgraphFeed = feed
-
-        # set self.feed_contract. For both up/down. See submit_prediction_tx
-        self.feed_contract: FeedContract = ppss.web3_pp.get_single_contract(
-            feed.address
-        )
->>>>>>> 7b1d0368
 
         # ensure ohlcv data cache is up to date
         if self.use_ohlcv_data():
