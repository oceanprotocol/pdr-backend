import logging
import os
import time
from typing import Dict, List, Tuple

from enforce_typing import enforce_types

from pdr_backend.aimodel.aimodel_data_factory import AimodelDataFactory
from pdr_backend.aimodel.aimodel_factory import AimodelFactory
from pdr_backend.cli.predict_feeds import PredictFeed
from pdr_backend.contract.pred_submitter_mgr import PredSubmitterMgr
from pdr_backend.contract.token import NativeToken, Token
from pdr_backend.lake.ohlcv_data_factory import OhlcvDataFactory
from pdr_backend.ppss.ppss import PPSS
from pdr_backend.subgraph.subgraph_feed import print_feeds, SubgraphFeed
<<<<<<< HEAD
from pdr_backend.subgraph.subgraph_pending_payouts import query_pending_payouts
from pdr_backend.util.logutil import logging_has_stdout
from pdr_backend.util.time_types import UnixTimeS
from pdr_backend.util.currency_types import Eth, Wei
=======
from pdr_backend.util.currency_types import Eth
from pdr_backend.util.logutil import logging_has_stdout
from pdr_backend.util.time_types import UnixTimeS
from pdr_backend.util.web3_config import Web3Config
>>>>>>> 9367b33d

logger = logging.getLogger("predictoor_agent")


class PredictionSlotsData:
    def __init__(self):
        self.target_slots = {}

    def add_prediction(self, slot, feed, stake_up, stake_down):
        if slot not in self.target_slots:
            self.target_slots[slot] = []
        self.target_slots[slot].append((feed, stake_up, stake_down))

    def get_predictions(self, slot):
        return self.target_slots.get(slot, [])

    def get_predictions_arr(self, slot):
        stakes_up = []
        stakes_down = []
        feed_addrs = []

        for feed, stake_up, stake_down in self.get_predictions(slot):
            stakes_up.append(stake_up)
            stakes_down.append(stake_down)
            feed_addrs.append(feed.address)

        return stakes_up, stakes_down, feed_addrs

    @property
    def slots(self):
        return list(self.target_slots.keys())


# pylint: disable=too-many-public-methods
class PredictoorAgent:
    """
    What it does
    - Fetches Predictoor contracts from subgraph, and filters them
    - Monitors each contract for epoch changes.
    - When a value can be predicted, call calc_stakes()

    Prediction is two-sided: it submits for both up and down directions,
      with a stake for each.
    """

    # pylint: disable=too-many-instance-attributes
    @enforce_types
    def __init__(self, ppss: PPSS):
        # ppss
        self.ppss = ppss
        logger.info(self.ppss)

        pred_submitter_mgr_addr = self.ppss.predictoor_ss.pred_submitter_mgr
        if not pred_submitter_mgr_addr:
            raise ValueError("No pred_submitter_mgr_addr is set.")
        self.pred_submitter_mgr = PredSubmitterMgr(
            self.ppss.web3_pp, pred_submitter_mgr_addr
        )

        # set self.feed
        cand_feeds: Dict[str, SubgraphFeed] = ppss.web3_pp.query_feed_contracts()
        checksummed_addresses = [
            self.ppss.web3_pp.web3_config.w3.to_checksum_address(addr)
            for addr in cand_feeds.keys()
        ]
        self.OCEAN.approve(self.pred_submitter_mgr.contract_address, Wei(2**256 - 1))
        self.pred_submitter_mgr.approve_ocean(checksummed_addresses)
        print_feeds(cand_feeds, f"cand feeds, owner={ppss.web3_pp.owner_addrs}")

        self.feeds: List[SubgraphFeed] = ppss.predictoor_ss.get_feed_from_candidates(
            cand_feeds
        )
        if len(self.feeds) == 0:
            raise ValueError("No feeds found.")

        print_feeds(self.feeds, "filtered feed")

        # ensure ohlcv data cache is up to date
        if self.use_ohlcv_data():
            _ = self.get_ohlcv_data()

        # set attribs to track block
        self.prev_block_timestamp: UnixTimeS = UnixTimeS(0)
        self.prev_block_number: UnixTimeS = UnixTimeS(0)
        self.prev_submit_epochs: List[int] = []
        self.prev_submit_payouts: List[int] = []

    @enforce_types
    def run(self):
        logger.info("Starting main loop.")
        logger.info("Waiting...")
        while True:
            self.take_step()
            if os.getenv("TEST") == "true":
                break

    @enforce_types
    def prepare_stakes(self, feeds: List[SubgraphFeed]) -> PredictionSlotsData:
        slot_data = PredictionSlotsData()

        seconds_per_epoch = None
        cur_epoch = None

        for feed in feeds:
            contract = self.ppss.web3_pp.get_single_contract(feed.address)
            predict_pair = self.ppss.predictoor_ss.get_predict_feed(
                feed.pair, feed.timeframe, feed.source
            )
            if predict_pair is None:
                logger.error("No predict pair found for feed %s", feed)
            seconds_per_epoch = feed.seconds_per_epoch
            cur_epoch = contract.get_current_epoch()
            next_slot = UnixTimeS((cur_epoch + 1) * seconds_per_epoch)
            cur_epoch_s_left = next_slot - self.cur_timestamp

            # within the time window to predict?
            if cur_epoch_s_left > self.epoch_s_thr:
                continue

            # get the target slot

            # get the stakes
            stake_up, stake_down = self.calc_stakes(predict_pair)
            target_slot = UnixTimeS((cur_epoch + 2) * seconds_per_epoch)
            slot_data.add_prediction(target_slot, feed, stake_up, stake_down)

        return slot_data

    @enforce_types
    def take_step(self):
        # at new block number yet?
        if self.cur_block_number <= self.prev_block_number:
            if logging_has_stdout():
                print(".", end="", flush=True)
            time.sleep(1)
            return

        # is new block ready yet?
        if not self.cur_block:
            return
        self.prev_block_number = UnixTimeS(self.cur_block_number)
        self.prev_block_timestamp = UnixTimeS(self.cur_timestamp)

        # get payouts
        # set predictoor_ss.bot_only.s_start_payouts to 0 to disable auto payouts
        self.get_payout()

        slot_data = self.prepare_stakes(list(self.feeds.values()))

        for target_slot in slot_data.slots:
            stakes_up, stakes_down, feed_addrs = slot_data.get_predictions_arr(
                target_slot
            )
            feed_addrs = [
                self.ppss.web3_pp.web3_config.w3.to_checksum_address(addr)
                for addr in feed_addrs
            ]

            required_OCEAN = Eth(0)
            for stake in stakes_up + stakes_down:
                required_OCEAN += stake
            if not self.check_balances(required_OCEAN):
                logger.error("Not enough balance, cancel prediction")
                return

            logger.info(self.status_str())
            s = f"-> Predict result: {stakes_up} up, {stakes_down} down, feeds={feed_addrs}"
            logger.info(s)
            if required_OCEAN == 0:
                logger.warning("Done: no predictions to submit")
                return

            # submit prediction to chaineds]
            self.submit_prediction_txs(stakes_up, stakes_down, target_slot, feed_addrs)
            self.prev_submit_epochs.append(target_slot)

            # start printing for next round
            if logging_has_stdout():
                print("" + "=" * 180)
            logger.info(self.status_str())
            logger.info("Waiting...")

    @property
    def cur_block(self):
        return self.ppss.web3_pp.web3_config.get_block(
            self.cur_block_number, full_transactions=False
        )

    @property
    def cur_block_number(self) -> int:
        return self.ppss.web3_pp.w3.eth.block_number

    @property
    def cur_timestamp(self) -> UnixTimeS:
        return UnixTimeS(self.cur_block["timestamp"])

    @property
    def min_epoch_s_left(self):
        """
        Returns the closest epoch time left in seconds
        """
        min_tf_seconds = self.ppss.predictoor_ss.feeds.min_epoch_seconds
        current_ts = self.cur_timestamp
        seconds_left = min_tf_seconds - current_ts % min_tf_seconds
        return seconds_left

    @property
    def cur_unique_epoch(self):
        """
        Returns the unique epoch number for the current timestamp
        """
        t = self.cur_timestamp
        min_tf_seconds = self.ppss.predictoor_ss.feeds.min_epoch_seconds
        return t // min_tf_seconds

    @property
    def s_start_payouts(self) -> int:
        """Run payout when there's this seconds left"""
        return self.ppss.predictoor_ss.s_start_payouts

    @property
    def epoch_s_thr(self):
        """Start predicting if there's > this time left"""
        return self.ppss.predictoor_ss.s_until_epoch_end

    @property
    def OCEAN(self) -> Token:
        return self.ppss.web3_pp.OCEAN_Token

    @property
    def ROSE(self) -> NativeToken:
        return self.ppss.web3_pp.NativeToken

    def status_str(self) -> str:
        s = ""
        s += f"cur_epoch={self.cur_unique_epoch}"
        s += f", cur_block_number={self.cur_block_number}"
        s += f", cur_timestamp={self.cur_timestamp}"
        s += f". {self.min_epoch_s_left} s left in closest epoch"
        s += f" (predict if <= {self.epoch_s_thr} s left)"
        return s

    @enforce_types
    def submit_prediction_txs(
        self,
        stakes_up: List[Eth],
        stakes_down: List[Eth],
        target_slot: UnixTimeS,  # a timestamp
        feeds: List[str],
    ):
<<<<<<< HEAD
        logger.info("Submitting predictions to the chain...")
        stakes_up_wei = [i.to_wei() for i in stakes_up]
        stakes_down_wei = [i.to_wei() for i in stakes_down]
        tx = self.pred_submitter_mgr.submit_prediction(
            stakes_up=stakes_up_wei,
            stakes_down=stakes_down_wei,
            feeds=feeds,
            epoch=target_slot,
        )
        logger.info("Tx submitted %s", tx["transactionHash"].hex())

        # handle errors
        if _tx_failed(tx):
            s = "Tx failed"
            s += f"\ntx1={tx.transactionHash.hex()}"
            logger.warning(s)

=======
        assert stake_up >= 0 and stake_down >= 0, (stake_up, stake_down)

        # case: no stake
        if stake_up == 0 and stake_down == 0:
            logger.info("Both 'up' and 'down' have 0 stake. So, no txs.")
            return

        # case: 1-sided staking up (eg approach 3)
        if stake_up > 0:
            logger.info("Submit prediction tx 1/1 just 'up' to chain...")
            tx1 = self.submit_1prediction_tx(True, stake_up, target_slot)
            # note: we don't need special error-handling when just 1 tx
            return

        # case: 1-sided staking down (eg approach 3)
        if stake_down > 0:
            logger.info("Submit prediction tx 1/1 just 'down' to chain...")
            tx1 = self.submit_1prediction_tx(False, stake_down, target_slot)
            # note: we don't need special error-handling when just 1 tx
            return

        # case: 2-sided staking (eg approach 1, 2)
        logger.info("Submit prediction tx 1/2 'up' to chain...")
        tx1 = self.submit_1prediction_tx(True, stake_up, target_slot)

        logger.info("Submit prediction tx 2/2 'down' to chain...")
        tx2 = self.submit_1prediction_tx(False, stake_down, target_slot)

        # special error-handling when 2 txs, to avert danger when 1 of 2 fail
        if _tx_failed(tx1) or _tx_failed(tx2):
            s = "One or both txs failed. So, resubmit both with zero stake."
            s += f"\ntx1={tx1}\ntx2={tx2}"
            logger.warning(s)

            logger.info("Re-submit prediction tx 1/2 'up' to chain... (stake=0)")
            self.submit_1prediction_tx(True, Eth(1e-10), target_slot)
            logger.info("Re-submit prediction tx 2/2 'down' to chain... (stake=0)")
            self.submit_1prediction_tx(False, Eth(1e-10), target_slot)

>>>>>>> 9367b33d
    @enforce_types
    def calc_stakes(self, feed: PredictFeed) -> Tuple[Eth, Eth]:
        """
        @return
          stake_up -- amt to stake up, in units of Eth
          stake_down -- amt to stake down, ""
        """
        approach = self.ppss.predictoor_ss.approach
        if approach == 1:
            return self.calc_stakes1()
        if approach == 2:
<<<<<<< HEAD
            return self.calc_stakes2(feed)
=======
            return self.calc_stakes2()
        if approach == 3:
            return self.calc_stakes3()
>>>>>>> 9367b33d
        raise ValueError(approach)

    @enforce_types
    def calc_stakes1(self) -> Tuple[Eth, Eth]:
        """
        @description
          Calculate up-vs-down stake according to approach 1.
          How: allocate equally (50-50)

        @return
          stake_up -- amt to stake up, in units of Eth
          stake_down -- amt to stake down, ""
        """
        assert self.ppss.predictoor_ss.approach == 1
        tot_amt = self.ppss.predictoor_ss.stake_amount
        stake_up, stake_down = tot_amt * 0.50 * tot_amt, tot_amt * 0.50
        return (stake_up, stake_down)

    @enforce_types
    def calc_stakes2(self, feed: PredictFeed) -> Tuple[Eth, Eth]:
        """
        @description
          Calculate up-vs-down stake according to approach 2.
          How: use classifier model's confidence, two-sided

        @return
          stake_up -- amt to stake up, in units of Eth
          stake_down -- amt to stake down, ""
        """
        assert self.ppss.predictoor_ss.approach == 2
        (stake_up, stake_down) = self.calc_stakes_2ss_model()
        return (stake_up, stake_down)

    def calc_stakes3(self) -> Tuple[Eth, Eth]:
        """
        @description
          Calculate up-vs-down stake according to approach 3.
          How: Like approach 2, but one-sided difference of (larger - smaller)

        @return
          stake_up -- amt to stake up, in units of Eth
          stake_down -- amt to stake down, ""
        """
        assert self.ppss.predictoor_ss.approach == 3
        (stake_up, stake_down) = self.calc_stakes_2ss_model()
        if stake_up == stake_down:
            return (Eth(0), Eth(0))

        if stake_up > stake_down:
            return (stake_up - stake_down, Eth(0))

        # stake_up < stake_down
        return (Eth(0), stake_down - stake_up)

    @enforce_types
    def calc_stakes_2ss_model(self) -> Tuple[Eth, Eth]:
        """
        @description
          Model-based calculate up-vs-down stake.
          How: use classifier model's confidence

        @return
          stake_up -- amt to stake up, in units of Eth
          stake_down -- amt to stake down, ""
        """
        mergedohlcv_df = self.get_ohlcv_data()

        data_f = AimodelDataFactory(self.ppss.predictoor_ss)
        X, ycont, _, xrecent = data_f.create_xy(
            mergedohlcv_df, testshift=0, feed=feed.predict, feeds=feed.train_on
        )

        curprice = ycont[-1]
        y_thr = curprice
        ybool = data_f.ycont_to_ytrue(ycont, y_thr)

        # build model
        model_f = AimodelFactory(self.ppss.predictoor_ss.aimodel_ss)
        model = model_f.build(X, ybool)

        # predict
        X_test = xrecent.reshape((1, len(xrecent)))
        prob_up = model.predict_ptrue(X_test)[0]

        # calc stake amounts
        tot_amt = self.ppss.predictoor_ss.stake_amount
        stake_up = tot_amt * prob_up
        stake_down = tot_amt * (1.0 - prob_up)

        return (stake_up, stake_down)

    @enforce_types
    def use_ohlcv_data(self) -> bool:
        """Do we use ohlcv data?"""
        return self.ppss.predictoor_ss.approach in [2, 3]

    @enforce_types
    def get_ohlcv_data(self):
        """Update local lake's ohlcv data; return the data frame that results"""
        if not self.use_ohlcv_data():
            raise ValueError("only call if we need ohlcv data")
        f = OhlcvDataFactory(self.ppss.lake_ss)
        mergedohlcv_df = f.get_mergedohlcv_df()
        return mergedohlcv_df

    @enforce_types
    def check_balances(self, required_OCEAN: Eth) -> bool:
        min_ROSE_bal = Eth(1).to_wei()

        # check OCEAN balance
        OCEAN_bal = self.OCEAN.balanceOf(self.ppss.web3_pp.web3_config.owner)
        if OCEAN_bal < required_OCEAN.to_wei():
            logger.error("OCEAN balance too low: %s < %s", OCEAN_bal, required_OCEAN)
            return False

        # check ROSE balance
        ROSE_bal = self.ROSE.balanceOf(self.ppss.web3_pp.web3_config.owner)
        if ROSE_bal < min_ROSE_bal:
            logger.error("ROSE balance too low: %s < %s", ROSE_bal, min_ROSE_bal)
            return False

        return True

    def get_payout(self):
        """Claims payouts"""
        if (
            self.s_start_payouts == 0
            or self.min_epoch_s_left >= self.s_start_payouts
            or self.cur_unique_epoch in self.prev_submit_payouts
        ):
            return

        logger.info(self.status_str())
        logger.info("Running payouts")
        # Update previous payouts history to avoid claiming for this epoch again
        self.prev_submit_payouts.append(self.cur_unique_epoch)

        up_pred_addr = self.pred_submitter_mgr.predictoor_up_address()
        pending_slots = query_pending_payouts(
            self.ppss.web3_pp.subgraph_url, up_pred_addr
        )
        contracts = list(pending_slots.keys())
        contracts_checksummed = [
            self.ppss.web3_pp.web3_config.w3.to_checksum_address(addr)
            for addr in contracts
        ]
        slots = list(pending_slots.values())
        slots_flat = [item for sublist in slots for item in sublist]
        slots_unique_flat = list(set(slots_flat))
        if len(slots_unique_flat) == 0:
            logger.info("No payouts available")
            return

        tx = self.pred_submitter_mgr.get_payout(
            slots_unique_flat, contracts_checksummed
        )
        logger.info("Payout tx: %s", tx["transactionHash"].hex())


@enforce_types
def _tx_failed(tx) -> bool:
    return tx is None or tx["status"] != 1<|MERGE_RESOLUTION|>--- conflicted
+++ resolved
@@ -13,17 +13,9 @@
 from pdr_backend.lake.ohlcv_data_factory import OhlcvDataFactory
 from pdr_backend.ppss.ppss import PPSS
 from pdr_backend.subgraph.subgraph_feed import print_feeds, SubgraphFeed
-<<<<<<< HEAD
-from pdr_backend.subgraph.subgraph_pending_payouts import query_pending_payouts
-from pdr_backend.util.logutil import logging_has_stdout
-from pdr_backend.util.time_types import UnixTimeS
-from pdr_backend.util.currency_types import Eth, Wei
-=======
 from pdr_backend.util.currency_types import Eth
 from pdr_backend.util.logutil import logging_has_stdout
 from pdr_backend.util.time_types import UnixTimeS
-from pdr_backend.util.web3_config import Web3Config
->>>>>>> 9367b33d
 
 logger = logging.getLogger("predictoor_agent")
 
@@ -274,7 +266,6 @@
         target_slot: UnixTimeS,  # a timestamp
         feeds: List[str],
     ):
-<<<<<<< HEAD
         logger.info("Submitting predictions to the chain...")
         stakes_up_wei = [i.to_wei() for i in stakes_up]
         stakes_down_wei = [i.to_wei() for i in stakes_down]
@@ -292,47 +283,7 @@
             s += f"\ntx1={tx.transactionHash.hex()}"
             logger.warning(s)
 
-=======
-        assert stake_up >= 0 and stake_down >= 0, (stake_up, stake_down)
-
-        # case: no stake
-        if stake_up == 0 and stake_down == 0:
-            logger.info("Both 'up' and 'down' have 0 stake. So, no txs.")
-            return
-
-        # case: 1-sided staking up (eg approach 3)
-        if stake_up > 0:
-            logger.info("Submit prediction tx 1/1 just 'up' to chain...")
-            tx1 = self.submit_1prediction_tx(True, stake_up, target_slot)
-            # note: we don't need special error-handling when just 1 tx
-            return
-
-        # case: 1-sided staking down (eg approach 3)
-        if stake_down > 0:
-            logger.info("Submit prediction tx 1/1 just 'down' to chain...")
-            tx1 = self.submit_1prediction_tx(False, stake_down, target_slot)
-            # note: we don't need special error-handling when just 1 tx
-            return
-
-        # case: 2-sided staking (eg approach 1, 2)
-        logger.info("Submit prediction tx 1/2 'up' to chain...")
-        tx1 = self.submit_1prediction_tx(True, stake_up, target_slot)
-
-        logger.info("Submit prediction tx 2/2 'down' to chain...")
-        tx2 = self.submit_1prediction_tx(False, stake_down, target_slot)
-
-        # special error-handling when 2 txs, to avert danger when 1 of 2 fail
-        if _tx_failed(tx1) or _tx_failed(tx2):
-            s = "One or both txs failed. So, resubmit both with zero stake."
-            s += f"\ntx1={tx1}\ntx2={tx2}"
-            logger.warning(s)
-
-            logger.info("Re-submit prediction tx 1/2 'up' to chain... (stake=0)")
-            self.submit_1prediction_tx(True, Eth(1e-10), target_slot)
-            logger.info("Re-submit prediction tx 2/2 'down' to chain... (stake=0)")
-            self.submit_1prediction_tx(False, Eth(1e-10), target_slot)
-
->>>>>>> 9367b33d
+
     @enforce_types
     def calc_stakes(self, feed: PredictFeed) -> Tuple[Eth, Eth]:
         """
@@ -344,14 +295,10 @@
         if approach == 1:
             return self.calc_stakes1()
         if approach == 2:
-<<<<<<< HEAD
             return self.calc_stakes2(feed)
-=======
-            return self.calc_stakes2()
         if approach == 3:
-            return self.calc_stakes3()
->>>>>>> 9367b33d
-        raise ValueError(approach)
+            return self.calc_stakes3(feed)
+
 
     @enforce_types
     def calc_stakes1(self) -> Tuple[Eth, Eth]:
