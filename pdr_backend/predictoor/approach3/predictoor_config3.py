import os
from enforce_typing import enforce_types

from pdr_backend.data_eng.data_ss import DataSS
from pdr_backend.model_eng.model_ss import ModelSS
from pdr_backend.predictoor.base_predictoor_config import BasePredictoorConfig
from pdr_backend.util.timeutil import timestr_to_ut

# To try different strategies, simply change any of the arguments to any
# of the constructors below.
#
# - It does *not* use envvars PAIR_FILTER, TIMEFRAME_FILTER, or SOURCE_FILTER.
#   Why: to avoid ambiguity. Eg is PAIR_FILTER for yval_coin, or input data?


@enforce_types
class PredictoorConfig3(BasePredictoorConfig):
    def __init__(self):
        super().__init__()

        self.model_ss = ModelSS("LIN")  # LIN, GPR, SVR, NuSVR, LinearSVR

        self.data_ss = DataSS(  # user-controllable params, at data-eng level
            csv_dir=os.path.abspath("csvs"),  # eg "csvs". abs or rel loc'n of csvs dir
            st_timestamp=timestr_to_ut("2023-01-31"),  # "2019-09-13_04:00" is earliest
            fin_timestamp=timestr_to_ut("now"),  # eg 'now','2023-06-21_17:55'
            max_N_train=5000,  # eg 50000. # if inf, only limited by data available
            Nt=10,  # eg 10. model inputs Nt past pts z[t-1], .., z[t-Nt]
            signals=["close"],  # for model input vars. eg ["open","high","volume"]
            coins=["BTC", "ETH"],  # for model input vars. eg ["ETH", "BTC"]
<<<<<<< HEAD
            exchange_ids=["binance"],  # for model input vars. eg ["binance", "mxc"]
=======
            exchange_ids=["binanceus"],  # for model input vars. eg ["binance", "mxc"]
>>>>>>> 60388aaf
        )

        # Note: Inside PredictoorAgent3::get_prediction(),
        #   it's given a yval to predict with {signal, coin, exchange_id}.
        #   If that yval isn't in data_ss input vars {signals, coins, exchanges}
        #   then it will update {signals, coins, exchanges} to include it<|MERGE_RESOLUTION|>--- conflicted
+++ resolved
@@ -28,11 +28,7 @@
             Nt=10,  # eg 10. model inputs Nt past pts z[t-1], .., z[t-Nt]
             signals=["close"],  # for model input vars. eg ["open","high","volume"]
             coins=["BTC", "ETH"],  # for model input vars. eg ["ETH", "BTC"]
-<<<<<<< HEAD
-            exchange_ids=["binance"],  # for model input vars. eg ["binance", "mxc"]
-=======
             exchange_ids=["binanceus"],  # for model input vars. eg ["binance", "mxc"]
->>>>>>> 60388aaf
         )
 
         # Note: Inside PredictoorAgent3::get_prediction(),
