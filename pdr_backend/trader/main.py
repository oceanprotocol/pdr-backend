from os import getenv
import time
from typing import Dict, List
from enforce_typing import enforce_types

from pdr_backend.models.predictoor_contract import PredictoorContract
from pdr_backend.trader.trade import trade
from pdr_backend.util.env import getenv_or_exit
from pdr_backend.util.subgraph import query_feed_contracts
from pdr_backend.util.web3_config import Web3Config


class TraderConfig:
    def __init__(self):
        self.rpc_url: str = getenv_or_exit("RPC_URL")
        self.subgraph_url: str = getenv_or_exit("SUBGRAPH_URL")
        self.private_key: str = getenv_or_exit("PRIVATE_KEY")

        self.pair_filters: str = getenv("PAIR_FILTER")
        self.timeframe_filter: str = getenv("TIMEFRAME_FILTER")
        self.source_filter: str = getenv("SOURCE_FILTER")
        self.owner_addresses: str = getenv("OWNER_ADDRS")

        self.s_until_epochs_end = int(getenv("SECONDS_TILL_EPOCH_END", "60"))

        self.web3_config: Web3Config = Web3Config(
            self.rpc_url, self.private_key
        )

<<<<<<< HEAD
    def get_feeds(self) -> Dict[str, dict]:
        """Return dict of [feed_addr] : {"name":.., "pair":.., ..}"""
        feeds_dict = query_predictContracts(
            self.subgraph_url,
            self.pair_filters,
            self.timeframe_filter,
            self.source_filter,
            self.owner_addresses,
=======
def process_block(block):
    """Process each contract and see if we need to submit"""
    global topics
    if not topics:
        topics = query_feed_contracts(
            subgraph_url,
            pair_filters,
            timeframe_filter,
            source_filter,
            owner_addresses,
>>>>>>> 3ddd142c
        )
        return feeds_dict

    def get_contracts(self, feed_addrs: List[str]) \
            -> Dict[str, PredictoorContract]:
        """Return dict of [feed_addr] : PredictoorContract}"""
        contracts = {}
        for address in feed_addrs:
            contracts[address] = PredictoorContract(self.web3_config, address)

        return contracts


class Trader:
    def __init__(self):
        self.config = TraderConfig()
        self.feeds = self.config.get_feeds()  # [addr] : feed
        self._addrs = list(self.feeds.keys())
        self.contracts = self.config.get_contracts(self._addrs)  # [addr] : contract

        self.prev_block_time: int = 0
        self.prev_block_number: int = 0
        self.prev_submitted_epochs = {addr: 0 for addr in self._addrs}

    def run(self):
        print("Starting main loop...")
        while True:
            self.take_step()

    def take_step(self):
        w3 = self.config.web3_config.w3

        # at new block number yet?
        block_number = w3.eth.block_number
        if block_number <= self.prev_block_number:
            time.sleep(1)
            return
        self.prev_block_number = block_number

        # is new block ready yet?
        block = w3.eth.get_block(block_number, full_transactions=False)
        if not block:
            return
        self.prev_block_time = block["timestamp"]
        print(f"Got new block, with number {block_number} ")

        # do work at new block
        for addr in self._addrs:
            self._process_block_at_feed(addr, block["timestamp"])

    def _process_block_at_feed(self, addr: str, timestamp: str):
        # base data
        feed = self.feeds[addr]
        predictoor_contract = self.contracts[addr]
        epoch = predictoor_contract.get_current_epoch()
        s_per_epoch = predictoor_contract.get_secondsPerEpoch()
        s_remaining_in_epoch = epoch * s_per_epoch + s_per_epoch - timestamp

        # print status
        print(
            f"{feed['name']} at address {addr}"
            f" is at epoch {epoch}"
            f". s_per_epoch: {s_per_epoch}, "
            f"s_remaining_in_epoch: {s_remaining_in_epoch}"
        )

        if epoch > self.prev_submitted_epochs[addr] > 0:
            prediction = predictoor_contract.get_agg_predval(
                epoch * s_per_epoch
            )
            print(f"Got {prediction}.")
            if prediction is not None:
                trade(feed, prediction)


@enforce_types
def main():
    trader = Trader()
    trader.run()


if __name__ == "__main__":
    main()<|MERGE_RESOLUTION|>--- conflicted
+++ resolved
@@ -27,27 +27,14 @@
             self.rpc_url, self.private_key
         )
 
-<<<<<<< HEAD
     def get_feeds(self) -> Dict[str, dict]:
         """Return dict of [feed_addr] : {"name":.., "pair":.., ..}"""
-        feeds_dict = query_predictContracts(
+        feeds_dict = query_feed_contracts(
             self.subgraph_url,
             self.pair_filters,
             self.timeframe_filter,
             self.source_filter,
             self.owner_addresses,
-=======
-def process_block(block):
-    """Process each contract and see if we need to submit"""
-    global topics
-    if not topics:
-        topics = query_feed_contracts(
-            subgraph_url,
-            pair_filters,
-            timeframe_filter,
-            source_filter,
-            owner_addresses,
->>>>>>> 3ddd142c
         )
         return feeds_dict
 
