--- conflicted
+++ resolved
@@ -72,11 +72,7 @@
         if self.order is not None and isinstance(self.order, dict):
             # get existing long position
             amount = 0.0
-<<<<<<< HEAD
-            if self.ppss.data_pp.exchange_str in ("mexc", "mexc3"):
-=======
-            if self.config.exchange_str in ("mexc"):
->>>>>>> 195f9daf
+            if self.ppss.data_pp.exchange_str == "mexc":
                 amount = float(self.order["info"]["origQty"])
 
             # close it
