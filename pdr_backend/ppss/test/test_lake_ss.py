import copy
import os
from datetime import timedelta

import pytest
from enforce_typing import enforce_types

from pdr_backend.cli.arg_feed import ArgFeed
from pdr_backend.cli.arg_feeds import ArgFeeds
from pdr_backend.ppss.lake_ss import LakeSS, lake_ss_test_dict
from pdr_backend.util.time_types import UnixTimeMs, _dt_now_UTC

_D = {
    "feeds": ["kraken ETH/USDT 5m", "binanceus ETH/USDT,TRX/DAI 1h"],
    "lake_dir": "lake_data",
    "st_timestr": "2023-06-18",
    "fin_timestr": "2023-06-21",
}


@enforce_types
def test_lake_ss_basic():
    ss = LakeSS(_D)

    # yaml properties
    assert "lake_data" in ss.lake_dir
    assert ss.st_timestr == "2023-06-18"
    assert ss.fin_timestr == "2023-06-21"

    assert ss.exchange_strs == set(["binanceus", "kraken"])

    # derivative properties
    assert ss.st_timestamp == UnixTimeMs.from_timestr("2023-06-18")
    assert ss.fin_timestamp == UnixTimeMs.from_timestr("2023-06-21")
    assert ss.feeds == ArgFeeds(
        [
            ArgFeed("kraken", None, "ETH/USDT", "5m"),
            ArgFeed("binanceus", None, "ETH/USDT", "1h"),
            ArgFeed("binanceus", None, "TRX/DAI", "1h"),
        ]
    )
    assert ss.exchange_pair_tups == set(
        [
            ("kraken", "ETH/USDT"),
            ("binanceus", "ETH/USDT"),
            ("binanceus", "TRX/DAI"),
        ]
    )
    assert len(ss.feeds) == ss.n_feeds == 3
    assert ss.n_exchs == 2
    assert len(ss.exchange_strs) == 2
    assert "binanceus" in ss.exchange_strs

    # test str
    assert "LakeSS" in str(ss)


@enforce_types
def test_lake_ss_now():
    d = copy.deepcopy(_D)
    d["fin_timestr"] = "now"
    ss = LakeSS(d)

    assert ss.fin_timestr == "now"

    ut2 = UnixTimeMs.from_timestr("now")
    assert ss.fin_timestamp / 1000 == pytest.approx(ut2 / 1000, 1.0)


@enforce_types
<<<<<<< HEAD
def test_lake_dir(tmpdir):
=======
def test_lake_ss_start_time():
    d = copy.deepcopy(_D)
    d["st_timestr"] = "3 days ago"
    d["fin_timestr"] = "now"
    ss = LakeSS(d)

    assert ss.st_timestr == "3 days ago"

    ut2 = _dt_now_UTC() - timedelta(days=3)
    assert ss.st_timestamp / 1000 == pytest.approx(ut2.timestamp(), 1.0)


@enforce_types
def test_parquet_dir(tmpdir):
>>>>>>> bfc77e1a
    # rel path given; needs an abs path
    d = copy.deepcopy(_D)
    d["lake_dir"] = "lake_data"
    ss = LakeSS(d)
    target_lake_dir = os.path.abspath("lake_data")
    assert ss.lake_dir == target_lake_dir

    # abs path given
    d = copy.deepcopy(_D)
    d["lake_dir"] = os.path.join(tmpdir, "lake_data")
    ss = LakeSS(d)
    target_lake_dir = os.path.join(tmpdir, "lake_data")
    assert ss.lake_dir == target_lake_dir


@enforce_types
def test_lake_ss_test_dict_1_default_feeds(tmpdir):
    lake_dir = os.path.join(tmpdir, "lake_data")

    d = lake_ss_test_dict(lake_dir)

    assert d["lake_dir"] == lake_dir

    f = d["feeds"][0]
    assert "binance" in f or "kraken" in f
    assert "BTC" in f or "ETH" in f
    assert "5m" in f or "1h" in f

    assert "st_timestr" in d
    assert "fin_timestr" in d
    assert "timeframe" in d

    ss = LakeSS(d)
    assert ss.lake_dir == lake_dir
    assert ss.feeds


@enforce_types
def test_lake_ss_test_dict_2_specify_feeds(tmpdir):
    lake_dir = os.path.join(tmpdir, "lake_data")
    feeds = ["kraken DOT/USDT c 60m", "dydx DOT/USDT c 60m"]
    d = lake_ss_test_dict(lake_dir, feeds)
    assert d["lake_dir"] == lake_dir
    assert d["feeds"] == feeds<|MERGE_RESOLUTION|>--- conflicted
+++ resolved
@@ -67,10 +67,6 @@
     assert ss.fin_timestamp / 1000 == pytest.approx(ut2 / 1000, 1.0)
 
 
-@enforce_types
-<<<<<<< HEAD
-def test_lake_dir(tmpdir):
-=======
 def test_lake_ss_start_time():
     d = copy.deepcopy(_D)
     d["st_timestr"] = "3 days ago"
@@ -84,8 +80,7 @@
 
 
 @enforce_types
-def test_parquet_dir(tmpdir):
->>>>>>> bfc77e1a
+def test_lake_dir(tmpdir):
     # rel path given; needs an abs path
     d = copy.deepcopy(_D)
     d["lake_dir"] = "lake_data"
