--- conflicted
+++ resolved
@@ -1,10 +1,6 @@
 import logging
 import os
-<<<<<<< HEAD
-from typing import Dict, List, Optional
-=======
 from typing import Optional
->>>>>>> 91db0d4f
 
 import numpy as np
 from enforce_typing import enforce_types
