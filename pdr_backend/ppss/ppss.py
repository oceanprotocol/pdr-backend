import os
from typing import Optional

from enforce_typing import enforce_types
import yaml

from pdr_backend.ppss.data_pp import DataPP
from pdr_backend.ppss.data_ss import DataSS
from pdr_backend.ppss.dfbuyer_ss import DFBuyerSS
from pdr_backend.ppss.model_ss import ModelSS
from pdr_backend.ppss.payout_ss import PayoutSS
from pdr_backend.ppss.predictoor_ss import PredictoorSS
from pdr_backend.ppss.sim_ss import SimSS
from pdr_backend.ppss.trader_pp import TraderPP
from pdr_backend.ppss.trader_ss import TraderSS
from pdr_backend.ppss.trueval_ss import TruevalSS
from pdr_backend.ppss.web3_pp import Web3PP
<<<<<<< HEAD
from pdr_backend.publisher.publisher_ss import PublisherSS
from pdr_backend.trueval.trueval_ss import TruevalSS
=======
>>>>>>> 720af983


@enforce_types
class PPSS:  # pylint: disable=too-many-instance-attributes
    def __init__(
        self,
        yaml_filename: Optional[str] = None,
        yaml_str: Optional[str] = None,
        network: Optional[str] = None,  # eg "development", "sapphire-testnet"
    ):
        # preconditions
        assert (
            yaml_filename or yaml_str and not (yaml_filename and yaml_str)
        ), "need to set yaml_filename_ or yaml_str but not both"

        # get d
        if yaml_filename is not None:
            with open(yaml_filename, "r") as f:
                d = yaml.safe_load(f)
        else:
            d = yaml.safe_load(str(yaml_str))

        # fill attributes from d
        self.data_pp = DataPP(d["data_pp"])
        self.data_ss = DataSS(d["data_ss"])
        self.dfbuyer_ss = DFBuyerSS(d["dfbuyer_ss"])
        self.model_ss = ModelSS(d["model_ss"])
        self.predictoor_ss = PredictoorSS(d["predictoor_ss"])
        self.payout_ss = PayoutSS(d["payout_ss"])
        self.sim_ss = SimSS(d["sim_ss"])
        self.trader_pp = TraderPP(d["trader_pp"])
        self.trader_ss = TraderSS(d["trader_ss"])
        self.trueval_ss = TruevalSS(d["trueval_ss"])
<<<<<<< HEAD
        self.publisher_ss = PublisherSS(network, d["publisher_ss"])
        self.dfbuyer_ss = DFBuyerSS(d["dfbuyer_ss"])
=======
        self.web3_pp = Web3PP(d["web3_pp"], network)
>>>>>>> 720af983

    def __str__(self):
        s = ""
        s += f"data_pp={self.data_pp}\n"
        s += f"data_ss={self.data_ss}\n"
        s += f"dfbuyer_ss={self.dfbuyer_ss}\n"
        s += f"payout_ss={self.payout_ss}\n"
        s += f"model_ss={self.model_ss}\n"
        s += f"predictoor_ss={self.predictoor_ss}\n"
        s += f"trader_pp={self.trader_pp}\n"
        s += f"trader_ss={self.trader_ss}\n"
        s += f"sim_ss={self.sim_ss}\n"
        s += f"trueval_ss={self.trueval_ss}\n"
        s += f"web3_pp={self.web3_pp}\n"
        return s


_CACHED_YAML_FILE_S = None


@enforce_types
def fast_test_yaml_str(tmpdir=None):
    """Use this for testing. It has fast runtime."""
    global _CACHED_YAML_FILE_S
    if _CACHED_YAML_FILE_S is None:
        filename = os.path.abspath("ppss.yaml")
        with open(filename) as f:
            _CACHED_YAML_FILE_S = f.read()

    s = _CACHED_YAML_FILE_S

    if tmpdir is not None:
        assert "csv_dir: csvs" in s
        s = s.replace("csv_dir: csvs", f"csv_dir: {os.path.join(tmpdir, 'csvs')}")

<<<<<<< HEAD
    assert "csv_dir: csvs" in s
    s = s.replace("csv_dir: csvs", f"csv_dir: {os.path.join(tmpdir, 'csvs')}")
    
    assert "log_dir: logs" in s
    s.replace("log_dir: logs", f"log_dir: {os.path.join(tmpdir, 'logs')}")
=======
        assert "log_dir: logs" in s
        s.replace("log_dir: logs", f"log_dir: {os.path.join(tmpdir, 'logs')}")
>>>>>>> 720af983

    return s<|MERGE_RESOLUTION|>--- conflicted
+++ resolved
@@ -15,11 +15,8 @@
 from pdr_backend.ppss.trader_ss import TraderSS
 from pdr_backend.ppss.trueval_ss import TruevalSS
 from pdr_backend.ppss.web3_pp import Web3PP
-<<<<<<< HEAD
 from pdr_backend.publisher.publisher_ss import PublisherSS
 from pdr_backend.trueval.trueval_ss import TruevalSS
-=======
->>>>>>> 720af983
 
 
 @enforce_types
@@ -53,12 +50,9 @@
         self.trader_pp = TraderPP(d["trader_pp"])
         self.trader_ss = TraderSS(d["trader_ss"])
         self.trueval_ss = TruevalSS(d["trueval_ss"])
-<<<<<<< HEAD
         self.publisher_ss = PublisherSS(network, d["publisher_ss"])
         self.dfbuyer_ss = DFBuyerSS(d["dfbuyer_ss"])
-=======
         self.web3_pp = Web3PP(d["web3_pp"], network)
->>>>>>> 720af983
 
     def __str__(self):
         s = ""
@@ -94,15 +88,7 @@
         assert "csv_dir: csvs" in s
         s = s.replace("csv_dir: csvs", f"csv_dir: {os.path.join(tmpdir, 'csvs')}")
 
-<<<<<<< HEAD
-    assert "csv_dir: csvs" in s
-    s = s.replace("csv_dir: csvs", f"csv_dir: {os.path.join(tmpdir, 'csvs')}")
-    
-    assert "log_dir: logs" in s
-    s.replace("log_dir: logs", f"log_dir: {os.path.join(tmpdir, 'logs')}")
-=======
         assert "log_dir: logs" in s
         s.replace("log_dir: logs", f"log_dir: {os.path.join(tmpdir, 'logs')}")
->>>>>>> 720af983
 
     return s