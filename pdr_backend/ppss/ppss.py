--- conflicted
+++ resolved
@@ -123,12 +123,11 @@
     subgraph_url: https://v4.subgraph.sapphire-testnet.oceanprotocol.com/subgraphs/name/oceanprotocol/ocean-subgraph
     stake_token: 0x973e69303259B0c2543a38665122b773D28405fB # (fake) OCEAN token address
     owner_addrs: 0xe02a421dfc549336d47efee85699bd0a3da7d6ff # OPF deployer address
-<<<<<<< HEAD
   development:
     address_file: "~/.ocean/ocean-contracts/artifacts/address.json"
     rpc_url: http://localhost:8545
     subgraph_url: http://localhost:9000/subgraphs/name/oceanprotocol/ocean-subgraph
-=======
+
   barge-pytest:
     address_file: "~/address-barge-pytest.json"
     private_key: 0xc594c6e5def4bab63ac29eed19a134c130388f74f019bc74b8f4389df2837a58
@@ -138,5 +137,5 @@
     stake_token: 0x282d8efCe846A88B159800bd4130ad77443Fa1A1 # this value is just a placeholder; set it with above
     owner_addrs: 0xe2DD09d719Da89e5a3D0F2549c7E24566e947260 # OPF deployer address. Taken from ocean.py setup-local.md FACTORY_DEPLOYER_PRIVATE_KEY
 
->>>>>>> 3182aa9c
+
     """