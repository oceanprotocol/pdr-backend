import logging
import os
from typing import List

import numpy as np
from enforce_typing import enforce_types

from pdr_backend.util.ccxtutil import CCXTExchangeMixin
from pdr_backend.util.strutil import StrMixin

logger = logging.getLogger("sim_ss")


@enforce_types
class SimSS(StrMixin, CCXTExchangeMixin):
    __STR_OBJDIR__ = ["d"]

    def __init__(self, d: dict):
        self.d = d  # yaml_dict["sim_ss"]

        # handle log_dir
        assert self.log_dir == os.path.abspath(self.log_dir)
        if not os.path.exists(self.log_dir):
            logger.warning("Could not find log dir, creating one at: %s", self.log_dir)
            os.makedirs(self.log_dir)

        if not (0 < int(self.test_n) < np.inf):  # pylint: disable=superfluous-parens
            raise ValueError(f"test_n={self.test_n}, must be an int >0 and <inf")

        if self.tradetype not in self.allowed_tradetypes:
            raise ValueError(
                f"{self.tradetype} not in allowed tradetypes "
                f"{', '.join(self.allowed_tradetypes)}"
            )

    # --------------------------------
    # properties direct from yaml dict
    @property
    def do_plot(self) -> bool:
        return self.d["do_plot"]

    @property
    def log_dir(self) -> str:
        s = self.d["log_dir"]
        if s != os.path.abspath(s):  # rel path given; needs an abs path
            return os.path.abspath(s)
        # abs path given
        return s

    @property
    def test_n(self) -> int:
        return self.d["test_n"]  # eg 200

    @property
    def tradetype(self) -> str:
        return self.d.get("tradetype", "histmock")

    @property
    def allowed_tradetypes(self) -> List[str]:
        return ["livemock", "livereal", "histmock"]


<<<<<<< HEAD
=======
# =========================================================================
# utilities for testing


>>>>>>> 91db0d4f
@enforce_types
def sim_ss_test_dict(log_dir: str) -> dict:
    d = {
        "do_plot": True,
        "log_dir": log_dir,
        "test_n": 10,
        "exchange_only": {
            "timeout": 30000,
            "options": {
                "createMarketBuyOrderRequiresPrice": False,
                "defaultType": "spot",
            },
        },
    }
    return d<|MERGE_RESOLUTION|>--- conflicted
+++ resolved
@@ -60,13 +60,9 @@
         return ["livemock", "livereal", "histmock"]
 
 
-<<<<<<< HEAD
-=======
 # =========================================================================
 # utilities for testing
 
-
->>>>>>> 91db0d4f
 @enforce_types
 def sim_ss_test_dict(log_dir: str) -> dict:
     d = {
