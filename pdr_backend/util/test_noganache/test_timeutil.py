import datetime
from datetime import timezone

import pytest
from enforce_typing import enforce_types

from pdr_backend.util.timeutil import (
<<<<<<< HEAD
    current_ut,
=======
    current_ut_ms,
>>>>>>> 3544c737
    dt_to_ut,
    ms_to_seconds,
    pretty_timestr,
    timestr_to_ut,
    ut_to_dt,
    ut_to_timestr,
)


@enforce_types
def test_pretty_timestr():
    ut = 1648576512345
    s = pretty_timestr(ut)
    assert "1648576512345" in s  # ut
    assert "2022-03-29" in s  # date
    assert "17:55:12.345" in s  # time with hour, min, s, ms


@enforce_types
def test_current_ut_ms():
    ut = current_ut_ms()
    assert isinstance(ut, int)
    assert ut > 1648576500000


@enforce_types
def test_timestr_to_ut():
    t = timestr_to_ut("now")
    assert t > 1648576500000 and isinstance(t, int)

    # ensure it returns an int
    assert isinstance(timestr_to_ut("1970-01-01"), int)
    assert isinstance(timestr_to_ut("1970-01-01_0:00:00.123"), int)

    # unix start time (Jan 1 1970), with increasing levels of precision
    assert timestr_to_ut("1970-01-01") == 0
    assert timestr_to_ut("1970-01-01_0:00") == 0
    assert timestr_to_ut("1970-01-01_0:00:00") == 0
    assert timestr_to_ut("1970-01-01_0:00:00.000") == 0

    # shortly after unix start time
    assert timestr_to_ut("1970-01-01_0:00:00.001") == 1
    assert timestr_to_ut("1970-01-01_0:00:00.123") == 123
    assert timestr_to_ut("1970-01-01_0:00:01") == 1000
    assert timestr_to_ut("1970-01-01_0:00:01.000") == 1000
    assert timestr_to_ut("1970-01-01_0:00:01.234") == 1234
    assert timestr_to_ut("1970-01-01_0:00:10.002") == 10002
    assert timestr_to_ut("1970-01-01_0:00:12.345") == 12345

    # modern times
    assert timestr_to_ut("2022-03-29") == 1648512000000
    assert timestr_to_ut("2022-03-29_17:55") == 1648576500000
    assert timestr_to_ut("2022-03-29_17:55:12.345") == 1648576512345

    # test error
    with pytest.raises(ValueError):
        timestr_to_ut("::::::::")


@enforce_types
def test_ut_to_timestr():
    # ensure it returns a str
    assert isinstance(ut_to_timestr(0), str)
    assert isinstance(ut_to_timestr(1), str)
    assert isinstance(ut_to_timestr(1648576500000), str)
    assert isinstance(ut_to_timestr(1648576500001), str)

    # unix start time (Jan 1 1970), with increasing levels of precision
    assert ut_to_timestr(0) == "1970-01-01_00:00:00.000"
    assert ut_to_timestr(1) == "1970-01-01_00:00:00.001"
    assert ut_to_timestr(123) == "1970-01-01_00:00:00.123"
    assert ut_to_timestr(1000) == "1970-01-01_00:00:01.000"
    assert ut_to_timestr(1234) == "1970-01-01_00:00:01.234"
    assert ut_to_timestr(10002) == "1970-01-01_00:00:10.002"
    assert ut_to_timestr(12345) == "1970-01-01_00:00:12.345"

    # modern times
    assert ut_to_timestr(1648512000000) == "2022-03-29_00:00:00.000"
    assert ut_to_timestr(1648576500000) == "2022-03-29_17:55:00.000"
    assert ut_to_timestr(1648576512345) == "2022-03-29_17:55:12.345"


@enforce_types
def test_dt_to_ut_and_back():
    dt = datetime.datetime.strptime("2022-03-29_17:55", "%Y-%m-%d_%H:%M")
    dt = dt.replace(tzinfo=timezone.utc)  # tack on timezone

    ut = dt_to_ut(dt)
    assert ut == 1648576500000

    dt2 = ut_to_dt(ut)
    assert dt2 == dt

    with pytest.raises(AssertionError):
        ut_to_dt(-1)


@enforce_types
def test_ms_to_seconds():
    seconds = ms_to_seconds(1648576500000)
    assert seconds == 1648576500<|MERGE_RESOLUTION|>--- conflicted
+++ resolved
@@ -5,11 +5,7 @@
 from enforce_typing import enforce_types
 
 from pdr_backend.util.timeutil import (
-<<<<<<< HEAD
-    current_ut,
-=======
     current_ut_ms,
->>>>>>> 3544c737
     dt_to_ut,
     ms_to_seconds,
     pretty_timestr,
