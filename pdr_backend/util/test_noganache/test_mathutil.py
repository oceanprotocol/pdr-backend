--- conflicted
+++ resolved
@@ -9,13 +9,7 @@
     fill_nans,
     from_wei,
     has_nan,
-<<<<<<< HEAD
-    intInStr,
-    isNumber,
     classif_acc,
-=======
->>>>>>> 9c73f6ac
-    nmse,
     round_sig,
     str_with_wei,
     string_to_bytes32,
@@ -188,15 +182,6 @@
 
     ybool_hat = np.array([True, False, False, True])
     assert classif_acc(ybool_hat, ybool) == 0.75
-
-
-@enforce_types
-def test_nmse():
-    y = np.array([10.0, 12.0, 13.0, 20.0])
-    yhat = np.array([9.0, 11.0, 14.0, 21.0])
-    ymin, ymax = 10.0, 20.0
-    e = nmse(yhat, y, ymin, ymax)
-    assert 0.035 <= e <= 0.036
 
 
 @enforce_types
