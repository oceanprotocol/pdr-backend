--- conflicted
+++ resolved
@@ -158,12 +158,9 @@
         self.add_argument_YAML()
 
 
-<<<<<<< HEAD
+
 TruevalArgParser = _ArgParser_APPROACH_NETWORK_YAML
-=======
-TruevalArgParser = _ArgParser_NETWORK_YAML
 
->>>>>>> 8648ae27
 DfbuyerArgParser = _ArgParser_NETWORK_YAML
 
 PublisherArgParser = _ArgParser_NETWORK_YAML
