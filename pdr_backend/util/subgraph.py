"""
From this ref...
https://github.com/oceanprotocol/ocean-subgraph/pull/678 "Predictoor support")
... here's an example query:

query {
  predictContracts{
    id	
    token{
      name
    }
    secondsPerEpoch
    secondsPerSubscription
    truevalSubmitTimeout
    block
    eventIndex
    slots{
      id
      predictions{
        id
        user {
          id
        }
        stake
        payout {
          id
          predictedValue
          trueValue
          payout
        }
      }
      trueValues{
        trueValue
        txId
      }
      revenue
      revenues{
        
        amount
        txId
      }
      
      
    }
    subscriptions{
      
      user {
        id
      }
      expireTime
      txId
    }
    }
    
 }
"""
<<<<<<< HEAD

import os
from typing import Optional, Dict, List
=======
from typing import Optional, Dict
>>>>>>> ca22d47b

import requests
from enforce_typing import enforce_types
import requests
from web3 import Web3

from pdr_backend.util.web3_config import Web3Config
from pdr_backend.models.contract_data import ContractData
from pdr_backend.models.slot import Slot

_N_ERRORS = {}  # exception_str : num_occurrences
_N_THR = 3


@enforce_types
def key_to_725(key: str):
    key725 = Web3.keccak(key.encode("utf-8")).hex()
    return key725


@enforce_types
def value_to_725(value: str):
    value725 = Web3.to_hex(text=value)
    return value725


@enforce_types
def value_from_725(value725) -> str:
    value = Web3.to_text(hexstr=value725)
    return value


@enforce_types
def info_from_725(info725_list: list) -> Dict[str, Optional[str]]:
    """
    @arguments
      info725_list -- eg [{"key":encoded("pair"), "value":encoded("ETH/USDT")},
                          {"key":encoded("timeframe"), "value":encoded("5m") },
                           ... ]
    @return
      info_dict -- e.g. {"pair": "ETH/USDT",
                         "timeframe": "5m",
                          ... }
    """
    target_keys = ["pair", "timeframe", "source", "base", "quote"]
    info_dict: Dict[str, Optional[str]] = {}
    for key in target_keys:
        info_dict[key] = None
        for item725 in info725_list:
            key725, value725 = item725["key"], item725["value"]
            if key725 == key_to_725(key):
                value = value_from_725(value725)
                info_dict[key] = value
                break

    return info_dict


@enforce_types
def query_subgraph(subgraph_url: str, query: str) -> Dict[str, dict]:
    """
    @arguments
      subgraph_url -- e.g. http://172.15.0.15:8000/subgraphs/name/oceanprotocol/ocean-subgraph/graphql # pylint: disable=line-too-long
      query -- e.g. in docstring above

    @return
      result -- e.g. {"data" : {"predictContracts": ..}}
    """
    request = requests.post(subgraph_url, "", json={"query": query}, timeout=1.5)
    if request.status_code != 200:
        # pylint: disable=broad-exception-raised
        raise Exception(
            f"Query failed. Url: {subgraph_url}. Return code is {request.status_code}\n{query}"
        )
    result = request.json()
    return result


@enforce_types
def query_predictContracts(  # pylint: disable=too-many-statements
    subgraph_url: str,
    pairs_string: Optional[str] = None,
    timeframes_string: Optional[str] = None,
    sources_string: Optional[str] = None,
    owners_string: Optional[str] = None,
) -> Dict[str, dict]:
    """
    @description
      Query the chain for prediction contracts, then filter down
      according to pairs, timeframes, sources, or owners.

    @arguments
      subgraph_url -- e.g.
      pairs -- E.g. filter to "BTC/USDT,ETH/USDT". If None, allow all
      timeframes -- E.g. filter to "5m,15m". If None, allow all
      sources -- E.g. filter to "binance,kraken". If None, allow all
      owners -- E.g. filter to "0x123,0x124". If None, allow all

    @return
      contracts -- dict of [contract_id] : contract_info
        where contract_info is a dict with fields name, address, symbol, ..
    """
    pairs = None
    timeframes = None
    sources = None
    owners = None

    if pairs_string is not None:
        pairs = pairs_string.split(",")
    if timeframes_string is not None:
        timeframes = timeframes_string.split(",")
    if sources_string is not None:
        sources = sources_string.split(",")
    if owners_string is not None:
        owners = owners_string.lower().split(",")

    chunk_size = 1000  # max for subgraph = 1000
    offset = 0
    contracts = {}

    while True:
        query = """
        {
            predictContracts(skip:%s, first:%s){
                id
                token {
                    id
                    name
                    symbol
                    nft {
                        owner {
                            id
                        }
                        nftData {
                            key
                            value
                        }
                    }
                }
                secondsPerEpoch
                secondsPerSubscription
                truevalSubmitTimeout
            }
        }
        """ % (
            offset,
            chunk_size,
        )
        offset += chunk_size
        try:
            result = query_subgraph(subgraph_url, query)
            contract_list = result["data"]["predictContracts"]
            if not contract_list:
                break
            for contract in contract_list:
                info725 = contract["token"]["nft"]["nftData"]
                info = info_from_725(info725)  # {"pair": "ETH/USDT", "base":...}

                # filter out unwanted
                owner_id = contract["token"]["nft"]["owner"]["id"]
                if owners and (owner_id not in owners):
                    continue

                pair = info["pair"]
                if pair and pairs and (pair not in pairs):
                    continue

                timeframe = info["timeframe"]
                if timeframe and timeframes and (timeframe not in timeframes):
                    continue

                source = info["source"]
                if source and sources and (source not in sources):
                    continue

                # ok, add this one
                contracts[contract["id"]] = {
                    "name": contract["token"]["name"],
                    "address": contract["id"],
                    "symbol": contract["token"]["symbol"],
                    "seconds_per_epoch": contract["secondsPerEpoch"],
                    "seconds_per_subscription": contract["secondsPerSubscription"],
                    "last_submited_epoch": 0,
                }
                contracts[contract["id"]].update(info)

        except Exception as e:
            e_str = str(e)
            e_key = e_str
            if "Connection object" in e_str:
                i = e_str.find("Connection object") + len("Connection object")
                e_key = e_key[:i]

            if e_key not in _N_ERRORS:
                _N_ERRORS[e_key] = 0
            _N_ERRORS[e_key] += 1

            if _N_ERRORS[e_key] <= _N_THR:
                print(e_str)
            if _N_ERRORS[e_key] == _N_THR:
                print("Future errors like this will be hidden")
            return {}

    return contracts


def get_pending_slots(subgraph_url: str, web3_config: Web3Config):
    timestamp = web3_config.w3.eth.get_block("latest")["timestamp"]
    chunk_size = 1000
    offset = 0
    owners: List[str] = []  # TODO: add owners

    slots: List[Slot] = []

    while True:
        query = """
        {
            predictSlots(where: {slot_lte: %s}, skip:%s, first:%s, where: { truevalSubmitted: false }){
                id
                slot
                trueValues {
                    id
                }
                predictContract {
                    id
                    token {
                        id
                        name
                        symbol
                        nft {
                            owner {
                                id
                            }
                            nftData {
                                key
                                value
                            }
                        }
                    }
                    secondsPerEpoch
                    secondsPerSubscription
                    truevalSubmitTimeout
                }
            }
        }
        """ % (
            timestamp,
            offset,
            chunk_size,
        )

        offset += chunk_size
        try:
            result = query_subgraph(subgraph_url, query)
            if not "data" in result:
                print("No data in result")
                break
            slot_list = result["data"]["predictSlots"]
            if slot_list == []:
                break
            for slot in slot_list:
                timestamp = slot["slot"]
                if slot["trueValues"] != []:
                    continue

                contract = slot["predictContract"]
                info725 = contract["token"]["nft"]["nftData"]
                info = info_from_725(info725)

                owner_id = contract["token"]["nft"]["owner"]["id"]
                if len(owners) > 0 and (owner_id not in owners):
                    continue

                contract_object = ContractData(
                    name=contract["token"]["name"],
                    address=contract["id"],
                    symbol=contract["token"]["symbol"],
                    seconds_per_epoch=contract["secondsPerEpoch"],
                    seconds_per_subscription=contract["secondsPerSubscription"],
                    trueval_submit_timeout=contract["truevalSubmitTimeout"],
                    owner=contract["token"]["nft"]["owner"]["id"],
                    pair=info["pair"],
                    timeframe=info["timeframe"],
                    source=info["source"],
                )

                slots.append(Slot(int(slot["slot"]), contract_object))

        except Exception as e:
            print(e)
            break

    return slots<|MERGE_RESOLUTION|>--- conflicted
+++ resolved
@@ -54,13 +54,9 @@
     
  }
 """
-<<<<<<< HEAD
 
 import os
 from typing import Optional, Dict, List
-=======
-from typing import Optional, Dict
->>>>>>> ca22d47b
 
 import requests
 from enforce_typing import enforce_types
