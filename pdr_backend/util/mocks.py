import ccxt


class MockOrder(dict):
    def __str__(self):
        return f"mocked order: {self.get('amount')} {self['pair_str']}"


class MockExchange(ccxt.Exchange):
<<<<<<< HEAD
    # pylint: disable=arguments-differ
    def create_market_buy_order(self, pair_str, amount):
=======
    def create_market_buy_order(self, symbol, amount, params={}):
>>>>>>> f3cd1835
        return MockOrder(
            {
                "order_type": "buy",
                "amount": str(amount),
                "pair_str": amount,
            }
        )

<<<<<<< HEAD
    # pylint: disable=arguments-differ
    def create_market_sell_order(self, pair_str, position_size):
=======
    def create_market_sell_order(self, symbol, amount, params={}):
>>>>>>> f3cd1835
        return MockOrder(
            {
                "order_type": "sell",
                "position_size": str(amount),
                "pair_str": symbol,
            }
        )

    def __str__(self):
        return "mocked exchange"<|MERGE_RESOLUTION|>--- conflicted
+++ resolved
@@ -7,12 +7,7 @@
 
 
 class MockExchange(ccxt.Exchange):
-<<<<<<< HEAD
-    # pylint: disable=arguments-differ
-    def create_market_buy_order(self, pair_str, amount):
-=======
     def create_market_buy_order(self, symbol, amount, params={}):
->>>>>>> f3cd1835
         return MockOrder(
             {
                 "order_type": "buy",
@@ -21,12 +16,7 @@
             }
         )
 
-<<<<<<< HEAD
-    # pylint: disable=arguments-differ
-    def create_market_sell_order(self, pair_str, position_size):
-=======
     def create_market_sell_order(self, symbol, amount, params={}):
->>>>>>> f3cd1835
         return MockOrder(
             {
                 "order_type": "sell",
