#
# Copyright 2024 Ocean Protocol Foundation
# SPDX-License-Identifier: Apache-2.0
#
from datetime import datetime, timezone
from typing import Union

import dateparser
import pytz
from enforce_typing import enforce_types
from numpy import int64


class UnixTimeS(int):
    @enforce_types
    def __new__(cls, time_s: Union[int, int64]) -> "UnixTimeS":
        if time_s < 0 or time_s > 9_999_999_999:
            raise ValueError("Invalid Unix timestamp in seconds")

        return super(UnixTimeS, cls).__new__(cls, time_s)

    @enforce_types
    def to_milliseconds(self) -> "UnixTimeMs":
        return UnixTimeMs(int(self) * 1000)

    @staticmethod
    @enforce_types
    def now() -> "UnixTimeS":
        dt = _dt_now_UTC()
        return UnixTimeS(int(dt.timestamp()))

    @staticmethod
    @enforce_types
    def from_dt(from_dt: datetime) -> "UnixTimeS":
        return UnixTimeS(int(from_dt.timestamp()))


class UnixTimeMs(int):
    @enforce_types
    def __new__(cls, time_ms: Union[int, int64]) -> "UnixTimeMs":
        if time_ms < 0 or time_ms > 9_999_999_999_999:
            raise ValueError("Invalid Unix timestamp in miliseconds")

        return super(UnixTimeMs, cls).__new__(cls, time_ms)

    @enforce_types
    def to_seconds(self) -> "UnixTimeS":
        return UnixTimeS(int(self) // 1000)

    @staticmethod
    @enforce_types
    def now() -> "UnixTimeMs":
        dt = _dt_now_UTC()
        return UnixTimeMs(int(dt.timestamp() * 1000))

    @staticmethod
    @enforce_types
    def from_dt(dt: datetime) -> "UnixTimeMs":
        return UnixTimeMs(int(dt.timestamp() * 1000))

    @staticmethod
    @enforce_types
    def from_natural_language(nat_lang: str) -> "UnixTimeMs":
        try:
            dt = dateparser.parse(nat_lang, settings={"RETURN_AS_TIMEZONE_AWARE": True})
<<<<<<< HEAD
            dt = dt.astimezone(pytz.utc)
=======
            dt = dt.astimezone(timezone.utc)
>>>>>>> 1b6d10a2

            return UnixTimeMs.from_dt(dt)
        except AttributeError as e:
            raise ValueError(f"Could not parse {nat_lang}.") from e

    @staticmethod
    @enforce_types
    def from_timestr(timestr: str) -> "UnixTimeMs":
        ncolon = timestr.count(":")
        if ncolon == 0:
            try:
                dt = datetime.strptime(timestr, "%Y-%m-%d")
            except ValueError:
                return UnixTimeMs.from_natural_language(timestr)
        elif ncolon == 1:
            dt = datetime.strptime(timestr, "%Y-%m-%d_%H:%M")
        elif ncolon == 2:
            if "." not in timestr:
                dt = datetime.strptime(timestr, "%Y-%m-%d_%H:%M:%S")
            else:
                dt = datetime.strptime(timestr, "%Y-%m-%d_%H:%M:%S.%f")
        else:
            raise ValueError(timestr)

        dt = dt.replace(tzinfo=timezone.utc)  # tack on timezone
        return UnixTimeMs.from_dt(dt)

    @staticmethod
    @enforce_types
    def from_iso_timestr(iso_timestr: str) -> "UnixTimeMs":
        """Example iso_timestr: '2024-04-16T03:35:00.000Z'"""
        dt = datetime.strptime(iso_timestr, "%Y-%m-%dT%H:%M:%S.%fZ")
        dt = dt.replace(tzinfo=timezone.utc)  # tack on timezone
        return UnixTimeMs.from_dt(dt)

    @enforce_types
    @enforce_types
    def to_dt(self) -> datetime:
        # precondition
        assert int(self) >= 0, self

        # main work
        dt = datetime.fromtimestamp(int(self) / 1000, timezone.utc)
        dt = dt.replace(tzinfo=timezone.utc)  # tack on timezone

        # postcondition
        ut2 = int(dt.timestamp() * 1000)
        assert ut2 == self, (self, ut2)

        return dt

    @enforce_types
    def to_timestr(self) -> str:
        dt: datetime = self.to_dt()

        return dt.strftime("%Y-%m-%d_%H:%M:%S.%f")[:-3]

    @enforce_types
    def to_iso_timestr(self) -> str:
        dt: datetime = self.to_dt()

        return dt.strftime("%Y-%m-%dT%H:%M:%S.%f")[:-3] + "Z"  # tack on timezone

    @enforce_types
    def pretty_timestr(self) -> str:
        return f"timestamp={self}, dt={self.to_timestr()}"


@enforce_types
def _dt_now_UTC() -> datetime:
    dt = datetime.utcnow()
    dt = dt.replace(tzinfo=timezone.utc)  # tack on timezone
    return dt<|MERGE_RESOLUTION|>--- conflicted
+++ resolved
@@ -63,11 +63,7 @@
     def from_natural_language(nat_lang: str) -> "UnixTimeMs":
         try:
             dt = dateparser.parse(nat_lang, settings={"RETURN_AS_TIMEZONE_AWARE": True})
-<<<<<<< HEAD
-            dt = dt.astimezone(pytz.utc)
-=======
             dt = dt.astimezone(timezone.utc)
->>>>>>> 1b6d10a2
 
             return UnixTimeMs.from_dt(dt)
         except AttributeError as e:
