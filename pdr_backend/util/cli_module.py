import sys

from enforce_typing import enforce_types

from pdr_backend.ppss.ppss import PPSS
from pdr_backend.sim.sim_engine import SimEngine
from pdr_backend.predictoor.approach1.predictoor_agent1 import PredictoorAgent1
from pdr_backend.predictoor.approach3.predictoor_agent3 import PredictoorAgent3
from pdr_backend.predictoor.payout import do_payout, do_rose_payout
from pdr_backend.trader.approach1.trader_agent1 import TraderAgent1
from pdr_backend.trader.approach2.trader_agent2 import TraderAgent2
from pdr_backend.trueval.trueval_agent_base import get_trueval
from pdr_backend.trueval.trueval_agent_batch import TruevalAgentBatch
from pdr_backend.trueval.trueval_agent_single import TruevalAgentSingle
from pdr_backend.util.cli_arguments import (
    do_help_long,
    DfbuyerArgParser,
    print_args,
    PredictoorArgParser,
    PublisherArgParser,
    SimArgParser,
    TraderArgParser,
    TruevalArgParser,
)
from pdr_backend.util.contract import get_address


@enforce_types
def _do_main():
    if len(sys.argv) <= 1 or sys.argv[1] == "help":
        do_help_long(0)

    func_name = f"do_{sys.argv[1]}"
    func = globals().get(func_name)
    if func is None:
        do_help_long(1)

    func()


@enforce_types
def do_sim():
    parser = SimArgParser("Run simulation", "sim")
    args = parser.parse_args()
    print_args(args)

    dummy_network = "barge-pytest"
    ppss = PPSS(dummy_network, args.YAML_FILE)
    sim_engine = SimEngine(ppss)
    sim_engine.run()


@enforce_types
def do_predictoor():
    parser = PredictoorArgParser("Run a predictoor bot", "predictoor")
    args = parser.parse_args()
    print_args(args)

    ppss = PPSS(args.NETWORK, args.YAML_FILE)

    approach = args.APPROACH
    if approach == 1:
        agent = PredictoorAgent1(ppss)
        agent.run()

    elif approach == 2:
        # must import here, otherwise it wants MODELDIR envvar
        from pdr_backend.predictoor.approach2.main2 import (  # pylint: disable=import-outside-toplevel
            do_main2,
        )

        do_main2()

    elif approach == 3:
        agent = PredictoorAgent3(ppss)
        agent.run()

    else:
        raise ValueError(f"Unknown predictoor approach {approach}")


@enforce_types
def do_trader():
    parser = TraderArgParser("Run a trader bot", "trader")
    args = parser.parse_args()
    print_args(args)

    ppss = PPSS(args.NETWORK, args.YAML_FILE)
    approach = args.APPROACH

    if approach == 1:
        agent = TraderAgent1(ppss)
    elif approach == 2:
        agent = TraderAgent2(ppss)
    else:
        raise ValueError(f"Unknown trader approach {approach}")

    agent.run()


@enforce_types
def do_claim_OCEAN():
    do_payout()


@enforce_types
def do_claim_ROSE():
    do_rose_payout()


@enforce_types
def do_trueval(testing=False):
    parser = TruevalArgParser("Run trueval bot", "trueval")
    args = parser.parse_args()
    print_args(args)

<<<<<<< HEAD
    ppss = PPSS(args.YAML_FILE)
    approach = args.APPROACH

    if approach == 1:
        agent = TruevalAgentSingle(ppss, get_trueval)
    elif approach == 2:
        predictoor_batcher_addr = get_address(
            ppss.web3_pp.web3_config.w3.eth.chain_id, "PredictoorHelper"
        )
        agent = TruevalAgentBatch(ppss, get_trueval, predictoor_batcher_addr)
    else:
        raise ValueError(f"Unknown trueval approach {approach}")

    agent.run(testing)
=======
    ppss = PPSS(args.NETWORK, args.YAML_FILE)  # pylint: disable=unused-variable
    raise AssertionError("FIXME")
>>>>>>> 3182aa9c


@enforce_types
def do_dfbuyer():
    parser = DfbuyerArgParser("Run dfbuyer bot", "dfbuyer")
    args = parser.parse_args()
    print_args(args)

    ppss = PPSS(args.NETWORK, args.YAML_FILE)  # pylint: disable=unused-variable
    raise AssertionError("FIXME")


@enforce_types
def do_publisher():
    parser = PublisherArgParser("Publish feeds", "publisher")
    args = parser.parse_args()
    print_args(args)

    ppss = PPSS(args.NETWORK, args.YAML_FILE)  # pylint: disable=unused-variable
    raise AssertionError("FIXME")<|MERGE_RESOLUTION|>--- conflicted
+++ resolved
@@ -114,7 +114,6 @@
     args = parser.parse_args()
     print_args(args)
 
-<<<<<<< HEAD
     ppss = PPSS(args.YAML_FILE)
     approach = args.APPROACH
 
@@ -129,10 +128,7 @@
         raise ValueError(f"Unknown trueval approach {approach}")
 
     agent.run(testing)
-=======
-    ppss = PPSS(args.NETWORK, args.YAML_FILE)  # pylint: disable=unused-variable
-    raise AssertionError("FIXME")
->>>>>>> 3182aa9c
+
 
 
 @enforce_types
