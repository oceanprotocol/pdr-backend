--- conflicted
+++ resolved
@@ -199,15 +199,10 @@
     args = parser.parse_args()
     print_args(args)
 
-<<<<<<< HEAD
-    ppss = PPSS(args.NETWORK, args.YAML_FILE)
-    publish_assets(ppss)
-=======
     ppss = PPSS(  # pylint: disable=unused-variable
         yaml_filename=args.YAML_FILE, network=args.NETWORK
     )
-    raise AssertionError("FIXME")
->>>>>>> 720af983
+    publish_assets(ppss)
 
 
 @enforce_types
