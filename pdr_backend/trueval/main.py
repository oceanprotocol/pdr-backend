--- conflicted
+++ resolved
@@ -51,29 +51,7 @@
 
         (true_val, cancel_round) = get_true_val(self.topic, initial_ts, end_ts)
         print(
-<<<<<<< HEAD
             f"Contract:{self.predictoor_contract.address} - Submiting true_val {true_val} for slot:{slot}"
-=======
-            f"Contract:{self.predictoor_contract.contract_address} - Submiting true_val {true_val} for slot:{slot}"
-        )
-        try:
-            self.predictoor_contract.submit_trueval(true_val, slot, cancel_round)
-        except Exception as e:
-            print(e)
-            pass
-
-
-def process_block(block):
-    global topics
-    """ Process each contract and see if we need to submit """
-    if not topics:
-        topics = get_all_interesting_prediction_contracts(
-            subgraph_url,
-            pair_filters,
-            timeframe_filter,
-            source_filter,
-            owner_addresses,
->>>>>>> c499a677
         )
 
         return self.predictoor_contract.trueval_sign(
