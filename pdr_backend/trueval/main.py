--- conflicted
+++ resolved
@@ -5,10 +5,6 @@
 
 from pdr_backend.models.predictoor_contract import PredictoorContract
 from pdr_backend.util.env import getenv_or_exit
-<<<<<<< HEAD
-=======
-from pdr_backend.util.subgraph import query_predictContracts
->>>>>>> 0827fafd
 from pdr_backend.trueval.trueval import get_true_val
 from pdr_backend.util.web3_config import Web3Config
 from pdr_backend.trueval.subgraph import get_pending_slots
@@ -58,23 +54,8 @@
             f"Contract:{self.predictoor_contract.contract_address} - Submitting true_val {true_val} and slot:{self.slot.slot}"
         )
 
-<<<<<<< HEAD
         tx = self.predictoor_contract.submit_trueval(
             true_val, self.slot.slot, cancel_round, True
-=======
-
-def process_block(block):
-    global topics
-    """ Process each contract and see if we need to submit """
-    if not topics:
-        topics = query_predictContracts(
-            subgraph_url,
-            pair_filters,
-            timeframe_filter,
-            source_filter,
-            owner_addresses,
->>>>>>> 0827fafd
-        )
 
         return tx
 
