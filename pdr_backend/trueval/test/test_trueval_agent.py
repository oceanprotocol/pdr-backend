from unittest.mock import patch, Mock, MagicMock

from enforce_typing import enforce_types
import pytest

from pdr_backend.trueval.trueval_agent import TruevalAgent
from pdr_backend.trueval.trueval_config import TruevalConfig
from pdr_backend.trueval.trueval_agent import get_trueval


@enforce_types
def test_new_agent(trueval_config):
    agent = TruevalAgent(trueval_config, get_trueval)
    assert agent.config == trueval_config


<<<<<<< HEAD
def test_process_slot(agent, slot, predictoor_contract_mock):
=======
@enforce_types
def test_process_slot(agent, slot, predictoor_contract):
>>>>>>> 95a05162
    with patch.object(
        agent, "get_and_submit_trueval", return_value={"tx": "0x123"}
    ) as mock_submit:
        result = agent.process_slot(slot)
        assert result == {"tx": "0x123"}
        mock_submit.assert_called()


<<<<<<< HEAD
def test_get_contract_info_caching(agent, predictoor_contract_mock):
=======
@enforce_types
def test_get_contract_info_caching(agent, predictoor_contract):
>>>>>>> 95a05162
    agent.get_contract_info("0x1")
    agent.get_contract_info("0x1")
    assert predictoor_contract_mock.call_count == 1
    predictoor_contract_mock.assert_called_once_with(agent.config.web3_config, "0x1")


<<<<<<< HEAD
def test_submit_trueval_mocked_price_down(agent, slot, predictoor_contract_mock):
    with patch.object(agent, "get_trueval", return_value=(False, False)):
        result = agent.get_and_submit_trueval(
            slot, predictoor_contract_mock.return_value
        )
        assert result == {"tx": "0x123"}
        predictoor_contract_mock.return_value.submit_trueval.assert_called_once_with(
            False, 1692943200, False, True
        )
=======
@enforce_types
def test_submit_trueval_mocked_price_down(
    agent, slot, predictoor_contract, monkeypatch
):
    monkeypatch.setattr("ccxt.kraken.fetch_ohlcv", mock_fetch_ohlcv_down)
>>>>>>> 95a05162

    result = agent.get_and_submit_trueval(slot, predictoor_contract.return_value, 60)
    assert result == {"tx": "0x123"}
    predictoor_contract.return_value.submit_trueval.assert_called_once_with(
        False, 1692943200, False, True
    )

<<<<<<< HEAD
def test_submit_trueval_mocked_price_up(agent, slot, predictoor_contract_mock):
    with patch.object(agent, "get_trueval", return_value=(True, False)):
        result = agent.get_and_submit_trueval(
            slot, predictoor_contract_mock.return_value
        )
        assert result == {"tx": "0x123"}
        predictoor_contract_mock.return_value.submit_trueval.assert_called_once_with(
            True, 1692943200, False, True
        )


def test_submit_trueval_mocked_cancel(agent, slot, predictoor_contract_mock):
    with patch.object(agent, "get_trueval", return_value=(True, True)):
        result = agent.get_and_submit_trueval(
            slot, predictoor_contract_mock.return_value
        )
        assert result == {"tx": "0x123"}
        predictoor_contract_mock.return_value.submit_trueval.assert_called_once_with(
            True, 1692943200, True, True
        )


def test_get_trueval_slot_up(agent, slot, predictoor_contract_mock):
    with patch.object(agent, "get_trueval", return_value=(True, True)):
        result = agent.get_trueval_slot(slot)
        assert result == (True, True)


def test_get_trueval_slot_down(agent, slot, predictoor_contract_mock):
    with patch.object(agent, "get_trueval", return_value=(False, True)):
        result = agent.get_trueval_slot(slot)
        assert result == (False, True)


def test_get_trueval_slot_cancel(agent, slot, predictoor_contract_mock):
    with patch.object(agent, "get_trueval", return_value=(True, False)):
        result = agent.get_trueval_slot(slot)
        assert result == (True, False)


def test_get_trueval_slot_too_many_requests_retry(
    agent, slot, predictoor_contract_mock
):
    mock_get_trueval = MagicMock(
        side_effect=[Exception("Too many requests"), (True, True)]
    )
    with patch.object(agent, "get_trueval", mock_get_trueval), patch(
        "time.sleep", return_value=None
    ) as mock_sleep:
        result = agent.get_trueval_slot(slot)
        mock_sleep.assert_called_once_with(60)
        assert result == (True, True)
        assert mock_get_trueval.call_count == 2


=======

@enforce_types
def test_submit_trueval_mocked_price_up(agent, slot, predictoor_contract, monkeypatch):
    monkeypatch.setattr("ccxt.kraken.fetch_ohlcv", mock_fetch_ohlcv_up)

    result = agent.get_and_submit_trueval(slot, predictoor_contract.return_value, 60)
    assert result == {"tx": "0x123"}
    predictoor_contract.return_value.submit_trueval.assert_called_once_with(
        True, 1692943200, False, True
    )


@enforce_types
>>>>>>> 95a05162
def test_take_step(slot, agent):
    mocked_env = {
        "SLEEP_TIME": "1",
        "BATCH_SIZE": "1",
    }

    mocked_web3_config = MagicMock()

    with patch.dict("os.environ", mocked_env), patch.object(
        agent.config, "web3_config", new=mocked_web3_config
    ), patch("time.sleep"), patch.object(
        TruevalConfig, "get_pending_slots", return_value=[slot]
    ), patch.object(
        TruevalAgent, "process_slot"
    ) as ps_mock:
        agent.take_step()

    ps_mock.assert_called_once_with(slot)


@enforce_types
def test_run(slot, agent):
    mocked_env = {
        "SLEEP_TIME": "1",
        "BATCH_SIZE": "1",
    }

    mocked_web3_config = MagicMock()

    with patch.dict("os.environ", mocked_env), patch.object(
        agent.config, "web3_config", new=mocked_web3_config
    ), patch("time.sleep"), patch.object(
        TruevalConfig, "get_pending_slots", return_value=[slot]
    ), patch.object(
        TruevalAgent, "process_slot"
    ) as ps_mock:
        agent.run(True)

    ps_mock.assert_called_once_with(slot)


# ----------------------------------------------
# Fixtures


@pytest.fixture()
def agent(trueval_config):
    return TruevalAgent(trueval_config, get_trueval)<|MERGE_RESOLUTION|>--- conflicted
+++ resolved
@@ -14,12 +14,7 @@
     assert agent.config == trueval_config
 
 
-<<<<<<< HEAD
 def test_process_slot(agent, slot, predictoor_contract_mock):
-=======
-@enforce_types
-def test_process_slot(agent, slot, predictoor_contract):
->>>>>>> 95a05162
     with patch.object(
         agent, "get_and_submit_trueval", return_value={"tx": "0x123"}
     ) as mock_submit:
@@ -28,19 +23,13 @@
         mock_submit.assert_called()
 
 
-<<<<<<< HEAD
 def test_get_contract_info_caching(agent, predictoor_contract_mock):
-=======
-@enforce_types
-def test_get_contract_info_caching(agent, predictoor_contract):
->>>>>>> 95a05162
     agent.get_contract_info("0x1")
     agent.get_contract_info("0x1")
     assert predictoor_contract_mock.call_count == 1
     predictoor_contract_mock.assert_called_once_with(agent.config.web3_config, "0x1")
 
 
-<<<<<<< HEAD
 def test_submit_trueval_mocked_price_down(agent, slot, predictoor_contract_mock):
     with patch.object(agent, "get_trueval", return_value=(False, False)):
         result = agent.get_and_submit_trueval(
@@ -49,14 +38,6 @@
         assert result == {"tx": "0x123"}
         predictoor_contract_mock.return_value.submit_trueval.assert_called_once_with(
             False, 1692943200, False, True
-        )
-=======
-@enforce_types
-def test_submit_trueval_mocked_price_down(
-    agent, slot, predictoor_contract, monkeypatch
-):
-    monkeypatch.setattr("ccxt.kraken.fetch_ohlcv", mock_fetch_ohlcv_down)
->>>>>>> 95a05162
 
     result = agent.get_and_submit_trueval(slot, predictoor_contract.return_value, 60)
     assert result == {"tx": "0x123"}
@@ -64,7 +45,6 @@
         False, 1692943200, False, True
     )
 
-<<<<<<< HEAD
 def test_submit_trueval_mocked_price_up(agent, slot, predictoor_contract_mock):
     with patch.object(agent, "get_trueval", return_value=(True, False)):
         result = agent.get_and_submit_trueval(
@@ -120,21 +100,6 @@
         assert mock_get_trueval.call_count == 2
 
 
-=======
-
-@enforce_types
-def test_submit_trueval_mocked_price_up(agent, slot, predictoor_contract, monkeypatch):
-    monkeypatch.setattr("ccxt.kraken.fetch_ohlcv", mock_fetch_ohlcv_up)
-
-    result = agent.get_and_submit_trueval(slot, predictoor_contract.return_value, 60)
-    assert result == {"tx": "0x123"}
-    predictoor_contract.return_value.submit_trueval.assert_called_once_with(
-        True, 1692943200, False, True
-    )
-
-
-@enforce_types
->>>>>>> 95a05162
 def test_take_step(slot, agent):
     mocked_env = {
         "SLEEP_TIME": "1",
