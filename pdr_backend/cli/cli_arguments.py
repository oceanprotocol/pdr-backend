--- conflicted
+++ resolved
@@ -41,11 +41,6 @@
 To pass args down to ppss, use dot notation.
 Example: pdr lake raw update ppss.yaml sapphire-mainnet
 pdr lake raw drop ppss.yaml sapphire-mainnet 2023-06-01
-<<<<<<< HEAD
-=======
-pdr lake describe ppss.yaml sapphire-mainnet
-pdr lake validate ppss.yaml sapphire-mainnet
->>>>>>> 993ad887
 """
 
 HELP_OTHER_TOOLS = """
@@ -54,13 +49,9 @@
   pdr arima_plots PPSS_FILE [--debug_mode False]
   pdr deployer (for >1 predictoor bots)
   pdr lake raw update PPSS_FILE NETWORK
-<<<<<<< HEAD
-  pdt lake raw drop PPSS_FILE NETWORK ST
-=======
   pdr lake raw drop PPSS_FILE NETWORK ST
   pdr lake describe PPSS_FILE NETWORK
   pdr lake validate PPSS_FILE NETWORK
->>>>>>> 993ad887
   pdr analytics PPSS_FILE NETWORK
 
 Utilities:
