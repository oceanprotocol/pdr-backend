--- conflicted
+++ resolved
@@ -48,14 +48,10 @@
   pdr arima_plots PPSS_FILE [--debug_mode False]
   pdr deployer (for >1 predictoor bots)
   pdr lake raw|etl update PPSS_FILE NETWORK
-<<<<<<< HEAD
-  pdr lake describe --HTML PPSS_FILE NETWORK
-=======
   pdr lake raw|etl drop PPSS_FILE NETWORK ST_TS
   pdr lake describe --HTML PPSS_FILE NETWORK
   pdr lake validate PPSS_FILE NETWORK
   pdr lake query PPSS_FILE NETWORK SQL_QUERY
->>>>>>> e1513629
   pdr analytics PPSS_FILE NETWORK
 
 Utilities:
