import sys
from argparse import ArgumentParser as ArgParser
from argparse import Namespace

from enforce_typing import enforce_types

from eth_utils import to_checksum_address

HELP_LONG = """Predictoor tool
  Transactions are signed with envvar 'PRIVATE_KEY`.

<<<<<<< HEAD
Usage:
  pdr sim|predictoor|trader|..
=======
Usage: pdr xpmt|predictoor|trader|..
>>>>>>> 0e69b260

Main tools:
  pdr xpmt PPSS_FILE
  pdr predictoor APPROACH PPSS_FILE NETWORK
  pdr trader APPROACH PPSS_FILE NETWORK
  pdr lake PPSS_FILE NETWORK
  pdr claim_OCEAN PPSS_FILE
  pdr claim_ROSE PPSS_FILE

Utilities:
  pdr help
  pdr <cmd> -h
  pdr get_predictoors_info ST END PQDIR PPSS_FILE NETWORK --PDRS
  pdr get_predictions_info ST END PQDIR PPSS_FILE NETWORK --FEEDS
  pdr get_traction_info ST END PQDIR PPSS_FILE NETWORK --FEEDS
  pdr check_network PPSS_FILE NETWORK --LOOKBACK_HOURS
  pdr create_accounts NUM PPSS_FILE NETWORK
  pdr view_accounts ACCOUNTS PPSS_FILE NETWORK
  pdr fund_accounts TOKEN_AMOUNT ACCOUNTS PPSS_FILE NETWORK --NATIVE_TOKEN

Tools for core team:
  pdr trueval PPSS_FILE NETWORK
  pdr dfbuyer PPSS_FILE NETWORK
  pdr publisher PPSS_FILE NETWORK
  pdr topup PPSS_FILE NETWORK
  pytest, black, mypy, pylint, ..
"""


# ========================================================================
# mixins
@enforce_types
class APPROACH_Mixin:
    def add_argument_APPROACH(self):
        self.add_argument("APPROACH", type=int, help="1|2|..")


@enforce_types
class ST_Mixin:
    def add_argument_ST(self):
        self.add_argument("ST", type=str, help="Start date yyyy-mm-dd")


@enforce_types
class END_Mixin:
    def add_argument_END(self):
        self.add_argument("END", type=str, help="End date yyyy-mm-dd")


@enforce_types
class PQDIR_Mixin:
    def add_argument_PQDIR(self):
        self.add_argument("PQDIR", type=str, help="Parquet output dir")


@enforce_types
class PPSS_Mixin:
    def add_argument_PPSS(self):
        self.add_argument("PPSS_FILE", type=str, help="PPSS yaml settings file")


@enforce_types
class NETWORK_Mixin:
    def add_argument_NETWORK(self):
        self.add_argument(
            "NETWORK",
            type=str,
            help="sapphire-testnet|sapphire-mainnet|development|barge-pytest|..",
        )


@enforce_types
def check_addresses(value):
    """
    @description
        validates that all addressses is a comma-separated list of strings
        each string, will be a valid Ethereum address
    """
    if not value:
        return []

    addresses = value.split(",")
    checksummed_addresses = []
    for address in addresses:
        try:
            checksummed_addresses.append(to_checksum_address(address.lower()))
        except Exception as exc:
            raise TypeError(f"{address} is not a valid Ethereum address") from exc
    return checksummed_addresses


@enforce_types
class PDRS_Mixin:
    def add_argument_PDRS(self):
        self.add_argument(
            "--PDRS",
            type=check_addresses,
            help="Predictoor address(es), separated by comma. If not specified, uses all.",
            required=False,
        )


@enforce_types
class FEEDS_Mixin:
    def add_argument_FEEDS(self):
        self.add_argument(
            "--FEEDS",
            type=check_addresses,
            default="",
            help="Predictoor feed address(es). If not specified, uses all.",
            required=False,
        )


@enforce_types
class LOOKBACK_Mixin:
    def add_argument_LOOKBACK(self):
        self.add_argument(
            "--LOOKBACK_HOURS",
            default=24,
            type=int,
            help="# hours to check back on",
            required=False,
        )


@enforce_types
def check_positive(value):
    try:
        ivalue = int(value)
    except Exception as exc:
        raise TypeError("%s is not a valid int" % value) from exc

    try:
        if ivalue <= 0:
            raise Exception("Zero or below.")
    except Exception as exc:
        raise TypeError("%s is an invalid positive int value" % value) from exc
        
    return ivalue


@enforce_types
class NUM_Mixin:
    def add_argument_NUM(self):
        self.add_argument("NUM", type=check_positive)


@enforce_types
class ACCOUNTS_Mixin:
    def add_argument_ACCOUNTS(self):
        self.add_argument(
            "ACCOUNTS",
            type=check_addresses,
            help="Comma-separated list of valid ethereum addresses",
        )


@enforce_types
class TOKEN_AMOUNT_Mixin:
    def add_argument_TOKEN_AMOUNT(self):
        self.add_argument(
            "TOKEN_AMOUNT",
            type=float,
            help="Amount of token to send to each address (in 1e18, ether)",
        )


@enforce_types
class NATIVE_TOKEN_Mixin:
    def add_argument_NATIVE_TOKEN(self):
        self.add_argument(
            "--NATIVE_TOKEN",
            action="store_true",
            default=False,
            help="If --NATIVE_TOKEN then transact with ROSE otherwise use OCEAN",
        )


# ========================================================================
# argparser base classes
class CustomArgParser(ArgParser):
    def add_arguments_bulk(self, command_name, arguments):
        self.add_argument("command", choices=[command_name])

        for arg in arguments:
            func = getattr(self, f"add_argument_{arg}")
            func()


@enforce_types
class _ArgParser_PPSS(CustomArgParser, PPSS_Mixin):
    @enforce_types
    def __init__(self, description: str, command_name: str):
        super().__init__(description=description)
        self.add_arguments_bulk(command_name, ["PPSS"])


@enforce_types
class _ArgParser_PPSS_NETWORK(CustomArgParser, PPSS_Mixin, NETWORK_Mixin):
    @enforce_types
    def __init__(self, description: str, command_name: str):
        super().__init__(description=description)
        self.add_arguments_bulk(command_name, ["PPSS", "NETWORK"])


@enforce_types
class _ArgParser_APPROACH_PPSS_NETWORK(
    CustomArgParser,
    APPROACH_Mixin,
    PPSS_Mixin,
    NETWORK_Mixin,
):
    def __init__(self, description: str, command_name: str):
        super().__init__(description=description)
        self.add_arguments_bulk(command_name, ["APPROACH", "PPSS", "NETWORK"])


@enforce_types
class _ArgParser_PPSS_NETWORK_LOOKBACK(
    CustomArgParser,
    PPSS_Mixin,
    NETWORK_Mixin,
    LOOKBACK_Mixin,
):
    @enforce_types
    def __init__(self, description: str, command_name: str):
        super().__init__(description=description)
        self.add_arguments_bulk(command_name, ["PPSS", "NETWORK", "LOOKBACK"])


@enforce_types
class _ArgParser_ST_END_PQDIR_NETWORK_PPSS_PDRS(
    CustomArgParser,
    ST_Mixin,
    END_Mixin,
    PQDIR_Mixin,
    PPSS_Mixin,
    NETWORK_Mixin,
    PDRS_Mixin,
):  # pylint: disable=too-many-ancestors
    @enforce_types
    def __init__(self, description: str, command_name: str):
        super().__init__(description=description)
        self.add_arguments_bulk(
            command_name, ["ST", "END", "PQDIR", "PPSS", "NETWORK", "PDRS"]
        )


@enforce_types
class _ArgParser_ST_END_PQDIR_NETWORK_PPSS_FEEDS(
    CustomArgParser,
    ST_Mixin,
    END_Mixin,
    PQDIR_Mixin,
    PPSS_Mixin,
    NETWORK_Mixin,
    FEEDS_Mixin,
):  # pylint: disable=too-many-ancestors
    @enforce_types
    def __init__(self, description: str, command_name: str):
        super().__init__(description=description)
        self.add_arguments_bulk(
            command_name, ["ST", "END", "PQDIR", "PPSS", "NETWORK", "FEEDS"]
        )


@enforce_types
class _ArgParser_NUM_PPSS_NETWORK(
    CustomArgParser,
    NUM_Mixin,
    PPSS_Mixin,
    NETWORK_Mixin,
):  # pylint: disable=too-many-ancestors
    @enforce_types
    def __init__(self, description: str, command_name: str):
        super().__init__(description=description)
        self.add_arguments_bulk(command_name, ["NUM", "PPSS", "NETWORK"])


@enforce_types
class _ArgParser_ACCOUNTS_PPSS_NETWORK(
    CustomArgParser,
    ACCOUNTS_Mixin,
    PPSS_Mixin,
    NETWORK_Mixin,
):  # pylint: disable=too-many-ancestors
    @enforce_types
    def __init__(self, description: str, command_name: str):
        super().__init__(description=description)
        self.add_arguments_bulk(command_name, ["ACCOUNTS", "PPSS", "NETWORK"])


@enforce_types
class _ArgParser_FUND_ACCOUNTS_PPSS_NETWORK(
    CustomArgParser,
    TOKEN_AMOUNT_Mixin,
    ACCOUNTS_Mixin,
    PPSS_Mixin,
    NETWORK_Mixin,
    NATIVE_TOKEN_Mixin,
):  # pylint: disable=too-many-ancestors
    @enforce_types
    def __init__(self, description: str, command_name: str):
        super().__init__(description=description)
        self.add_argument("command", choices=[command_name])
        self.add_arguments_bulk(
            command_name,
            ["TOKEN_AMOUNT", "ACCOUNTS", "PPSS", "NETWORK", "NATIVE_TOKEN"],
        )


# ========================================================================
# actual arg-parser implementations are just aliases to argparser base classes
# In order of help text.


@enforce_types
def do_help_long(status_code=0):
    print(HELP_LONG)
    sys.exit(status_code)


@enforce_types
def print_args(arguments: Namespace):
    arguments_dict = arguments.__dict__
    command = arguments_dict.pop("command", None)

    print(f"pdr {command}: Begin")
    print("Arguments:")

    for arg_k, arg_v in arguments_dict.items():
        print(f"{arg_k}={arg_v}")


XpmtArgParser = _ArgParser_PPSS

PredictoorArgParser = _ArgParser_APPROACH_PPSS_NETWORK

TraderArgParser = _ArgParser_APPROACH_PPSS_NETWORK

LakeArgParser = _ArgParser_PPSS_NETWORK

ClaimOceanArgParser = _ArgParser_PPSS

ClaimRoseArgParser = _ArgParser_PPSS

GetPredictoorsInfoArgParser = _ArgParser_ST_END_PQDIR_NETWORK_PPSS_PDRS

GetPredictionsInfoArgParser = _ArgParser_ST_END_PQDIR_NETWORK_PPSS_FEEDS

GetTractionInfoArgParser = _ArgParser_ST_END_PQDIR_NETWORK_PPSS_FEEDS

CheckNetworkArgParser = _ArgParser_PPSS_NETWORK_LOOKBACK

TruevalArgParser = _ArgParser_PPSS_NETWORK

DfbuyerArgParser = _ArgParser_PPSS_NETWORK

PublisherArgParser = _ArgParser_PPSS_NETWORK

TopupArgParser = _ArgParser_PPSS_NETWORK

CreateAccountsArgParser = _ArgParser_NUM_PPSS_NETWORK

AccountsArgParser = _ArgParser_ACCOUNTS_PPSS_NETWORK

FundAccountsArgParser = _ArgParser_FUND_ACCOUNTS_PPSS_NETWORK

defined_parsers = {
    "do_xpmt": XpmtArgParser("Run experiment / simulation", "xpmt"),
    "do_predictoor": PredictoorArgParser("Run a predictoor bot", "predictoor"),
    "do_trader": TraderArgParser("Run a trader bot", "trader"),
    "do_lake": LakeArgParser("Run the lake tool", "lake"),
    "do_claim_OCEAN": ClaimOceanArgParser("Claim OCEAN", "claim_OCEAN"),
    "do_claim_ROSE": ClaimRoseArgParser("Claim ROSE", "claim_ROSE"),
    "do_get_predictoors_info": GetPredictoorsInfoArgParser(
        "For specified predictoors, report {accuracy, ..} of each predictoor",
        "get_predictoors_info",
    ),
    "do_get_predictions_info": GetPredictionsInfoArgParser(
        "For specified feeds, report {accuracy, ..} of each predictoor",
        "get_predictions_info",
    ),
    "do_get_traction_info": GetTractionInfoArgParser(
        "Get traction info: # predictoors vs time, etc",
        "get_traction_info",
    ),
    "do_check_network": CheckNetworkArgParser("Check network", "check_network"),
    "do_trueval": TruevalArgParser("Run trueval bot", "trueval"),
    "do_dfbuyer": DfbuyerArgParser("Run dfbuyer bot", "dfbuyer"),
    "do_publisher": PublisherArgParser("Publish feeds", "publisher"),
    "do_topup": TopupArgParser("Topup OCEAN and ROSE in dfbuyer, trueval, ..", "topup"),
    "do_create_accounts": CreateAccountsArgParser(
        "Create multiple accounts..", "create_accounts"
    ),
    "do_view_accounts": AccountsArgParser(
        "View balances from 1 or more accounts", "view_accounts"
    ),
    "do_fund_accounts": FundAccountsArgParser(
        "Fund multiple wallets from a single address", "fund_accounts"
    ),
}


def get_arg_parser(func_name):
    if func_name not in defined_parsers:
        raise ValueError(f"Unknown function name: {func_name}")

    return defined_parsers[func_name]<|MERGE_RESOLUTION|>--- conflicted
+++ resolved
@@ -9,12 +9,7 @@
 HELP_LONG = """Predictoor tool
   Transactions are signed with envvar 'PRIVATE_KEY`.
 
-<<<<<<< HEAD
-Usage:
-  pdr sim|predictoor|trader|..
-=======
 Usage: pdr xpmt|predictoor|trader|..
->>>>>>> 0e69b260
 
 Main tools:
   pdr xpmt PPSS_FILE
