--- conflicted
+++ resolved
@@ -52,13 +52,8 @@
   pdr lake raw|etl drop PPSS_FILE NETWORK ST
   pdr lake describe --HTML PPSS_FILE NETWORK
   pdr lake validate PPSS_FILE NETWORK
-<<<<<<< HEAD
   pdr predictoor_dashboard PPSS_FILE NETWORK
-  
-=======
-  pdr analytics PPSS_FILE NETWORK
-
->>>>>>> 1361ee44
+
 Utilities:
   pdr get_predictoors_info ST END PQDIR PPSS_FILE NETWORK --PDRS
   pdr get_predictions_info ST END PQDIR PPSS_FILE NETWORK --FEEDS
