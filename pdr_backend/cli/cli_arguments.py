--- conflicted
+++ resolved
@@ -60,19 +60,10 @@
   pdr deploy_pred_submitter_mgr PPSS_FILE NETWORK
 
 Inspect and manage lake:
-<<<<<<< HEAD
-  pdr lake describe LAKE_DIR
+  pdr lake update PPSS_FILE NETWORK
+  pdr lake describe PPSS_FILE NETWORK
   pdr lake query LAKE_DIR "SQL QUERY ..."
   pdr lake drop LAKE_DIR ST
-  pdr lake update PPSS_FILE NETWORK
-=======
-  pdr lake describe PPSS_FILE
-  pdr lake query PPSS_FILE "SQL QUERY ..."
-  pdr lake raw drop PPSS_FILE ST
-  pdr lake raw update PPSS_FILE NETWORK
-  pdr lake etl drop PPSS_FILE ST
-  pdr lake etl update PPSS_FILE NETWORK
->>>>>>> cb99eb26
 
 Tools for core team:
   pdr trueval PPSS_FILE NETWORK
@@ -619,11 +610,8 @@
     "do_multisim": MultisimArgParser("Run >1 simulations", "multisim"),
     "do_deployer": DeployerArgPaser(),
     "do_lake": LakeArgParser("Run the lake tool", "lake"),
-<<<<<<< HEAD
     "do_analytics": AnalyticsArgParser("Run the analytics tool", "analytics"),
-=======
     "do_ohlcv": OHLCVArgParser("Run the ohlcv tool", "ohlcv"),
->>>>>>> cb99eb26
     "do_deploy_pred_submitter_mgr": _ArgParser_PPSS_NETWORK(
         "Deploy prediction submitter manager contract", "deploy_pred_submitter_mgr"
     ),
