--- conflicted
+++ resolved
@@ -52,11 +52,7 @@
   pdr lake raw|etl drop PPSS_FILE NETWORK ST_TS
   pdr lake describe --HTML PPSS_FILE NETWORK
   pdr lake validate PPSS_FILE NETWORK
-<<<<<<< HEAD
   pdr lake query PPSS_FILE NETWORK SQL_QUERY
-  pdr analytics PPSS_FILE NETWORK
-=======
->>>>>>> af1085b6
 
 Utilities:
   pdr get_predictoors_info ST END PQDIR PPSS_FILE NETWORK --PDRS
