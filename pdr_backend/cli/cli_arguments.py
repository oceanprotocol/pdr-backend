import argparse
import logging
import sys
from argparse import Namespace
from typing import List

from enforce_typing import enforce_types
from eth_utils import to_checksum_address

from pdr_backend.cli.nested_arg_parser import NestedArgParser
from pdr_backend.sim.sim_plotter import SimPlotter

logger = logging.getLogger("cli")

HELP_TOP = """Predictoor tool

Usage: pdr sim|predictoor|trader|..
"""

HELP_MAIN = """
Main tools:
  pdr sim PPSS_FILE
  pdr predictoor PPSS_FILE NETWORK
  pdr trader APPROACH PPSS_FILE NETWORK
  pdr claim_OCEAN PPSS_FILE
  pdr claim_ROSE PPSS_FILE
"""

HELP_HELP = """
Detailed help:
  pdr <cmd> -h
  pdr help_long
"""

HELP_SIGN = """
Transactions are signed with envvar 'PRIVATE_KEY`.
"""

HELP_DOT = """
To pass args down to ppss, use dot notation.
Example: pdr lake ppss.yaml sapphire-mainnet --lake_ss.st_timestr=2023-01-01 --lake_ss.fin_timestr=2023-12-31
"""

HELP_OTHER_TOOLS = """
Power tools:
  pdr multisim PPSS_FILE
  pdr deployer (for >1 predictoor bots)
  pdr lake PPSS_FILE NETWORK
  pdr analytics PPSS_FILE NETWORK
  pdr sim_plots [--run_id RUN_ID] [--port PORT]

Utilities:
  pdr get_predictoors_info ST END PQDIR PPSS_FILE NETWORK --PDRS
  pdr get_predictions_info ST END PQDIR PPSS_FILE NETWORK --FEEDS
  pdr get_traction_info ST END PQDIR PPSS_FILE NETWORK --FEEDS
  pdr check_network PPSS_FILE NETWORK --LOOKBACK_HOURS
  pdr create_accounts NUM PPSS_FILE NETWORK
  pdr print_balances ACCOUNT PPSS_FILE NETWORK
  pdr fund_accounts TOKEN_AMOUNT ACCOUNTS PPSS_FILE NETWORK --NATIVE_TOKEN
<<<<<<< HEAD
  pdr lakeinfo PPSS_FILE NETWORK

Inspect and manage lake:
  pdr lake describe LAKE_DIR
  pdr lake query LAKE_DIR "SQL QUERY ..."
  pdr lake raw drop LAKE_DIR ST
  pdr lake raw update PPSS_FILE NETWORK
  pdr lake etl drop LAKE_DIR ST
  pdr lake etl update PPSS_FILE ST END
=======
>>>>>>> bfc77e1a
  pdr deploy_pred_submitter_mgr PPSS_FILE NETWORK

Tools for core team:
  pdr trueval PPSS_FILE NETWORK
  pdr dfbuyer PPSS_FILE NETWORK
  pdr publisher PPSS_FILE NETWORK
  pdr topup PPSS_FILE NETWORK
  pytest, black, mypy, pylint, ..
"""

HELP_SHORT = HELP_TOP + HELP_MAIN + HELP_HELP + HELP_SIGN

HELP_LONG = HELP_TOP + HELP_MAIN + HELP_HELP + HELP_OTHER_TOOLS + HELP_SIGN + HELP_DOT


# ========================================================================
# mixins
@enforce_types
class APPROACH_Mixin:
    def add_argument_APPROACH(self):
        self.add_argument("APPROACH", type=int, help="1|2|..")


@enforce_types
class ST_Mixin:
    def add_argument_ST(self):
        self.add_argument("ST", type=str, help="Start date yyyy-mm-dd")


@enforce_types
class END_Mixin:
    def add_argument_END(self):
        self.add_argument("END", type=str, help="End date yyyy-mm-dd")


@enforce_types
class PQDIR_Mixin:
    def add_argument_PQDIR(self):
        self.add_argument("PQDIR", type=str, help="Parquet output dir")


@enforce_types
class PPSS_Mixin:
    def add_argument_PPSS(self):
        self.add_argument("PPSS_FILE", type=str, help="PPSS yaml settings file")


@enforce_types
class NETWORK_Mixin:
    def add_argument_NETWORK(self):
        if hasattr(self, "network_choices"):
            self.add_argument(
                "NETWORK",
                type=str,
                choices=self.network_choices,
                help="|".join(self.network_choices),
            )
        else:
            self.add_argument(
                "NETWORK",
                type=str,
                help="sapphire-testnet|sapphire-mainnet|development|barge-pytest|..",
            )


@enforce_types
def check_addresses(value) -> List[str]:
    """
    @description
        Validates that all addresses is a comma-separated list of strings
        Each string must be a valid Ethereum address

    @return
        checksummed list of addresses
    """
    if not value:
        return []
    addrs = value.split(",")
    return [check_address(addr) for addr in addrs]
<<<<<<< HEAD


@enforce_types
def check_address(addr) -> str:
    """
    @description
        Validates the input address a string, with a valid eth address

    @return
        checksummed version of the address
    """
    try:
        addr2 = to_checksum_address(addr.lower())
    except Exception as exc:
        raise TypeError(f"{addr} is not a valid Ethereum address") from exc

    return addr2


=======


@enforce_types
def check_address(addr) -> str:
    """
    @description
        Validates the input address a string, with a valid eth address

    @return
        checksummed version of the address
    """
    try:
        addr2 = to_checksum_address(addr.lower())
    except Exception as exc:
        raise TypeError(f"{addr} is not a valid Ethereum address") from exc

    return addr2


>>>>>>> bfc77e1a
def validate_run_id(run_id):
    if run_id not in SimPlotter.get_all_run_names():
        raise ValueError(f"Invalid run_id: {run_id}")

    return run_id


@enforce_types
class PDRS_Mixin:
    def add_argument_PDRS(self):
        self.add_argument(
            "--PDRS",
            type=check_addresses,
            help="Predictoor address(es), separated by comma. If not specified, uses all.",
            required=False,
        )


@enforce_types
class FEEDS_Mixin:
    def add_argument_FEEDS(self):
        self.add_argument(
            "--FEEDS",
            type=check_addresses,
            default="",
            help="Predictoor feed address(es). If not specified, uses all.",
            required=False,
        )


@enforce_types
class LOOKBACK_Mixin:
    def add_argument_LOOKBACK(self):
        self.add_argument(
            "--LOOKBACK_HOURS",
            default=24,
            type=int,
            help="# hours to check back on",
            required=False,
        )


@enforce_types
def check_positive(value):
    try:
        ivalue = int(value)
    except Exception as exc:
        raise TypeError("%s is not a valid int" % value) from exc

    try:
        if ivalue <= 0:
            raise Exception("Zero or below.")
    except Exception as exc:
        raise TypeError("%s is an invalid positive int value" % value) from exc

    return ivalue


@enforce_types
class NUM_Mixin:
    def add_argument_NUM(self):
        self.add_argument("NUM", type=check_positive)


@enforce_types
class ACCOUNT_Mixin:
    def add_argument_ACCOUNT(self):
        self.add_argument(
            "ACCOUNT",
            type=check_address,
            help="Valid ethereum address",
        )


@enforce_types
class ACCOUNTS_Mixin:
    def add_argument_ACCOUNTS(self):
        self.add_argument(
            "ACCOUNTS",
            type=check_addresses,
            help="Comma-separated list of valid ethereum addresses",
        )


@enforce_types
class TOKEN_AMOUNT_Mixin:
    def add_argument_TOKEN_AMOUNT(self):
        self.add_argument(
            "TOKEN_AMOUNT",
            type=float,
            help="Amount of token to send to each address (in 1e18, ether)",
        )


@enforce_types
class NATIVE_TOKEN_Mixin:
    def add_argument_NATIVE_TOKEN(self):
        self.add_argument(
            "--NATIVE_TOKEN",
            action="store_true",
            default=False,
            help="If --NATIVE_TOKEN then transact with ROSE otherwise use OCEAN",
        )


# ========================================================================
# argparser base classes
class CustomArgParser(NestedArgParser):
    def add_arguments_bulk(self, command_name, arguments):
        self.add_argument("command", choices=[command_name])

        for arg in arguments:
            func = getattr(self, f"add_argument_{arg}")
            func()


@enforce_types
class _ArgParser_PPSS(CustomArgParser, PPSS_Mixin):
    @enforce_types
    def __init__(self, description: str, command_name: str):
        super().__init__(description=description)
        self.add_arguments_bulk(command_name, ["PPSS"])


@enforce_types
class _ArgParser_PPSS_NETWORK(CustomArgParser, PPSS_Mixin, NETWORK_Mixin):
    @enforce_types
    def __init__(self, description: str, command_name: str):
        super().__init__(description=description)
        self.add_arguments_bulk(command_name, ["PPSS", "NETWORK"])


@enforce_types
# pylint: disable=too-many-ancestors
class _ArgParser_APPROACH_PPSS_NETWORK(
    CustomArgParser,
    APPROACH_Mixin,
    PPSS_Mixin,
    NETWORK_Mixin,
):
    def __init__(self, description: str, command_name: str):
        super().__init__(description=description)
        self.add_arguments_bulk(command_name, ["APPROACH", "PPSS", "NETWORK"])


@enforce_types
# pylint: disable=too-many-ancestors
class _ArgParser_PPSS_NETWORK_LOOKBACK(
    CustomArgParser,
    PPSS_Mixin,
    NETWORK_Mixin,
    LOOKBACK_Mixin,
):
    @enforce_types
    def __init__(self, description: str, command_name: str):
        super().__init__(description=description)
        self.add_arguments_bulk(command_name, ["PPSS", "NETWORK", "LOOKBACK"])


@enforce_types
class _ArgParser_ST_END_PQDIR_NETWORK_PPSS_PDRS(
    CustomArgParser,
    ST_Mixin,
    END_Mixin,
    PQDIR_Mixin,
    PPSS_Mixin,
    NETWORK_Mixin,
    PDRS_Mixin,
):  # pylint: disable=too-many-ancestors
    @enforce_types
    def __init__(self, description: str, command_name: str):
        super().__init__(description=description)
        self.add_arguments_bulk(
            command_name, ["ST", "END", "PQDIR", "PPSS", "NETWORK", "PDRS"]
        )


@enforce_types
class _ArgParser_ST_END_PQDIR_NETWORK_PPSS_FEEDS(
    CustomArgParser,
    ST_Mixin,
    END_Mixin,
    PQDIR_Mixin,
    PPSS_Mixin,
    NETWORK_Mixin,
    FEEDS_Mixin,
):  # pylint: disable=too-many-ancestors
    @enforce_types
    def __init__(self, description: str, command_name: str):
        super().__init__(description=description)
        self.add_arguments_bulk(
            command_name, ["ST", "END", "PQDIR", "PPSS", "NETWORK", "FEEDS"]
        )


@enforce_types
class _ArgParser_NUM_PPSS_NETWORK(
    CustomArgParser,
    NUM_Mixin,
    PPSS_Mixin,
    NETWORK_Mixin,
):  # pylint: disable=too-many-ancestors
    @enforce_types
    def __init__(self, description: str, command_name: str):
        super().__init__(description=description)
        self.add_arguments_bulk(command_name, ["NUM", "PPSS", "NETWORK"])


@enforce_types
class _ArgParser_ACCOUNT_PPSS_NETWORK(
    CustomArgParser,
    ACCOUNT_Mixin,
    PPSS_Mixin,
    NETWORK_Mixin,
):  # pylint: disable=too-many-ancestors
    @enforce_types
    def __init__(self, description: str, command_name: str):
        super().__init__(description=description)
        self.add_arguments_bulk(command_name, ["ACCOUNT", "PPSS", "NETWORK"])


@enforce_types
class _ArgParser_FUND_ACCOUNTS_PPSS_NETWORK(
    CustomArgParser,
    TOKEN_AMOUNT_Mixin,
    ACCOUNTS_Mixin,
    PPSS_Mixin,
    NETWORK_Mixin,
    NATIVE_TOKEN_Mixin,
):  # pylint: disable=too-many-ancestors
    @enforce_types
    def __init__(self, description: str, command_name: str):
        super().__init__(description=description)
        self.add_arguments_bulk(
            command_name,
            ["TOKEN_AMOUNT", "ACCOUNTS", "PPSS", "NETWORK", "NATIVE_TOKEN"],
        )


@enforce_types
class _ArgParser_DEPLOYER:
    def __init__(self) -> None:
        self.parser = argparse.ArgumentParser(
            prog="pdr",
            description="Generate and manage agent deployments",
        )
        self.parser.add_argument(
            "command", choices=["deployer"], help="The deployer command"
        )

        self.subparsers = self.parser.add_subparsers(
            dest="subcommand", help="sub-command help"
        )

        self._add_generate_parser()
        self._add_deploy_parser()
        self._add_destroy_parser()
        self._add_logs_parser()
        self._add_build_parser()
        self._add_push_parser()
        self._add_remote_registry()

    def parse_args(self):
        return self.parser.parse_args()

    def parse_known_args(self):
        return self.parser.parse_known_args()

    def _add_generate_parser(self):
        parser_generate = self.subparsers.add_parser("generate", help="generate help")
        parser_generate.add_argument(
            "config_path", help="Path to the configuration file"
        )
        parser_generate.add_argument("config_name", help="Name of the configuration")
        parser_generate.add_argument(
            "deployment_method",
            help="Method of deployment",
            choices=["k8s"],
        )
        parser_generate.add_argument(
            "output_dir", help="Output directory for the generated files"
        )

    def _add_deploy_parser(self):
        parser_deploy = self.subparsers.add_parser("deploy", help="deploy help")
        self._add_remote_parsers(parser_deploy)

    def _add_destroy_parser(self):
        parser_destroy = self.subparsers.add_parser("destroy", help="destroy help")
        self._add_remote_parsers(parser_destroy)

    def _add_remote_registry(self):
        parser_deploy = self.subparsers.add_parser(
            "registry", help="deploy_registry help"
        )
        parser_deploy.add_argument(
            "action", help="Action", choices=["deploy", "destroy", "auth", "url"]
        )
        parser_deploy.add_argument("registry_name", help="Registry name")
        self._add_remote_parsers(parser_deploy, False)

    def _add_logs_parser(self):
        parser_logs = self.subparsers.add_parser("logs", help="logs help")
        self._add_remote_parsers(parser_logs)

    def _add_build_parser(self):
        parser_build = self.subparsers.add_parser("build", help="build help")
        parser_build.add_argument(
            "image_name", help="Image name", default="pdr_backend"
        )
        parser_build.add_argument("image_tag", help="Image tag", default="deployer")

    def _add_push_parser(self):
        parser_push = self.subparsers.add_parser("push", help="push help")
        parser_push.add_argument("registry_name", help="Registry name")
        parser_push.add_argument("image_name", help="Image name", default="pdr_backend")
        parser_push.add_argument("image_tag", help="Image tag", default="deployer")

    def _add_remote_parsers(self, subparser, with_config=True):
        if with_config:
            subparser.add_argument("config_name", help="Name of the configuration")
        subparser.add_argument(
            "-p",
            "--provider",
            help="Cloud provider",
            required=False,
            choices=["aws", "azure", "gcp"],
        )
        subparser.add_argument(
            "-r",
            "--region",
            required=False,
            help="Deployment zone/region",
        )
        subparser.add_argument(
            "--project_id",
            help="Google Cloud project id",
            required=False,
        )
        subparser.add_argument(
            "--resource_group",
            help="Azure resource group",
            required=False,
        )


# ========================================================================
# actual arg-parser implementations are just aliases to argparser base classes
# In order of help text.


@enforce_types
def do_help_short(status_code=0):
    print(HELP_SHORT)
    sys.exit(status_code)


@enforce_types
def do_help_long(status_code=0):
    print(HELP_LONG)
    sys.exit(status_code)


@enforce_types
def print_args(arguments: Namespace, nested_args: dict):
    arguments_dict = arguments.__dict__
    command = arguments_dict.pop("command", None)

    logger.info("pdr %s: Begin", command)
    logger.info("Arguments:")

    for arg_k, arg_v in arguments_dict.items():
        logger.info("%s=%s", arg_k, arg_v)

    logger.info("Nested args: %s", nested_args)


## below, list *ArgParser classes in same order as HELP_LONG

# main tools
SimArgParser = _ArgParser_PPSS
PredictoorArgParser = _ArgParser_PPSS_NETWORK
TraderArgParser = _ArgParser_APPROACH_PPSS_NETWORK
ClaimOceanArgParser = _ArgParser_PPSS
ClaimRoseArgParser = _ArgParser_PPSS

# power tools
MultisimArgParser = _ArgParser_PPSS
DeployerArgPaser = _ArgParser_DEPLOYER
LakeArgParser = _ArgParser_PPSS_NETWORK
AnalyticsArgParser = _ArgParser_PPSS_NETWORK

# utilities
GetPredictoorsInfoArgParser = _ArgParser_ST_END_PQDIR_NETWORK_PPSS_PDRS
GetPredictionsInfoArgParser = _ArgParser_ST_END_PQDIR_NETWORK_PPSS_FEEDS
GetTractionInfoArgParser = _ArgParser_ST_END_PQDIR_NETWORK_PPSS_FEEDS
CheckNetworkArgParser = _ArgParser_PPSS_NETWORK_LOOKBACK
CreateAccountsArgParser = _ArgParser_NUM_PPSS_NETWORK
PrintBalancesArgParser = _ArgParser_ACCOUNT_PPSS_NETWORK
FundAccountsArgParser = _ArgParser_FUND_ACCOUNTS_PPSS_NETWORK

# Tools for core team
TruevalArgParser = _ArgParser_PPSS_NETWORK
DfbuyerArgParser = _ArgParser_PPSS_NETWORK
PublisherArgParser = _ArgParser_PPSS_NETWORK


class TopupArgParser(_ArgParser_PPSS_NETWORK):
    @property
    def network_choices(self):
        return ["sapphire-testnet", "sapphire-mainnet"]


class SimPlotsArgParser(CustomArgParser):
    # pylint: disable=unused-argument
    def __init__(self, description: str, command_name: str):
        super().__init__(description=description)

        self.add_argument(
            "--run_id",
            help=(
                "The run_id of the simulation to visualize. "
                "If not provided, the latest run_id will be used."
            ),
            type=validate_run_id,
        )

        self.add_argument(
            "--port",
            nargs="?",
            help="The port to run the server on. Default is 8050.",
            type=int,
            default=8050,
        )


# below, list each entry in defined_parsers in same order as HELP_LONG
defined_parsers = {
    # main tools
    "do_sim": SimArgParser("Run simulation", "sim"),
    "do_predictoor": PredictoorArgParser("Run a predictoor bot", "predictoor"),
    "do_trader": TraderArgParser("Run a trader bot", "trader"),
    "do_claim_OCEAN": ClaimOceanArgParser("Claim OCEAN", "claim_OCEAN"),
    "do_claim_ROSE": ClaimRoseArgParser("Claim ROSE", "claim_ROSE"),
    # power tools
    "do_multisim": MultisimArgParser("Run >1 simulations", "multisim"),
    "do_deployer": DeployerArgPaser(),
    "do_lake": LakeArgParser("Run the lake tool", "lake"),
    "do_lakeinfo": LakeArgParser("Show lake infol", "lakeinfo"),
    "do_analytics": AnalyticsArgParser("Run the analytics tool", "analytics"),
    "do_deploy_pred_submitter_mgr": _ArgParser_PPSS_NETWORK(
        "Deploy prediction submitter manager contract", "deploy_pred_submitter_mgr"
    ),
    # utilities
    "do_get_predictoors_info": GetPredictoorsInfoArgParser(
        "For specified predictoors, report {accuracy, ..} of each predictoor",
        "get_predictoors_info",
    ),
    "do_get_predictions_info": GetPredictionsInfoArgParser(
        "For specified feeds, report {accuracy, ..} of each predictoor",
        "get_predictions_info",
    ),
    "do_get_traction_info": GetTractionInfoArgParser(
        "Get traction info: # predictoors vs time, etc",
        "get_traction_info",
    ),
    "do_check_network": CheckNetworkArgParser("Check network", "check_network"),
    "do_create_accounts": CreateAccountsArgParser(
        "Create multiple accounts..", "create_accounts"
    ),
    "do_print_balances": PrintBalancesArgParser(
        "View balances of an account", "print_balances"
    ),
    "do_fund_accounts": FundAccountsArgParser(
        "Fund multiple wallets from a single address", "fund_accounts"
    ),
    # tools for core team
    "do_trueval": TruevalArgParser("Run trueval bot", "trueval"),
    "do_dfbuyer": DfbuyerArgParser("Run dfbuyer bot", "dfbuyer"),
    "do_publisher": PublisherArgParser("Publish feeds", "publisher"),
    "do_topup": TopupArgParser("Topup OCEAN and ROSE in dfbuyer, trueval, ..", "topup"),
    "do_sim_plots": SimPlotsArgParser("Visualize simulation data", "sim_plots"),
}


def get_arg_parser(func_name):
    if func_name not in defined_parsers:
        raise ValueError(f"Unknown function name: {func_name}")

    return defined_parsers[func_name]<|MERGE_RESOLUTION|>--- conflicted
+++ resolved
@@ -57,8 +57,7 @@
   pdr create_accounts NUM PPSS_FILE NETWORK
   pdr print_balances ACCOUNT PPSS_FILE NETWORK
   pdr fund_accounts TOKEN_AMOUNT ACCOUNTS PPSS_FILE NETWORK --NATIVE_TOKEN
-<<<<<<< HEAD
-  pdr lakeinfo PPSS_FILE NETWORK
+  pdr deploy_pred_submitter_mgr PPSS_FILE NETWORK
 
 Inspect and manage lake:
   pdr lake describe LAKE_DIR
@@ -67,9 +66,6 @@
   pdr lake raw update PPSS_FILE NETWORK
   pdr lake etl drop LAKE_DIR ST
   pdr lake etl update PPSS_FILE ST END
-=======
->>>>>>> bfc77e1a
-  pdr deploy_pred_submitter_mgr PPSS_FILE NETWORK
 
 Tools for core team:
   pdr trueval PPSS_FILE NETWORK
@@ -148,7 +144,6 @@
         return []
     addrs = value.split(",")
     return [check_address(addr) for addr in addrs]
-<<<<<<< HEAD
 
 
 @enforce_types
@@ -168,27 +163,6 @@
     return addr2
 
 
-=======
-
-
-@enforce_types
-def check_address(addr) -> str:
-    """
-    @description
-        Validates the input address a string, with a valid eth address
-
-    @return
-        checksummed version of the address
-    """
-    try:
-        addr2 = to_checksum_address(addr.lower())
-    except Exception as exc:
-        raise TypeError(f"{addr} is not a valid Ethereum address") from exc
-
-    return addr2
-
-
->>>>>>> bfc77e1a
 def validate_run_id(run_id):
     if run_id not in SimPlotter.get_all_run_names():
         raise ValueError(f"Invalid run_id: {run_id}")
