from argparse import Namespace
from unittest.mock import Mock, patch

import pytest
from enforce_typing import enforce_types

from pdr_backend.cli.cli_module_lake import (
    PersistentDataStore,
    do_lake_describe,
    do_lake_drop,
    do_lake_update,
    do_lake_query,
    do_lake_subcommand,
    do_lake_validate,
)
from pdr_backend.ppss.ppss import PPSS
from pdr_backend.util.time_types import UnixTimeMs


@enforce_types
def test_do_lake_subcommand():
    with patch(
        "pdr_backend.cli.cli_module_lake.do_lake_describe"
    ) as mock_do_lake_describe:
        do_lake_subcommand(["describe", "ppss.yaml", "sapphire-mainnet"])

    mock_do_lake_describe.assert_called_once()

    with patch("pdr_backend.cli.cli_module_lake.do_lake_query") as mock_do_lake_query:
        do_lake_subcommand(["query", "ppss.yaml", "sapphire-mainnet", "query"])

    mock_do_lake_query.assert_called_once()


@enforce_types
def test_do_lake_describe():
    args = Namespace()
    args.subcommand = "describe"
    args.PPSS_FILE = "ppss.yaml"
    args.NETWORK = "sapphire-mainnet"

    ppss = Mock()

    with patch("pdr_backend.cli.cli_module_lake.LakeInfo") as mock_lake_info:
        do_lake_describe(args, ppss)

    mock_lake_info.assert_called_once_with(ppss)


@enforce_types
def test_do_lake_validate():
    args = Namespace()
    args.subcommand = "validate"
    args.PPSS_FILE = "ppss.yaml"
    args.NETWORK = "sapphire-mainnet"

    ppss = Mock()

    with patch("pdr_backend.cli.cli_module_lake.LakeValidate") as mock_lake_info:
        do_lake_validate(args, ppss)

    mock_lake_info.assert_called_once_with(ppss)


@enforce_types
def test_do_lake_query(caplog):
    query = "SELECT * FROM table"

    args = Namespace()
    args.QUERY = query
    args.PPSS_FILE = "ppss.yaml"
    args.NETWORK = "sapphire-mainnet"

    mock_pds = Mock()
    mock_pds.query_data.return_value = "query result"

    with patch(
        "pdr_backend.cli.cli_module_lake.PersistentDataStore", return_value=mock_pds
    ):
        do_lake_query(args, None)

    mock_pds.query_data.assert_called_once_with(query)

    mock_pds_err = Mock()
    mock_pds_err.query_data.side_effect = Exception("boom!")

    with patch(
        "pdr_backend.cli.cli_module_lake.PersistentDataStore", return_value=mock_pds_err
    ):
        do_lake_query(args, None)

    assert "Error querying lake: boom!" in caplog.text


@enforce_types
<<<<<<< HEAD
def test_do_lake_delegation():
    args = ["drop", "lake_data", "2021-01-01"]
=======
def test_do_lake_raw_delegation():
    args = ["raw", "drop", "ppss.yaml", "sapphire-mainnet", "2021-01-01"]
>>>>>>> cb99eb26

    with patch("pdr_backend.cli.cli_module_lake.do_lake_drop") as lake_drop:
        do_lake_subcommand(args)

<<<<<<< HEAD
    assert lake_drop.called
    assert isinstance(lake_drop.call_args[0][0].ST, UnixTimeMs)
=======
    assert raw_drop.called

    args = ["raw", "update", "ppss.yaml", "sapphire-mainnet"]

    with patch("pdr_backend.cli.cli_module_lake.do_lake_raw_update") as raw_update:
        do_lake_subcommand(args)

    assert raw_update.called


@enforce_types
def test_do_lake_etl_delegation():
    args = ["etl", "drop", "ppss.yaml", "sapphire-mainnet", "2021-01-01"]

    with patch("pdr_backend.cli.cli_module_lake.do_lake_etl_drop") as etl_drop:
        do_lake_subcommand(args)

    assert etl_drop.called
    assert isinstance(etl_drop.call_args[0][0].ST, UnixTimeMs)
>>>>>>> cb99eb26

    args.append("2021-01-01")
    with pytest.raises(SystemExit):
        # raw does not recognize the extra END argument
        do_lake_subcommand(args)

<<<<<<< HEAD
    args = [
        "update",
        "ppss.yaml",
        "sapphire-mainnet",
        "2021-01-01",
        "2021-01-02",
    ]
=======
    args = ["etl", "update", "ppss.yaml", "sapphire-mainnet"]
>>>>>>> cb99eb26

    with patch("pdr_backend.cli.cli_module_lake.do_lake_update") as lake_update:
        do_lake_subcommand(args)

    assert lake_update.called


def _make_and_fill_timestamps(pds, table_name, first_entry_ts):
    one_day = 1000 * 60 * 60 * 24
    pds.query_data(f"CREATE TABLE {table_name} (id INT, timestamp INT64)")

    for i in range(5):
        pds.query_data(
            f"INSERT INTO {table_name} VALUES ({i}, {first_entry_ts + i * one_day})"
        )


@enforce_types
def test_do_lake_drop(tmpdir, caplog):
    args = Namespace()
    args.ST = UnixTimeMs.from_timestr("2021-01-01")  # 1609459200000
    args.LAKE_DIR = ""
    args.PPSS_FILE = "ppss.yaml"
    args.NETWORK = "sapphire-mainnet"

    ts = 1609459200000
    one_day = 1000 * 60 * 60 * 24

    pds = PersistentDataStore(str(tmpdir))
    _make_and_fill_timestamps(pds, "_temp_test1", ts - 3 * one_day)
    _make_and_fill_timestamps(pds, "test2", ts - 2 * one_day)
    _make_and_fill_timestamps(pds, "_etl_bronze_test", ts - 2 * one_day)

    with patch("pdr_backend.cli.cli_module_lake.PersistentDataStore", return_value=pds):
<<<<<<< HEAD
        do_lake_drop(args)
=======
        do_lake_raw_drop(args, None)
>>>>>>> cb99eb26

    assert "drop table _temp_test1 starting at 1609459200000" in caplog.text
    assert "rows before: 5" in caplog.text
    assert "rows after: 2" in caplog.text
    assert "drop table test2 starting at 1609459200000" in caplog.text
    assert "rows before: 5" in caplog.text
    assert "rows after: 3" in caplog.text
<<<<<<< HEAD
    assert "truncated 8 rows from 3 tables" in caplog.text
=======
    assert "truncated 5 rows from 2 tables" in caplog.text


@enforce_types
def test_do_lake_etl_drop(tmpdir, caplog):
    args = Namespace()
    args.ST = UnixTimeMs.from_timestr("2021-01-01")  # 1609459200000
    args.LAKE_DIR = ""
    args.PPSS_FILE = "ppss.yaml"
    args.NETWORK = "sapphire-mainnet"

    one_day = 1000 * 60 * 60 * 24
    ts = 1609459200000

    pds = PersistentDataStore(str(tmpdir))
    _make_and_fill_timestamps(pds, "_temp_bronze_test1", ts - 3 * one_day)
    _make_and_fill_timestamps(pds, "_etl_silver_test2", ts - 2 * one_day)
    _make_and_fill_timestamps(pds, "_etl_test_raw", ts - 2 * one_day)

    with patch("pdr_backend.cli.cli_module_lake.PersistentDataStore", return_value=pds):
        do_lake_etl_drop(args, None)

    assert "drop table _temp_bronze_test1 starting at 1609459200000" in caplog.text
    assert "rows before: 5" in caplog.text
    assert "rows after: 2" in caplog.text
    assert "drop table _etl_silver_test2 starting at 1609459200000" in caplog.text
    assert "rows before: 5" in caplog.text
    assert "rows after: 3" in caplog.text
    assert "skipping non-etl table _etl_test_raw" in caplog.text
    assert "truncated 5 rows from 2 tables" in caplog.text


@enforce_types
def test_do_lake_raw_update(capsys):
    args = Namespace()
    ppss = Mock(spec=PPSS)

    with patch("pdr_backend.cli.cli_module_lake.GQLDataFactory"):
        do_lake_raw_update(args, ppss)

    assert capsys.readouterr().out == ""
>>>>>>> cb99eb26


@enforce_types
def test_do_lake_update(capsys):
    args = Namespace()
    ppss = Mock(spec=PPSS)

    with patch("pdr_backend.cli.cli_module_lake.GQLDataFactory"):
        with patch("pdr_backend.cli.cli_module_lake.ETL"):
            do_lake_etl_update(args, ppss)

<<<<<<< HEAD
    do_lake_update(args)
    assert (
        "TODO: start ms = 1609459200000, end ms = 1609545600000, ppss = ppss.yaml"
        in capsys.readouterr().out
    )
=======
    assert capsys.readouterr().out == ""
>>>>>>> cb99eb26
<|MERGE_RESOLUTION|>--- conflicted
+++ resolved
@@ -13,7 +13,6 @@
     do_lake_subcommand,
     do_lake_validate,
 )
-from pdr_backend.ppss.ppss import PPSS
 from pdr_backend.util.time_types import UnixTimeMs
 
 
@@ -39,12 +38,10 @@
     args.PPSS_FILE = "ppss.yaml"
     args.NETWORK = "sapphire-mainnet"
 
-    ppss = Mock()
+    with patch("pdr_backend.cli.cli_module_lake.LakeInfo") as mock_lake_info:
+        do_lake_describe(args)
 
-    with patch("pdr_backend.cli.cli_module_lake.LakeInfo") as mock_lake_info:
-        do_lake_describe(args, ppss)
-
-    mock_lake_info.assert_called_once_with(ppss)
+    mock_lake_info.assert_called()
 
 
 @enforce_types
@@ -93,48 +90,20 @@
 
 
 @enforce_types
-<<<<<<< HEAD
 def test_do_lake_delegation():
     args = ["drop", "lake_data", "2021-01-01"]
-=======
-def test_do_lake_raw_delegation():
-    args = ["raw", "drop", "ppss.yaml", "sapphire-mainnet", "2021-01-01"]
->>>>>>> cb99eb26
 
     with patch("pdr_backend.cli.cli_module_lake.do_lake_drop") as lake_drop:
         do_lake_subcommand(args)
 
-<<<<<<< HEAD
     assert lake_drop.called
     assert isinstance(lake_drop.call_args[0][0].ST, UnixTimeMs)
-=======
-    assert raw_drop.called
-
-    args = ["raw", "update", "ppss.yaml", "sapphire-mainnet"]
-
-    with patch("pdr_backend.cli.cli_module_lake.do_lake_raw_update") as raw_update:
-        do_lake_subcommand(args)
-
-    assert raw_update.called
-
-
-@enforce_types
-def test_do_lake_etl_delegation():
-    args = ["etl", "drop", "ppss.yaml", "sapphire-mainnet", "2021-01-01"]
-
-    with patch("pdr_backend.cli.cli_module_lake.do_lake_etl_drop") as etl_drop:
-        do_lake_subcommand(args)
-
-    assert etl_drop.called
-    assert isinstance(etl_drop.call_args[0][0].ST, UnixTimeMs)
->>>>>>> cb99eb26
 
     args.append("2021-01-01")
     with pytest.raises(SystemExit):
         # raw does not recognize the extra END argument
         do_lake_subcommand(args)
 
-<<<<<<< HEAD
     args = [
         "update",
         "ppss.yaml",
@@ -142,9 +111,6 @@
         "2021-01-01",
         "2021-01-02",
     ]
-=======
-    args = ["etl", "update", "ppss.yaml", "sapphire-mainnet"]
->>>>>>> cb99eb26
 
     with patch("pdr_backend.cli.cli_module_lake.do_lake_update") as lake_update:
         do_lake_subcommand(args)
@@ -167,8 +133,6 @@
     args = Namespace()
     args.ST = UnixTimeMs.from_timestr("2021-01-01")  # 1609459200000
     args.LAKE_DIR = ""
-    args.PPSS_FILE = "ppss.yaml"
-    args.NETWORK = "sapphire-mainnet"
 
     ts = 1609459200000
     one_day = 1000 * 60 * 60 * 24
@@ -179,11 +143,7 @@
     _make_and_fill_timestamps(pds, "_etl_bronze_test", ts - 2 * one_day)
 
     with patch("pdr_backend.cli.cli_module_lake.PersistentDataStore", return_value=pds):
-<<<<<<< HEAD
         do_lake_drop(args)
-=======
-        do_lake_raw_drop(args, None)
->>>>>>> cb99eb26
 
     assert "drop table _temp_test1 starting at 1609459200000" in caplog.text
     assert "rows before: 5" in caplog.text
@@ -191,68 +151,15 @@
     assert "drop table test2 starting at 1609459200000" in caplog.text
     assert "rows before: 5" in caplog.text
     assert "rows after: 3" in caplog.text
-<<<<<<< HEAD
     assert "truncated 8 rows from 3 tables" in caplog.text
-=======
-    assert "truncated 5 rows from 2 tables" in caplog.text
 
 
 @enforce_types
-def test_do_lake_etl_drop(tmpdir, caplog):
+def test_do_lake_update():
     args = Namespace()
-    args.ST = UnixTimeMs.from_timestr("2021-01-01")  # 1609459200000
-    args.LAKE_DIR = ""
     args.PPSS_FILE = "ppss.yaml"
     args.NETWORK = "sapphire-mainnet"
 
-    one_day = 1000 * 60 * 60 * 24
-    ts = 1609459200000
-
-    pds = PersistentDataStore(str(tmpdir))
-    _make_and_fill_timestamps(pds, "_temp_bronze_test1", ts - 3 * one_day)
-    _make_and_fill_timestamps(pds, "_etl_silver_test2", ts - 2 * one_day)
-    _make_and_fill_timestamps(pds, "_etl_test_raw", ts - 2 * one_day)
-
-    with patch("pdr_backend.cli.cli_module_lake.PersistentDataStore", return_value=pds):
-        do_lake_etl_drop(args, None)
-
-    assert "drop table _temp_bronze_test1 starting at 1609459200000" in caplog.text
-    assert "rows before: 5" in caplog.text
-    assert "rows after: 2" in caplog.text
-    assert "drop table _etl_silver_test2 starting at 1609459200000" in caplog.text
-    assert "rows before: 5" in caplog.text
-    assert "rows after: 3" in caplog.text
-    assert "skipping non-etl table _etl_test_raw" in caplog.text
-    assert "truncated 5 rows from 2 tables" in caplog.text
-
-
-@enforce_types
-def test_do_lake_raw_update(capsys):
-    args = Namespace()
-    ppss = Mock(spec=PPSS)
-
-    with patch("pdr_backend.cli.cli_module_lake.GQLDataFactory"):
-        do_lake_raw_update(args, ppss)
-
-    assert capsys.readouterr().out == ""
->>>>>>> cb99eb26
-
-
-@enforce_types
-def test_do_lake_update(capsys):
-    args = Namespace()
-    ppss = Mock(spec=PPSS)
-
-    with patch("pdr_backend.cli.cli_module_lake.GQLDataFactory"):
-        with patch("pdr_backend.cli.cli_module_lake.ETL"):
-            do_lake_etl_update(args, ppss)
-
-<<<<<<< HEAD
-    do_lake_update(args)
-    assert (
-        "TODO: start ms = 1609459200000, end ms = 1609545600000, ppss = ppss.yaml"
-        in capsys.readouterr().out
-    )
-=======
-    assert capsys.readouterr().out == ""
->>>>>>> cb99eb26
+    with patch("pdr_backend.cli.cli_module_lake.ETL.do_etl") as do_etl:
+        do_lake_update(args)
+        do_etl.assert_called()