import logging

from enforce_typing import enforce_types

<<<<<<< HEAD
from pdr_backend.lake.etl import ETL
from pdr_backend.lake.gql_data_factory import GQLDataFactory
from pdr_backend.analytics.lakeinfo import LakeInfo
=======
>>>>>>> cb99eb26
from pdr_backend.cli.cli_arguments_lake import LAKE_SUBCOMMANDS, LakeArgParser
from pdr_backend.lake.etl import ETL
from pdr_backend.lake.gql_data_factory import GQLDataFactory
from pdr_backend.lake.lake_info import LakeInfo
from pdr_backend.lake.lake_validate import LakeValidate
from pdr_backend.lake.persistent_data_store import PersistentDataStore
from pdr_backend.ppss.ppss import PPSS
from pdr_backend.lake.table import drop_tables_from_st
from pdr_backend.ppss.ppss import PPSS

logger = logging.getLogger("cli")


# entrypoint
def do_lake_subcommand(args):
    assert args[0] in LAKE_SUBCOMMANDS, f"Invalid lake subcommand: {args[0]}"

    parser = LakeArgParser(args)
    parsed_args = parser.parse_args(args)

    func_name = f"do_lake_{parsed_args.subcommand}"
    if hasattr(parsed_args, "l2_subcommand_type"):
        func_name += f"_{parsed_args.l2_subcommand_type}"

    func = globals().get(func_name)

    ppss = PPSS(yaml_filename=parsed_args.PPSS_FILE, network=parsed_args.NETWORK)

    func(parsed_args, ppss)


# subcommands
@enforce_types
<<<<<<< HEAD
def do_lake_describe(args):
    ppss = PPSS(
        yaml_filename=args.PPSS_FILE,
        network=args.NETWORK,
    )

=======
def do_lake_describe(_, ppss):
>>>>>>> cb99eb26
    lake_info = LakeInfo(ppss)
    lake_info.run()


@enforce_types
def do_lake_validate(_, ppss):
    lake_validate = LakeValidate(ppss)
    lake_validate.run()


@enforce_types
def do_lake_query(args, ppss):
    """
    @description
        Query the lake for a table or view
    """
    pds = PersistentDataStore(ppss, read_only=True)
    try:
        df = pds.query_data(args.QUERY)
        print(df)
    except Exception as e:
        logger.error("Error querying lake: %s", e)
        print(e)


@enforce_types
<<<<<<< HEAD
def do_lake_drop(args):
    pds = PersistentDataStore(args.LAKE_DIR, read_only=False)
    drop_tables_from_st(pds, args.ST)


@enforce_types
def do_lake_update(args):
    print(f"ppss = {args.PPSS_FILE}, network = {args.NETWORK}")
    ppss = PPSS(
        yaml_filename=args.PPSS_FILE,
        network=args.NETWORK,
    )

=======
def do_lake_raw_drop(args, ppss):
    pds = PersistentDataStore(ppss, read_only=False)
    drop_tables_from_st(pds, "raw", args.ST)


@enforce_types
def do_lake_raw_update(_, ppss):
    """
    @description
        This updates the raw lake data
        1. All subgraph data will be fetched

        Please use nested_args to control lake_ss
        ie: st_timestr, fin_timestr, lake_dir
    """
    try:
        gql_data_factory = GQLDataFactory(ppss)
        gql_data_factory.get_gql_tables()
    except Exception as e:
        logger.error("Error updating raw lake data: %s", e)
        print(e)


@enforce_types
def do_lake_etl_drop(args, ppss):
    pds = PersistentDataStore(ppss, read_only=False)
    drop_tables_from_st(pds, "etl", args.ST)


@enforce_types
def do_lake_etl_update(_, ppss):
    """
    @description
        This runs all dependencies to build analytics
        All raw, clean, and aggregate data will be generated
        1. All subgraph data will be fetched
        2. All analytic data will be built
        3. Lake contains all required data
        4. Dashboards read from lake

        Please use nested_args to control lake_ss
        ie: st_timestr, fin_timestr, lake_dir
    """
>>>>>>> cb99eb26
    gql_data_factory = GQLDataFactory(ppss)
    etl = ETL(ppss, gql_data_factory)
    etl.do_etl()<|MERGE_RESOLUTION|>--- conflicted
+++ resolved
@@ -2,21 +2,14 @@
 
 from enforce_typing import enforce_types
 
-<<<<<<< HEAD
 from pdr_backend.lake.etl import ETL
 from pdr_backend.lake.gql_data_factory import GQLDataFactory
-from pdr_backend.analytics.lakeinfo import LakeInfo
-=======
->>>>>>> cb99eb26
 from pdr_backend.cli.cli_arguments_lake import LAKE_SUBCOMMANDS, LakeArgParser
-from pdr_backend.lake.etl import ETL
-from pdr_backend.lake.gql_data_factory import GQLDataFactory
 from pdr_backend.lake.lake_info import LakeInfo
 from pdr_backend.lake.lake_validate import LakeValidate
 from pdr_backend.lake.persistent_data_store import PersistentDataStore
 from pdr_backend.ppss.ppss import PPSS
 from pdr_backend.lake.table import drop_tables_from_st
-from pdr_backend.ppss.ppss import PPSS
 
 logger = logging.getLogger("cli")
 
@@ -24,33 +17,23 @@
 # entrypoint
 def do_lake_subcommand(args):
     assert args[0] in LAKE_SUBCOMMANDS, f"Invalid lake subcommand: {args[0]}"
-
     parser = LakeArgParser(args)
     parsed_args = parser.parse_args(args)
-
     func_name = f"do_lake_{parsed_args.subcommand}"
     if hasattr(parsed_args, "l2_subcommand_type"):
         func_name += f"_{parsed_args.l2_subcommand_type}"
-
     func = globals().get(func_name)
-
-    ppss = PPSS(yaml_filename=parsed_args.PPSS_FILE, network=parsed_args.NETWORK)
-
-    func(parsed_args, ppss)
+    func(parsed_args)
 
 
 # subcommands
 @enforce_types
-<<<<<<< HEAD
 def do_lake_describe(args):
     ppss = PPSS(
         yaml_filename=args.PPSS_FILE,
         network=args.NETWORK,
     )
 
-=======
-def do_lake_describe(_, ppss):
->>>>>>> cb99eb26
     lake_info = LakeInfo(ppss)
     lake_info.run()
 
@@ -77,7 +60,6 @@
 
 
 @enforce_types
-<<<<<<< HEAD
 def do_lake_drop(args):
     pds = PersistentDataStore(args.LAKE_DIR, read_only=False)
     drop_tables_from_st(pds, args.ST)
@@ -91,51 +73,6 @@
         network=args.NETWORK,
     )
 
-=======
-def do_lake_raw_drop(args, ppss):
-    pds = PersistentDataStore(ppss, read_only=False)
-    drop_tables_from_st(pds, "raw", args.ST)
-
-
-@enforce_types
-def do_lake_raw_update(_, ppss):
-    """
-    @description
-        This updates the raw lake data
-        1. All subgraph data will be fetched
-
-        Please use nested_args to control lake_ss
-        ie: st_timestr, fin_timestr, lake_dir
-    """
-    try:
-        gql_data_factory = GQLDataFactory(ppss)
-        gql_data_factory.get_gql_tables()
-    except Exception as e:
-        logger.error("Error updating raw lake data: %s", e)
-        print(e)
-
-
-@enforce_types
-def do_lake_etl_drop(args, ppss):
-    pds = PersistentDataStore(ppss, read_only=False)
-    drop_tables_from_st(pds, "etl", args.ST)
-
-
-@enforce_types
-def do_lake_etl_update(_, ppss):
-    """
-    @description
-        This runs all dependencies to build analytics
-        All raw, clean, and aggregate data will be generated
-        1. All subgraph data will be fetched
-        2. All analytic data will be built
-        3. Lake contains all required data
-        4. Dashboards read from lake
-
-        Please use nested_args to control lake_ss
-        ie: st_timestr, fin_timestr, lake_dir
-    """
->>>>>>> cb99eb26
     gql_data_factory = GQLDataFactory(ppss)
     etl = ETL(ppss, gql_data_factory)
     etl.do_etl()