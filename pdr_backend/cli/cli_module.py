--- conflicted
+++ resolved
@@ -23,11 +23,6 @@
 from pdr_backend.cli.cli_module_lake import do_lake_subcommand
 from pdr_backend.deployer.deployer import main as deployer_main
 from pdr_backend.dfbuyer.dfbuyer_agent import DFBuyerAgent
-<<<<<<< HEAD
-=======
-from pdr_backend.cli.cli_arguments_lake import LAKE_SUBCOMMANDS
-from pdr_backend.cli.cli_module_lake import do_lake_subcommand
->>>>>>> 1b6d10a2
 from pdr_backend.lake.ohlcv_data_factory import OhlcvDataFactory
 from pdr_backend.payout.payout import do_ocean_payout, do_rose_payout
 from pdr_backend.ppss.ppss import PPSS
@@ -164,28 +159,16 @@
 
 
 @enforce_types
-<<<<<<< HEAD
+# pylint: disable=unused-argument
 def do_ohlcv(args, nested_args=None):
-    ppss = PPSS(
-        yaml_filename=args.PPSS_FILE,
-        network=args.NETWORK,
-        nested_override_args=nested_args,
-    )
-=======
-# pylint: disable=unused-argument
-def do_ohlcv(args, nested_args=None):
-    ppss = args.PPSS
->>>>>>> 1b6d10a2
+    ppss = args.PPSS
     ohlcv_data_factory = OhlcvDataFactory(ppss.lake_ss)
     df = ohlcv_data_factory.get_mergedohlcv_df()
     print(df)
 
 
 @enforce_types
-<<<<<<< HEAD
-=======
-# pylint: disable=unused-argument
->>>>>>> 1b6d10a2
+# pylint: disable=unused-argument
 def do_get_predictoors_info(args, nested_args=None):
     """
     @description
@@ -225,15 +208,7 @@
         ST = Start time string (e.g. "2021-01-01")
         END = End time string (e.g. "2022-01-01")
     """
-<<<<<<< HEAD
-    ppss = PPSS(
-        yaml_filename=args.PPSS_FILE,
-        network=args.NETWORK,
-        nested_override_args=nested_args,
-    )
-=======
-    ppss = args.PPSS
->>>>>>> 1b6d10a2
+    ppss = args.PPSS
     ppss.lake_ss.d["lake_dir"] = args.PQDIR
     get_traction_info_main(ppss, args.ST, args.END)
 
