import logging
import os
from argparse import ArgumentParser
from typing import Union

from enforce_typing import enforce_types

from pdr_backend.cli.cli_arguments import NETWORK_Mixin, PPSS_Mixin
from pdr_backend.util.time_types import UnixTimeMs

logger = logging.getLogger("cli")
<<<<<<< HEAD
LAKE_SUBCOMMANDS = ["describe", "query", "drop", "update"]
=======
LAKE_SUBCOMMANDS = ["describe", "validate", "query", "raw", "etl"]
SUPPORTS_L2_COMMANDS = ["raw", "etl"]
>>>>>>> cb99eb26


# utilities
@enforce_types
def timestr(s: str, allows_now=False) -> UnixTimeMs:
    if s == "now" and not allows_now:
        raise TypeError

    try:
        return UnixTimeMs.from_timestr(s)
    except ValueError as exc:
        extra_msg = " or 'now'" if allows_now else ""
        raise TypeError(
            f"Invalid timestr value {s}. Please use the format 'yyyy-mm-dd'{extra_msg}."
        ) from exc


@enforce_types
def timestr_or_now(s: str) -> Union[UnixTimeMs, str]:
    if s == "now":
        return "now"

    return timestr(s)


@enforce_types
def str_as_abspath(s: str):
    if s != os.path.abspath(s):  # rel path given; needs an abs path
        return os.path.abspath(s)
    # abs path given
    return s


@enforce_types
class LakeArgParser(ArgumentParser, PPSS_Mixin, NETWORK_Mixin):
    def __init__(self, plain_args):
        super().__init__()
        self.add_argument("subcommand", type=str, help="")

<<<<<<< HEAD
        if (plain_args[0] == "update") or (plain_args[0] == "describe"):
            self.add_argument_PPSS()
            self.add_argument_NETWORK()
        else:
            self.add_argument(
                "LAKE_DIR", type=str_as_abspath, help="The directory of the lake"
            )

        if plain_args[0] == "query":
            self.add_argument("QUERY", type=str, help="The query to run")
            return

        if plain_args[0] == "drop":
            self.add_argument("ST", type=timestr, help="Start date yyyy-mm-dd")
            return

        if (plain_args[0] == "update") and (len(plain_args) > 3):
            self.add_argument("ST", type=timestr, help="Start date yyyy-mm-dd")
            self.add_argument("END", type=timestr_or_now, help="End date yyyy-mm-dd")
            return
=======
        if plain_args[0] in SUPPORTS_L2_COMMANDS:
            self.add_argument(
                "l2_subcommand_type",
                type=str,
                choices=["drop", "update"],
                help="drop or update",
            )

        self.add_argument_PPSS()
        self.add_argument_NETWORK()

        if plain_args[0] == "query":
            self.add_argument("QUERY", type=str, help="The query to run")
        elif plain_args[1] == "drop":
            self.add_argument("ST", type=timestr, help="Start date yyyy-mm-dd")
>>>>>>> cb99eb26
<|MERGE_RESOLUTION|>--- conflicted
+++ resolved
@@ -9,12 +9,7 @@
 from pdr_backend.util.time_types import UnixTimeMs
 
 logger = logging.getLogger("cli")
-<<<<<<< HEAD
 LAKE_SUBCOMMANDS = ["describe", "query", "drop", "update"]
-=======
-LAKE_SUBCOMMANDS = ["describe", "validate", "query", "raw", "etl"]
-SUPPORTS_L2_COMMANDS = ["raw", "etl"]
->>>>>>> cb99eb26
 
 
 # utilities
@@ -54,8 +49,11 @@
         super().__init__()
         self.add_argument("subcommand", type=str, help="")
 
-<<<<<<< HEAD
-        if (plain_args[0] == "update") or (plain_args[0] == "describe"):
+        if (
+            (plain_args[0] == "update")
+            or (plain_args[0] == "describe")
+            or (plain_args[0] == "query")
+        ):
             self.add_argument_PPSS()
             self.add_argument_NETWORK()
         else:
@@ -74,21 +72,4 @@
         if (plain_args[0] == "update") and (len(plain_args) > 3):
             self.add_argument("ST", type=timestr, help="Start date yyyy-mm-dd")
             self.add_argument("END", type=timestr_or_now, help="End date yyyy-mm-dd")
-            return
-=======
-        if plain_args[0] in SUPPORTS_L2_COMMANDS:
-            self.add_argument(
-                "l2_subcommand_type",
-                type=str,
-                choices=["drop", "update"],
-                help="drop or update",
-            )
-
-        self.add_argument_PPSS()
-        self.add_argument_NETWORK()
-
-        if plain_args[0] == "query":
-            self.add_argument("QUERY", type=str, help="The query to run")
-        elif plain_args[1] == "drop":
-            self.add_argument("ST", type=timestr, help="Start date yyyy-mm-dd")
->>>>>>> cb99eb26
+            return