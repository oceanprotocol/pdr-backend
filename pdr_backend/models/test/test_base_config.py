from unittest.mock import patch, Mock

from enforce_typing import enforce_types

from pdr_backend.models.base_config import BaseConfig

PRIV_KEY = "0xef4b441145c1d0f3b4bc6d61d29f5c6e502359481152f869247c7a4244d45209"

ADDR = "0xe8933f2950aec1080efad1ca160a6bb641ad245d"  # predictoor contract addr

FEED_DICT = {  # info inside a predictoor contract
    "name": "Contract Name",
    "address": ADDR,
    "symbol": "test",
    "seconds_per_epoch": 300,
    "seconds_per_subscription": 60,
    "trueval_submit_timeout": 15,
    "owner": "0xowner",
    "pair": "BTC-ETH",
    "timeframe": "1h",
    "source": "binance",
}


@enforce_types
def test_base_config_with_filters(monkeypatch):
    _setenvs(monkeypatch, have_filters=True)
    c = BaseConfig()

    assert c.rpc_url == "http://foo"
    assert c.subgraph_url == "http://bar"
    assert c.private_key == PRIV_KEY

    assert c.web3_config is not None

    assert c.pair_filters == ["BTC/USDT", "ETH/USDT"]
    assert c.timeframe_filter == ["5m", "15m"]
    assert c.source_filter == ["binance", "kraken"]
    assert c.owner_addresses == ["0x123", "0x124"]


@enforce_types
def test_base_config_no_filters(monkeypatch):
    _setenvs(monkeypatch, have_filters=False)
    c = BaseConfig()
    assert c.pair_filters is None
    assert c.timeframe_filter is None
    assert c.source_filter is None
    assert c.owner_addresses is None


@enforce_types
def test_base_config_pending_slots(monkeypatch):
    _setenvs(monkeypatch, have_filters=False)
    c = BaseConfig()

    # test get_pending_slots()
    def _mock_get_pending_slots(*args):
        timestamp = args[1]
        return [f"1_{timestamp}", f"2_{timestamp}"]

    with patch(
        "pdr_backend.models.base_config.get_pending_slots", _mock_get_pending_slots
    ):
        slots = c.get_pending_slots(6789)
    assert slots == ["1_6789", "2_6789"]


@enforce_types
def test_base_config_feeds_contracts(monkeypatch):
    _setenvs(monkeypatch, have_filters=False)
    c = BaseConfig()

    # test get_feeds()
<<<<<<< HEAD
    def _mock_query_predictContracts(*args, **kwargs):  # pylint: disable=unused-argument
        feed_dicts = {ADDR: FEED_DICT}
        return feed_dicts
=======
    def _mock_query_feed_contracts(*args, **kwargs):  # pylint: disable=unused-argument
        feeds_dict = {ADDR: "a mock_contract"}
        return feeds_dict
>>>>>>> 3ddd142c

    with patch(
        "pdr_backend.models.base_config.query_feed_contracts",
        _mock_query_feed_contracts,
    ):
        feeds = c.get_feeds()
    feed_addrs = list(feeds.keys())
    assert feed_addrs == [ADDR]

    # test get_contracts(). Uses results from get_feeds
    def _mock_contract(*args, **kwarg):  # pylint: disable=unused-argument
        m = Mock()
        m.contract_address = ADDR
        return m

    with patch("pdr_backend.models.base_config.PredictoorContract", _mock_contract):
        contracts = c.get_contracts(feed_addrs)
    assert list(contracts.keys()) == feed_addrs
    assert contracts[ADDR].contract_address == ADDR


@enforce_types
def _setenvs(monkeypatch, have_filters: bool):
    monkeypatch.setenv("RPC_URL", "http://foo")
    monkeypatch.setenv("SUBGRAPH_URL", "http://bar")
    monkeypatch.setenv("PRIVATE_KEY", PRIV_KEY)

    monkeypatch.setenv("SECONDS_TILL_EPOCH_END", "60")
    monkeypatch.setenv("STAKE_AMOUNT", "30000")

    if have_filters:
        monkeypatch.setenv("PAIR_FILTER", "BTC/USDT,ETH/USDT")
        monkeypatch.setenv("TIMEFRAME_FILTER", "5m,15m")
        monkeypatch.setenv("SOURCE_FILTER", "binance,kraken")
        monkeypatch.setenv("OWNER_ADDRS", "0x123,0x124")<|MERGE_RESOLUTION|>--- conflicted
+++ resolved
@@ -72,15 +72,9 @@
     c = BaseConfig()
 
     # test get_feeds()
-<<<<<<< HEAD
-    def _mock_query_predictContracts(*args, **kwargs):  # pylint: disable=unused-argument
+    def _mock_query_feed_contracts(*args, **kwargs):  # pylint: disable=unused-argument
         feed_dicts = {ADDR: FEED_DICT}
         return feed_dicts
-=======
-    def _mock_query_feed_contracts(*args, **kwargs):  # pylint: disable=unused-argument
-        feeds_dict = {ADDR: "a mock_contract"}
-        return feeds_dict
->>>>>>> 3ddd142c
 
     with patch(
         "pdr_backend.models.base_config.query_feed_contracts",
