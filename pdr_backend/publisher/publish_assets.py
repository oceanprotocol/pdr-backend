--- conflicted
+++ resolved
@@ -27,7 +27,6 @@
     else:
         raise ValueError(web3_pp.network)
 
-<<<<<<< HEAD
     for feed in publisher_ss.feeds:
         publish_asset(
             # timeframe is already asserted in PublisherSS
@@ -43,22 +42,5 @@
             cut=_CUT,
             web3_pp=web3_pp,
         )
-=======
-    for timeframe_str in timeframe_strs:
-        feeds = ArgFeeds.from_strs(feeds_strs)
-        for feed in feeds:
-            publish_asset(
-                s_per_epoch=Timeframe(timeframe_str).s,
-                s_per_subscription=_S_PER_SUBSCRIPTION,
-                base=feed.pair.base_str,
-                quote=feed.pair.quote_str,
-                source=str(feed.exchange),
-                timeframe=timeframe_str,
-                trueval_submitter_addr=trueval_submitter_addr,
-                feeCollector_addr=fee_collector_addr,
-                rate=_RATE,
-                cut=_CUT,
-                web3_pp=web3_pp,
-            )
->>>>>>> 35a27990
+
     print("Done publishing.")