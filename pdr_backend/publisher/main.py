from os import getenv

from pdr_backend.models.token import Token
from pdr_backend.publisher.publish import publish, fund_dev_accounts
from pdr_backend.util.contract import get_address
from pdr_backend.util.env import getenv_or_exit
from pdr_backend.util.web3_config import Web3Config

def main():
    rpc_url = getenv_or_exit("RPC_URL")
    private_key = getenv_or_exit("PRIVATE_KEY")
    fee_collector = getenv("FEE_COLLECTOR")

    web3_config = Web3Config(rpc_url, private_key)
    ocean_address = get_address(web3_config.w3.eth.chain_id, "Ocean")

    OCEAN = Token(web3_config, ocean_address)

    accounts_to_fund = [
        #    account_key_env,   OCEAN_to_send
        ("PREDICTOOR_PRIVATE_KEY", 2000.0),
        ("PREDICTOOR2_PRIVATE_KEY", 2000.0),
        ("PREDICTOOR3_PRIVATE_KEY", 2000.0),
        ("TRADER_PRIVATE_KEY", 2000.0),
        ("DFBUYER_PRIVATE_KEY", 10000.0),
        ("PDR_WEBSOCKET_KEY", 10000.0),
        ("PDR_MM_USER", 10000.0),
    ]

<<<<<<< HEAD
    if web3_config.w3.eth.chain_id == 8996:
        fund_dev_accounts(accounts_to_fund, web3_config.owner, OCEAN)
        publish(
            s_per_epoch=300,
            s_per_subscription=60 * 60 * 24,
            base="ETH",
            quote="USDT",
            source="binance",
            timeframe="5m",
            trueval_submitter_addr="0xe2DD09d719Da89e5a3D0F2549c7E24566e947260",  # on arge
            feeCollector_addr="0xe2DD09d719Da89e5a3D0F2549c7E24566e947260",
            rate=3,
            cut=0.2,
            web3_config=web3_config,
        )
=======
    publish(
        s_per_epoch=300,
        s_per_subscription=60 * 60 * 24,
        base="BTC",
        quote="USDT",
        source="binance",
        timeframe="5m",
        trueval_submitter_addr="0xe2DD09d719Da89e5a3D0F2549c7E24566e947260",
        feeCollector_addr="0xe2DD09d719Da89e5a3D0F2549c7E24566e947260",
        rate=3,
        cut=0.2,
        web3_config=web3_config,
    )

    publish(
        s_per_epoch=300,
        s_per_subscription=60 * 60 * 24,
        base="XRP",
        quote="USDT",
        source="binance",
        timeframe="5m",
        trueval_submitter_addr="0xe2DD09d719Da89e5a3D0F2549c7E24566e947260",
        feeCollector_addr="0xe2DD09d719Da89e5a3D0F2549c7E24566e947260",
        rate=3,
        cut=0.2,
        web3_config=web3_config,
    )
>>>>>>> c2c9e4fd

        publish(
            s_per_epoch=300,
            s_per_subscription=60 * 60 * 24,
            base="BTC",
            quote="TUSD",
            source="binance",
            timeframe="5m",
            trueval_submitter_addr="0xe2DD09d719Da89e5a3D0F2549c7E24566e947260",
            feeCollector_addr="0xe2DD09d719Da89e5a3D0F2549c7E24566e947260",
            rate=3,
            cut=0.2,
            web3_config=web3_config,
        )

        publish(
            s_per_epoch=300,
            s_per_subscription=60 * 60 * 24,
            base="XRP",
            quote="USDT",
            source="binance",
            timeframe="5m",
            trueval_submitter_addr="0xe2DD09d719Da89e5a3D0F2549c7E24566e947260",
            feeCollector_addr="0xe2DD09d719Da89e5a3D0F2549c7E24566e947260",
            rate=3,
            cut=0.2,
            web3_config=web3_config,
        )

<<<<<<< HEAD
    if web3_config.w3.eth.chain_id == 23295:
        rate = 3 / (1 + 0.2 + 0.001)
        pair_list = ["BTC", "ETH", "BNB", "XRP", "ADA", "DOGE", "SOL", "LTC", "TRX", "DOT"]
        helper_contract = get_address(web3_config.w3.eth.chain_id, "PredictoorHelper")

        for pair in pair_list:
            publish(
                s_per_epoch=300,
                s_per_subscription=60 * 60 * 24,
                base=pair,
                quote="USDT",
                source="binance",
                timeframe="5m",
                trueval_submitter_addr=helper_contract,
                feeCollector_addr="0xe2DD09d719Da89e5a3D0F2549c7E24566e947260",
                rate=rate,
                cut=0.2,
                web3_config=web3_config,
            )
            publish(
                s_per_epoch=3600,
                s_per_subscription=60 * 60 * 24,
                base=pair,
                quote="USDT",
                source="binance",
                timeframe="1h",
                trueval_submitter_addr=helper_contract,
                feeCollector_addr="0xe2DD09d719Da89e5a3D0F2549c7E24566e947260",
                rate=rate,
                cut=0.2,
                web3_config=web3_config,
            )

    if web3_config.w3.eth.chain_id == 23294:
        rate = 3 / (1 + 0.2 + 0.001)
        pair_list = ["BTC", "ETH", "BNB", "XRP", "ADA", "DOGE", "SOL", "LTC", "TRX", "DOT"]
        helper_contract = get_address(web3_config.w3.eth.chain_id, "PredictoorHelper")
        for pair in pair_list:
            publish(
                s_per_epoch=300,
                s_per_subscription=60 * 60 * 24,
                base=pair,
                quote="USDT",
                source="binance",
                timeframe="5m",
                trueval_submitter_addr=helper_contract,
                feeCollector_addr=fee_collector,
                rate=rate,
                cut=0.2,
                web3_config=web3_config,
            )
            publish(
                s_per_epoch=3600,
                s_per_subscription=60 * 60 * 24,
                base=pair,
                quote="USDT",
                source="binance",
                timeframe="1h",
                trueval_submitter_addr=helper_contract,
                feeCollector_addr=fee_collector,
                rate=rate,
                cut=0.2,
                web3_config=web3_config,
            )

if __name__ == "__main__":
    main()
=======
if web3_config.w3.eth.chain_id == 23294:
    rate = 3 / (1 + 0.2 + 0.001)
    pair_list = ["BTC", "ETH", "BNB", "XRP", "ADA", "DOGE", "SOL", "LTC", "TRX", "DOT"]
    helper_contract = get_address(web3_config.w3.eth.chain_id, "PredictoorHelper")
    feeCollector_addr = getenv_or_exit("FEECOLLECTOR_ADDRESS")

    # 5m pairs
    for pair in pair_list:
        publish(
            s_per_epoch=300,
            s_per_subscription=60 * 60 * 24,
            base=pair,
            quote="USDT",
            source="binance",
            timeframe="5m",
            trueval_submitter_addr=helper_contract,
            feeCollector_addr=feeCollector_addr,
            rate=rate,
            cut=0.2,
            web3_config=web3_config,
        )

    # 1h pairs
    for pair in pair_list:
        publish(
            s_per_epoch=3600,
            s_per_subscription=60 * 60 * 24,
            base=pair,
            quote="USDT",
            source="binance",
            timeframe="1h",
            trueval_submitter_addr=helper_contract,
            feeCollector_addr=feeCollector_addr,
            rate=rate,
            cut=0.2,
            web3_config=web3_config,
        )
>>>>>>> c2c9e4fd
<|MERGE_RESOLUTION|>--- conflicted
+++ resolved
@@ -27,7 +27,6 @@
         ("PDR_MM_USER", 10000.0),
     ]
 
-<<<<<<< HEAD
     if web3_config.w3.eth.chain_id == 8996:
         fund_dev_accounts(accounts_to_fund, web3_config.owner, OCEAN)
         publish(
@@ -43,35 +42,6 @@
             cut=0.2,
             web3_config=web3_config,
         )
-=======
-    publish(
-        s_per_epoch=300,
-        s_per_subscription=60 * 60 * 24,
-        base="BTC",
-        quote="USDT",
-        source="binance",
-        timeframe="5m",
-        trueval_submitter_addr="0xe2DD09d719Da89e5a3D0F2549c7E24566e947260",
-        feeCollector_addr="0xe2DD09d719Da89e5a3D0F2549c7E24566e947260",
-        rate=3,
-        cut=0.2,
-        web3_config=web3_config,
-    )
-
-    publish(
-        s_per_epoch=300,
-        s_per_subscription=60 * 60 * 24,
-        base="XRP",
-        quote="USDT",
-        source="binance",
-        timeframe="5m",
-        trueval_submitter_addr="0xe2DD09d719Da89e5a3D0F2549c7E24566e947260",
-        feeCollector_addr="0xe2DD09d719Da89e5a3D0F2549c7E24566e947260",
-        rate=3,
-        cut=0.2,
-        web3_config=web3_config,
-    )
->>>>>>> c2c9e4fd
 
         publish(
             s_per_epoch=300,
@@ -101,7 +71,6 @@
             web3_config=web3_config,
         )
 
-<<<<<<< HEAD
     if web3_config.w3.eth.chain_id == 23295:
         rate = 3 / (1 + 0.2 + 0.001)
         pair_list = ["BTC", "ETH", "BNB", "XRP", "ADA", "DOGE", "SOL", "LTC", "TRX", "DOT"]
@@ -168,43 +137,4 @@
             )
 
 if __name__ == "__main__":
-    main()
-=======
-if web3_config.w3.eth.chain_id == 23294:
-    rate = 3 / (1 + 0.2 + 0.001)
-    pair_list = ["BTC", "ETH", "BNB", "XRP", "ADA", "DOGE", "SOL", "LTC", "TRX", "DOT"]
-    helper_contract = get_address(web3_config.w3.eth.chain_id, "PredictoorHelper")
-    feeCollector_addr = getenv_or_exit("FEECOLLECTOR_ADDRESS")
-
-    # 5m pairs
-    for pair in pair_list:
-        publish(
-            s_per_epoch=300,
-            s_per_subscription=60 * 60 * 24,
-            base=pair,
-            quote="USDT",
-            source="binance",
-            timeframe="5m",
-            trueval_submitter_addr=helper_contract,
-            feeCollector_addr=feeCollector_addr,
-            rate=rate,
-            cut=0.2,
-            web3_config=web3_config,
-        )
-
-    # 1h pairs
-    for pair in pair_list:
-        publish(
-            s_per_epoch=3600,
-            s_per_subscription=60 * 60 * 24,
-            base=pair,
-            quote="USDT",
-            source="binance",
-            timeframe="1h",
-            trueval_submitter_addr=helper_contract,
-            feeCollector_addr=feeCollector_addr,
-            rate=rate,
-            cut=0.2,
-            web3_config=web3_config,
-        )
->>>>>>> c2c9e4fd
+    main()