import asyncio
import copy
import csv
import logging
import os
import uuid
from typing import List, Union

import pandas as pd
from enforce_typing import enforce_types

from pdr_backend.cli.nested_arg_parser import flat_to_nested_args
from pdr_backend.ppss.multisim_ss import MultisimSS
from pdr_backend.ppss.ppss import PPSS
from pdr_backend.sim.sim_engine import SimEngine
from pdr_backend.sim.sim_state import SimState
from pdr_backend.util.dictutil import recursive_update
from pdr_backend.util.point import Point
from pdr_backend.util.time_types import UnixTimeMs

logger = logging.getLogger("multisim_engine")
lock = asyncio.Lock()


class MultisimEngine:
    @enforce_types
    def __init__(self, d: dict):
        """
        @arguments
          d -- created via PPSS.constructor_dict()
        """
        self.d: dict = d
        self.network = "development"

        filebase = f"multisim_metrics_{UnixTimeMs.now()}.csv"
        log_dir = self.ppss.sim_ss.log_dir  # type: ignore[attr-defined]
        self.csv_file = os.path.join(log_dir, filebase)

    @property
    def ppss(self) -> PPSS:
        return PPSS(d=self.d, network=self.network)

    @property
    def ss(self) -> MultisimSS:
        return self.ppss.multisim_ss  # type: ignore

    @enforce_types
    def run(self):
        ss = self.ss
        logger.info("Multisim engine: start. # runs = %s", ss.n_runs)
        self.initialize_csv_with_header()
<<<<<<< HEAD
        asyncio.run(self.run_async(ss.n_runs))

    @enforce_types
    async def run_async(self, n_runs):
        tasks = []

        for run_i in range(n_runs):
            tasks.append(self.run_one(run_i))

        await asyncio.gather(*tasks)

    @enforce_types
    async def run_one(self, run_i: int):
        point_i = self.ss.point_i(run_i)
        logger.info("Multisim run_i=%s: start. Vals=%s", run_i, point_i)
        ppss = self.ppss_from_point(point_i)
        feed = ppss.predictoor_ss.feeds[0]
        sim_engine = SimEngine(ppss, feed=feed, multi_id=str(uuid.uuid4()))
        sim_engine.run()
        run_metrics = sim_engine.st.recent_metrics()
        async with lock:
=======
        for run_i in range(ss.n_runs):
            point_i = self.ss.point_i(run_i)
            logger.info("Multisim run_i=%s: start. Vals=%s", run_i, point_i)
            ppss = self.ppss_from_point(point_i)
            feedset = ppss.predictoor_ss.predict_train_feedsets[0]
            multi_id = str(uuid.uuid4())
            sim_engine = SimEngine(ppss, feedset, multi_id)
            sim_engine.run()
            run_metrics = sim_engine.st.recent_metrics()
>>>>>>> eb083e8c
            self.update_csv(run_i, run_metrics, point_i)

        logger.info("Multisim run_i=%s: done", run_i)

    def ppss_from_point(self, point_i: Point) -> PPSS:
        """
        @description
          Compute PPSS for sim_engine run #i

        @arguments
          point_i -- value of each sweep param
        """
        nested_args = flat_to_nested_args(point_i)
        d = copy.deepcopy(self.d)
        recursive_update(d, nested_args)
        ppss = PPSS(d=d, network=self.network)
        return ppss

    @enforce_types
    def csv_header(self) -> List[str]:
        # put metrics first, because point_meta names/values can be superlong
        header = []
        header += ["run_number"]
        header += SimState.recent_metrics_names()
        header += list(self.ss.point_meta.keys())
        return header

    @enforce_types
    def spaces(self) -> List[int]:
        buf = 3
        spaces = []
        spaces += [len("run_number") + buf]
        spaces += [max(len(name), 6) + buf for name in SimState.recent_metrics_names()]

        for var, cand_vals in self.ss.point_meta.items():
            var_len = len(var)
            max_val_len = max(len(str(cand_val)) for cand_val in cand_vals)
            space = max(var_len, max_val_len) + buf
            spaces.append(space)

        return spaces

    @enforce_types
    def initialize_csv_with_header(self):
        assert not os.path.exists(self.csv_file), self.csv_file
        spaces = self.spaces()
        with open(self.csv_file, "w") as f:
            writer = csv.writer(f)
            row = self.csv_header()
            writer.writerow([name.rjust(space) for name, space in zip(row, spaces)])
        logger.info("Multisim output file: %s", self.csv_file)

    @enforce_types
    def update_csv(
        self,
        run_i: int,
        run_metrics: List[Union[int, float]],
        point_i: Point,
    ):
        """
        @description
          Update csv with metrics from a given sim run

        @arguments
          run_i - it's run #i
          run_metrics -- output of SimState.recent_metrics() for run #i
          point_i -- value of each sweep param, for run #i
        """
        assert os.path.exists(self.csv_file), self.csv_file
        spaces = self.spaces()

        def _val2str(val):
            if isinstance(val, (float, int)):
                return f"{val:.4f}"
            return str(val)

        with open(self.csv_file, "a") as f:
            writer = csv.writer(f)
            row = [str(run_i)] + run_metrics + list(point_i.values())
            assert len(row) == len(self.csv_header())
            writer.writerow(
                [_val2str(val).rjust(space) for val, space in zip(row, spaces)]
            )

    @enforce_types
    def load_csv(self) -> pd.DataFrame:
        """Load csv as a pandas Dataframe."""
        df = pd.read_csv(self.csv_file)
        df.rename(columns=lambda x: x.strip(), inplace=True)  # strip whitespace
        return df<|MERGE_RESOLUTION|>--- conflicted
+++ resolved
@@ -49,7 +49,6 @@
         ss = self.ss
         logger.info("Multisim engine: start. # runs = %s", ss.n_runs)
         self.initialize_csv_with_header()
-<<<<<<< HEAD
         asyncio.run(self.run_async(ss.n_runs))
 
     @enforce_types
@@ -66,25 +65,17 @@
         point_i = self.ss.point_i(run_i)
         logger.info("Multisim run_i=%s: start. Vals=%s", run_i, point_i)
         ppss = self.ppss_from_point(point_i)
-        feed = ppss.predictoor_ss.feeds[0]
-        sim_engine = SimEngine(ppss, feed=feed, multi_id=str(uuid.uuid4()))
+        feedset = ppss.predictoor_ss.predict_train_feedsets[0]
+        multi_id = str(uuid.uuid4())
+        sim_engine = SimEngine(ppss, feedset, multi_id)
         sim_engine.run()
         run_metrics = sim_engine.st.recent_metrics()
+
         async with lock:
-=======
-        for run_i in range(ss.n_runs):
-            point_i = self.ss.point_i(run_i)
-            logger.info("Multisim run_i=%s: start. Vals=%s", run_i, point_i)
-            ppss = self.ppss_from_point(point_i)
-            feedset = ppss.predictoor_ss.predict_train_feedsets[0]
-            multi_id = str(uuid.uuid4())
-            sim_engine = SimEngine(ppss, feedset, multi_id)
-            sim_engine.run()
-            run_metrics = sim_engine.st.recent_metrics()
->>>>>>> eb083e8c
             self.update_csv(run_i, run_metrics, point_i)
+            logger.info("Multisim run_i=%s: done", run_i)
 
-        logger.info("Multisim run_i=%s: done", run_i)
+        logger.info("Multisim engine: done. Output file: %s", self.csv_file)
 
     def ppss_from_point(self, point_i: Point) -> PPSS:
         """
