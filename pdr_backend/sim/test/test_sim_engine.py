import os
from enforce_typing import enforce_types

from pdr_backend.ppss.lake_ss import LakeSS, lake_ss_test_dict
from pdr_backend.ppss.ppss import PPSS, fast_test_yaml_str
from pdr_backend.ppss.predictoor_ss import PredictoorSS, predictoor_ss_test_dict
from pdr_backend.ppss.sim_ss import SimSS, sim_ss_test_dict
from pdr_backend.sim.sim_engine import SimEngine


@enforce_types
def test_sim_engine(tmpdir):
    s = fast_test_yaml_str(tmpdir)
    ppss = PPSS(yaml_str=s, network="development")

    predict_feed = "binanceus BTC/USDT c 5m"
    input_feeds = ["binanceus BTC/USDT ETH/USDT c 5m"]

    # lake ss
<<<<<<< HEAD
    d = {
        "feeds": input_feeds,
        "lake_dir": os.path.join(tmpdir, "lake_data"),
        "st_timestr": "2023-06-18",
        "fin_timestr": "2023-06-30",
        "timeframe": "5m",
    }
=======
    parquet_dir = os.path.join(tmpdir, "parquet_data")
    d = lake_ss_test_dict(parquet_dir, input_feeds)
    d["st_timestr"] = "2023-06-18"
    d["fin_timestr"] = "2023-06-19"
>>>>>>> a9cc897b
    ppss.lake_ss = LakeSS(d)

    # predictoor ss
    d = predictoor_ss_test_dict(predict_feed, input_feeds)
    d["aimodel_ss"]["approach"] = "LinearLogistic"
    d["aimodel_ss"]["max_n_train"] = 20
    d["aimodel_ss"]["autoregressive_n"] = 1
    ppss.predictoor_ss = PredictoorSS(d)

    # sim ss
    log_dir = os.path.join(tmpdir, "logs")
    d = sim_ss_test_dict(log_dir, test_n=5)
    ppss.sim_ss = SimSS(d)

    # go
    sim_engine = SimEngine(ppss)
    sim_engine.run()

    # after implementing the P/C architeture, check state saved<|MERGE_RESOLUTION|>--- conflicted
+++ resolved
@@ -1,7 +1,7 @@
 import os
 from enforce_typing import enforce_types
 
-from pdr_backend.ppss.lake_ss import LakeSS, lake_ss_test_dict
+from pdr_backend.ppss.lake_ss import LakeSS
 from pdr_backend.ppss.ppss import PPSS, fast_test_yaml_str
 from pdr_backend.ppss.predictoor_ss import PredictoorSS, predictoor_ss_test_dict
 from pdr_backend.ppss.sim_ss import SimSS, sim_ss_test_dict
@@ -17,7 +17,6 @@
     input_feeds = ["binanceus BTC/USDT ETH/USDT c 5m"]
 
     # lake ss
-<<<<<<< HEAD
     d = {
         "feeds": input_feeds,
         "lake_dir": os.path.join(tmpdir, "lake_data"),
@@ -25,12 +24,6 @@
         "fin_timestr": "2023-06-30",
         "timeframe": "5m",
     }
-=======
-    parquet_dir = os.path.join(tmpdir, "parquet_data")
-    d = lake_ss_test_dict(parquet_dir, input_feeds)
-    d["st_timestr"] = "2023-06-18"
-    d["fin_timestr"] = "2023-06-19"
->>>>>>> a9cc897b
     ppss.lake_ss = LakeSS(d)
 
     # predictoor ss
