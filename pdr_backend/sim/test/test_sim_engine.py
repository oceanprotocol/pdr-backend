--- conflicted
+++ resolved
@@ -22,15 +22,9 @@
         }
     ]
     feedsets = PredictTrainFeedsets.from_list_of_dict(feedset_list)
-<<<<<<< HEAD
     lake_dir = os.path.join(tmpdir, "lake_data")
     d = lake_ss_test_dict(lake_dir, feeds=feedsets.feed_strs)
-=======
 
-    # lake ss
-    parquet_dir = os.path.join(tmpdir, "parquet_data")
-    d = lake_ss_test_dict(parquet_dir, feeds=feedsets.feed_strs)
->>>>>>> bfc77e1a
     assert "st_timestr" in d
     d["st_timestr"] = "2023-06-18"
     d["fin_timestr"] = "2023-06-19"
