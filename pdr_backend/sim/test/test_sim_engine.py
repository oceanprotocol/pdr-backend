--- conflicted
+++ resolved
@@ -102,20 +102,11 @@
             dash_duo.find_element(f"#{figure_name}")
 
 
-<<<<<<< HEAD
-def test_get_past_predictions_from_chain(
-    tmpdir
-):
-=======
 def test_get_past_predictions_from_chain(tmpdir):
->>>>>>> eb195103
     s = os.path.abspath("ppss.yaml")
     d = PPSS.constructor_dict(s)
-    dir_path = os.path.join(tmpdir, "lake_dir")
-    if os.path.isdir(dir_path):
-        shutil.rmtree(dir_path)
 
-    d["lake_ss"]["lake_dir"] = dir_path
+    d["lake_ss"]["lake_dir"] = str(tmpdir)
     d["lake_ss"]["st_timestr"] = "2 hours ago"
     d["trader_ss"]["feed.timeframe"] = "5m"
     d["sim_ss"]["test_n"] = 1000
