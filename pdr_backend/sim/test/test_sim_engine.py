import os
from unittest import mock

from enforce_typing import enforce_types

from pdr_backend.ppss.lake_ss import LakeSS
from pdr_backend.ppss.ppss import PPSS, fast_test_yaml_str
from pdr_backend.ppss.predictoor_ss import PredictoorSS
from pdr_backend.ppss.sim_ss import SimSS
from pdr_backend.sim.sim_engine import SimEngine


@enforce_types
def test_sim_engine(tmpdir):
    s = fast_test_yaml_str(tmpdir)
    ppss = PPSS(yaml_str=s, network="development")

    ppss.predictoor_ss = PredictoorSS(
        {
            "predict_feed": "binanceus BTC/USDT c 5m",
<<<<<<< HEAD
            "bot_only": {"s_until_epoch_end": 60, "stake_amount": 1},
            "regressionmodel_ss": {
=======
            "stake_amount": 1,
            "bot_only": {
                "s_until_epoch_end": 60,
            },
            "sim_only": {
                "others_stake": 3,
                "others_accuracy": 0.51,
                "revenue": 0.93,
            },
            "aimodel_ss": {
>>>>>>> f3cd1835
                "input_feeds": ["binanceus BTC/USDT ETH/USDT oc"],
                "approach": "LIN",
                "max_n_train": 100,
                "autoregressive_n": 3,
            },
        }
    )

    ppss.lake_ss = LakeSS(
        {
            "feeds": ["binanceus BTC/USDT ETH/USDT oc 5m"],
            "parquet_dir": os.path.join(tmpdir, "parquet_data"),
            "st_timestr": "2023-06-18",
            "fin_timestr": "2023-06-30",
            "timeframe": "5m",
        }
    )

    assert hasattr(ppss, "sim_ss")
    ppss.sim_ss = SimSS(
        {
            "do_plot": True,
            "log_dir": os.path.join(tmpdir, "logs"),
            "test_n": 10,
            "exchange_only": {
                "timeout": 30000,
                "options": {
                    "createMarketBuyOrderRequiresPrice": False,
                    "defaultType": "spot",
                },
            },
        }
    )

    with mock.patch("pdr_backend.sim.sim_engine.plt.show"):
        sim_engine = SimEngine(ppss)
        sim_engine.run()<|MERGE_RESOLUTION|>--- conflicted
+++ resolved
@@ -18,10 +18,7 @@
     ppss.predictoor_ss = PredictoorSS(
         {
             "predict_feed": "binanceus BTC/USDT c 5m",
-<<<<<<< HEAD
             "bot_only": {"s_until_epoch_end": 60, "stake_amount": 1},
-            "regressionmodel_ss": {
-=======
             "stake_amount": 1,
             "bot_only": {
                 "s_until_epoch_end": 60,
@@ -31,8 +28,13 @@
                 "others_accuracy": 0.51,
                 "revenue": 0.93,
             },
-            "aimodel_ss": {
->>>>>>> f3cd1835
+            "regressionmodel_ss": {
+                "input_feeds": ["binanceus BTC/USDT ETH/USDT oc"],
+                "approach": "LIN",
+                "max_n_train": 100,
+                "autoregressive_n": 3,
+            },
+            "classifiermodel_ss": {
                 "input_feeds": ["binanceus BTC/USDT ETH/USDT oc"],
                 "approach": "LIN",
                 "max_n_train": 100,
