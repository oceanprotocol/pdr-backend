import copy
import logging
import os
from typing import Optional
import uuid

import numpy as np
import polars as pl

from enforce_typing import enforce_types
from sklearn.metrics import precision_recall_fscore_support
from statsmodels.stats.proportion import proportion_confint

from pdr_backend.aimodel.aimodel_data_factory import AimodelDataFactory
from pdr_backend.aimodel.aimodel_factory import AimodelFactory
from pdr_backend.aimodel.aimodel_plotdata import AimodelPlotdata
from pdr_backend.exchange.exchange_mgr import ExchangeMgr
from pdr_backend.lake.ohlcv_data_factory import OhlcvDataFactory
from pdr_backend.cli.predict_feeds import PredictFeed
from pdr_backend.ppss.ppss import PPSS
from pdr_backend.sim.sim_plotter import SimPlotter
from pdr_backend.sim.sim_state import SimState
from pdr_backend.util.time_types import UnixTimeMs

logger = logging.getLogger("sim_engine")


# pylint: disable=too-many-instance-attributes
class SimEngine:
    @enforce_types
    def __init__(self, ppss: PPSS, feed: PredictFeed, multi_id: Optional[str] = None):
        self.feed = feed

        # timeframe doesn't need to match
        assert (
            str(feed.predict.exchange),
            str(feed.predict.pair),
        ) in ppss.predictoor_ss.aimodel_ss.exchange_pair_tups

        self.ppss = ppss

        self.st = SimState(
            copy.copy(self.ppss.trader_ss.init_holdings),
        )

        self.sim_plotter = SimPlotter()

        self.logfile = ""

<<<<<<< HEAD
        self.exchange = feed.predict.ccxt_exchange(
            mock=self.ppss.sim_ss.tradetype in ["histmock", "histmock"],
            exchange_params=self.ppss.sim_ss.exchange_params,
=======
        mock = self.ppss.sim_ss.tradetype in ["histmock"]
        exchange_manager = ExchangeMgr(self.ppss.exchange_mgr_ss)
        self.exchange = exchange_manager.exchange(
            "mock" if mock else ppss.predictoor_ss.exchange_str,
>>>>>>> a6abf605
        )

        if multi_id:
            self.multi_id = multi_id
        else:
            self.multi_id = str(uuid.uuid4())

    @property
    def tokcoin(self) -> str:
        """Return e.g. 'ETH'"""
        base_str = self.feed.predict_base_str
        if base_str is None:
            raise ValueError("base_str is None")
        return base_str

    @property
    def usdcoin(self) -> str:
        """Return e.g. 'USDT'"""
        quote_str = self.feed.predict_quote_str
        if quote_str is None:
            raise ValueError("quote_str is None")
        return quote_str

    @enforce_types
    def _init_loop_attributes(self):
        filebase = f"out_{UnixTimeMs.now()}.txt"
        self.logfile = os.path.join(self.ppss.sim_ss.log_dir, filebase)

        fh = logging.FileHandler(self.logfile)
        fh.setLevel(logging.INFO)
        logger.addHandler(fh)

        self.st.init_loop_attributes()

    @enforce_types
    def run(self):
        self._init_loop_attributes()
        logger.info("Start run")

        self.sim_plotter.init_state(self.multi_id)

        # main loop!
        f = OhlcvDataFactory(self.ppss.lake_ss)
        mergedohlcv_df = f.get_mergedohlcv_df()
        for test_i in range(self.ppss.sim_ss.test_n):
            self.run_one_iter(test_i, mergedohlcv_df)

        logger.info("Done all iters.")

    # pylint: disable=too-many-statements# pylint: disable=too-many-statements
    @enforce_types
    def run_one_iter(self, test_i: int, mergedohlcv_df: pl.DataFrame):
        ppss, pdr_ss, st = self.ppss, self.ppss.predictoor_ss, self.st
        stake_amt = pdr_ss.stake_amount.amt_eth
        others_stake = pdr_ss.others_stake.amt_eth
        revenue = pdr_ss.revenue.amt_eth
        trade_amt = ppss.trader_ss.buy_amt_usd.amt_eth

        testshift = ppss.sim_ss.test_n - test_i - 1  # eg [99, 98, .., 2, 1, 0]
        data_f = AimodelDataFactory(pdr_ss)  # type: ignore[arg-type]
        X, ycont, x_df, _ = data_f.create_xy(
            mergedohlcv_df, testshift, feed=self.feed.predict
        )
        colnames = list(x_df.columns)

        st_, fin = 0, X.shape[0] - 1
        X_train, X_test = X[st_:fin, :], X[fin : fin + 1]
        ycont_train, ycont_test = ycont[st_:fin], ycont[fin : fin + 1]

        curprice = ycont_train[-1]
        trueprice = ycont_test[-1]

        y_thr = curprice
        ytrue = data_f.ycont_to_ytrue(ycont, y_thr)
        ytrue_train, _ = ytrue[st_:fin], ytrue[fin : fin + 1]

        model_f = AimodelFactory(pdr_ss.aimodel_ss)
        model = model_f.build(X_train, ytrue_train)

        # current time
        recent_ut = UnixTimeMs(int(mergedohlcv_df["timestamp"].to_list()[-1]))
        ut = UnixTimeMs(recent_ut - testshift * self.feed.timeframe_ms)

        # predict price direction
        prob_up: float = model.predict_ptrue(X_test)[0]  # in [0.0, 1.0]
        pred_up: bool = prob_up > 0.5
        st.probs_up.append(prob_up)

        # predictoor: (simulate) submit predictions with stake
        acct_up_profit = acct_down_profit = 0.0
        stake_up = stake_amt * prob_up
        stake_down = stake_amt * (1.0 - prob_up)
        acct_up_profit -= stake_up
        acct_down_profit -= stake_down

        # trader: enter the trading position
        usdcoin_holdings_before = st.holdings[self.usdcoin]
        if pred_up:  # buy; exit later by selling
            conf_up = (prob_up - 0.5) * 2.0  # to range [0,1]
            usdcoin_amt_send = trade_amt * conf_up
            tokcoin_amt_recd = self._buy(curprice, usdcoin_amt_send)
        else:  # sell; exit later by buying
            prob_down = 1.0 - prob_up
            conf_down = (prob_down - 0.5) * 2.0  # to range [0,1]
            target_usdcoin_amt_recd = trade_amt * conf_down
            p = self.ppss.trader_ss.fee_percent
            tokcoin_amt_send = target_usdcoin_amt_recd / curprice / (1 - p)
            self._sell(curprice, tokcoin_amt_send)

        # observe true price
        true_up = trueprice > curprice
        st.ytrues.append(true_up)

        # update classifier metrics
        n_correct = sum(np.array(st.ytrues) == np.array(st.ytrues_hat))
        n_trials = len(st.ytrues)
        acc_est = n_correct / n_trials
        acc_l, acc_u = proportion_confint(count=n_correct, nobs=n_trials)
        (precision, recall, f1, _) = precision_recall_fscore_support(
            st.ytrues,
            st.ytrues_hat,
            average="binary",
            zero_division=0.0,
        )
        st.clm.update(acc_est, acc_l, acc_u, f1, precision, recall)

        # trader: exit the trading position
        if pred_up:
            # we'd bought; so now sell
            self._sell(trueprice, tokcoin_amt_recd)
        else:
            # we'd sold, so buy back the same # tokcoins as we sold
            # (do *not* buy back the same # usdcoins! Not the same thing!)
            target_tokcoin_amt_recd = tokcoin_amt_send
            p = self.ppss.trader_ss.fee_percent
            usdcoin_amt_send = target_tokcoin_amt_recd * (1 - p) * trueprice
            tokcoin_amt_recd = self._buy(trueprice, usdcoin_amt_send)
        usdcoin_holdings_after = st.holdings[self.usdcoin]

        # track predictoor profit
        tot_stake = others_stake + stake_amt
        others_stake_correct = others_stake * pdr_ss.others_accuracy
        if true_up:
            tot_stake_correct = others_stake_correct + stake_up
            percent_to_me = stake_up / tot_stake_correct
            acct_up_profit += (revenue + tot_stake) * percent_to_me
        else:
            tot_stake_correct = others_stake_correct + stake_down
            percent_to_me = stake_down / tot_stake_correct
            acct_down_profit += (revenue + tot_stake) * percent_to_me
        pdr_profit_OCEAN = acct_up_profit + acct_down_profit
        st.pdr_profits_OCEAN.append(pdr_profit_OCEAN)

        # track trading profit
        trader_profit_USD = usdcoin_holdings_after - usdcoin_holdings_before
        st.trader_profits_USD.append(trader_profit_USD)

        # log
        s = f"Iter #{test_i+1}/{ppss.sim_ss.test_n}: "
        s += f"ut={ut.pretty_timestr()[9:][:-10]}"

        s += f" prob_up={prob_up:.2f}"
        s += " pdr profit = "
        s += f"{acct_up_profit:7.4f} up"
        s += f" + {acct_down_profit:7.4f} down"
        s += f" = {pdr_profit_OCEAN:7.4f} OCEAN"
        s += f" (cumul. {sum(st.pdr_profits_OCEAN):7.2f} OCEAN)"

        s += f". Acc={n_correct:4d}/{n_trials:4d} "
        s += f"= {acc_est*100:.2f}% [{acc_l*100:.2f}%, {acc_u*100:.2f}%]"
        s += f", prcsn={precision:.3f}, recall={recall:.3f}"
        s += f", f1={f1:.3f}"

        s += f". trader profit = ${trader_profit_USD:9.4f}"
        s += f" (cumul. ${sum(st.trader_profits_USD):9.4f})"
        logger.info(s)

        save_state, is_final_state = self.save_state(test_i, self.ppss.sim_ss.test_n)

        if save_state:
            colnames = [_shift_one_earlier(colname) for colname in colnames]
            most_recent_x = X[-1, :]
            slicing_x = most_recent_x  # plot about the most recent x
            d = AimodelPlotdata(
                model,
                X_train,
                ytrue_train,
                colnames,
                slicing_x,
            )
            self.st.iter_number = test_i
            self.sim_plotter.save_state(self.st, d, is_final_state)

    @enforce_types
    def _buy(self, price: float, usdcoin_amt_send: float) -> float:
        """
        @description
          Buy tokcoin with usdcoin. That is, swap usdcoin for tokcoin.

        @arguments
          price -- amt of usdcoin per token
          usdcoin_amt_send -- # usdcoins to send. It sends less if have less
        @return
          tokcoin_amt_recd -- # tokcoins received.
        """
        usdcoin_amt_send = min(usdcoin_amt_send, self.st.holdings[self.usdcoin])
        self.st.holdings[self.usdcoin] -= usdcoin_amt_send

        p = self.ppss.trader_ss.fee_percent
        usdcoin_amt_fee = usdcoin_amt_send * p
        tokcoin_amt_recd = usdcoin_amt_send * (1 - p) / price
        self.st.holdings[self.tokcoin] += tokcoin_amt_recd

        self.exchange.create_market_buy_order(
            self.feed.predict_pair_str, tokcoin_amt_recd
        )

        logger.info(
            "TX: BUY : send %8.2f %s, receive %8.2f %s, fee = %8.4f %s",
            usdcoin_amt_send,
            self.usdcoin,
            tokcoin_amt_recd,
            self.tokcoin,
            usdcoin_amt_fee,
            self.usdcoin,
        )

        return tokcoin_amt_recd

    @enforce_types
    def _sell(self, price: float, tokcoin_amt_send: float) -> float:
        """
        @description
          Sell tokcoin for usdcoin. That is, swap tokcoin for usdcoin.

        @arguments
          price -- amt of usdcoin per token
          tokcoin_amt_send -- # tokcoins to send. It sends less if have less

        @return
          usdcoin_amt_recd -- # usdcoins received
        """
        tokcoin_amt_send = min(tokcoin_amt_send, self.st.holdings[self.tokcoin])
        self.st.holdings[self.tokcoin] -= tokcoin_amt_send

        p = self.ppss.trader_ss.fee_percent
        usdcoin_amt_fee = tokcoin_amt_send * p * price
        usdcoin_amt_recd = tokcoin_amt_send * (1 - p) * price
        self.st.holdings[self.usdcoin] += usdcoin_amt_recd

        self.exchange.create_market_sell_order(
            self.feed.predict_pair_str, tokcoin_amt_send
        )

        logger.info(
            "TX: SELL: send %8.2f %s, receive %8.2f %s, fee = %8.4f %s",
            tokcoin_amt_send,
            self.tokcoin,
            usdcoin_amt_recd,
            self.usdcoin,
            usdcoin_amt_fee,
            self.usdcoin,
        )

        return usdcoin_amt_recd

    @enforce_types
    def save_state(self, i: int, N: int):
        "Save state on this iteration Y/N?"
        if self.ppss.sim_ss.is_final_iter(i):
            return True, True

        # don't save first 5 iters -> not interesting
        # then save the next 5 -> "stuff's happening!"
        # then save every 5th iter, to balance "stuff's happening" w/ speed
        do_update = i >= 5 and (i < 10 or i % 5 == 0 or (i + 1) == N)
        if not do_update:
            return False, False

        return True, False


@enforce_types
def _shift_one_earlier(s: str):
    """eg 'binance:BTC/USDT:close:t-3' -> 'binance:BTC/USDT:close:t-2'"""
    val = int(s[-1])
    return s[:-1] + str(val - 1)<|MERGE_RESOLUTION|>--- conflicted
+++ resolved
@@ -47,16 +47,9 @@
 
         self.logfile = ""
 
-<<<<<<< HEAD
         self.exchange = feed.predict.ccxt_exchange(
             mock=self.ppss.sim_ss.tradetype in ["histmock", "histmock"],
             exchange_params=self.ppss.sim_ss.exchange_params,
-=======
-        mock = self.ppss.sim_ss.tradetype in ["histmock"]
-        exchange_manager = ExchangeMgr(self.ppss.exchange_mgr_ss)
-        self.exchange = exchange_manager.exchange(
-            "mock" if mock else ppss.predictoor_ss.exchange_str,
->>>>>>> a6abf605
         )
 
         if multi_id:
