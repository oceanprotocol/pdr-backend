--- conflicted
+++ resolved
@@ -1,17 +1,9 @@
 import copy
 import logging
 import os
-<<<<<<< HEAD
-=======
-from typing import Optional
-
->>>>>>> 94e75797
 import numpy as np
 import polars as pl
-<<<<<<< HEAD
-
-=======
->>>>>>> 94e75797
+
 from enforce_typing import enforce_types
 from sklearn.metrics import precision_recall_fscore_support
 from statsmodels.stats.proportion import proportion_confint
