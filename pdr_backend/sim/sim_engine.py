--- conflicted
+++ resolved
@@ -112,27 +112,16 @@
 
     @enforce_types
     def run_one_iter(self, test_i: int, mergedohlcv_df: pl.DataFrame):
-<<<<<<< HEAD
-        testshift = self.ppss.sim_ss.test_n - test_i - 1  # eg [99, 98, .., 2, 1, 0]
-        model_data_factory = RegressionModelDataFactory(self.ppss.predictoor_ss)
-=======
         ppss, pdr_ss = self.ppss, self.ppss.predictoor_ss
         testshift = ppss.sim_ss.test_n - test_i - 1  # eg [99, 98, .., 2, 1, 0]
-        model_data_factory = AimodelDataFactory(pdr_ss)
->>>>>>> f3cd1835
+        model_data_factory = RegressionModelDataFactory(self.ppss.predictoor_ss)
         X, y, _, _ = model_data_factory.create_xy(mergedohlcv_df, testshift)
 
         st, fin = 0, X.shape[0] - 1
         X_train, X_test = X[st:fin, :], X[fin : fin + 1]
         y_train, y_test = y[st:fin], y[fin : fin + 1]
 
-<<<<<<< HEAD
-        aimodel_factory = RegressionModelFactory(
-            self.ppss.predictoor_ss.regressionmodel_ss
-        )
-=======
-        aimodel_factory = AimodelFactory(pdr_ss.aimodel_ss)
->>>>>>> f3cd1835
+        aimodel_factory = RegressionModelFactory(pdr_ss.regressionmodel_ss)
         model = aimodel_factory.build(X_train, y_train)
 
         y_trainhat = model.predict(X_train)  # eg yhat=zhat[y-5]
