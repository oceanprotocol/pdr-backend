import copy
import logging
import os
import uuid
from typing import Optional

import numpy as np
import polars as pl
from enforce_typing import enforce_types
from sklearn.metrics import log_loss, precision_recall_fscore_support
from statsmodels.stats.proportion import proportion_confint

from pdr_backend.aimodel.aimodel import Aimodel
from pdr_backend.aimodel.aimodel_data_factory import AimodelDataFactory
from pdr_backend.aimodel.aimodel_factory import AimodelFactory
from pdr_backend.aimodel.aimodel_plotdata import AimodelPlotdata
from pdr_backend.cli.arg_feed import ArgFeed
from pdr_backend.cli.arg_timeframe import ArgTimeframe
from pdr_backend.cli.predict_train_feedsets import PredictTrainFeedset
from pdr_backend.exchange.exchange_mgr import ExchangeMgr
from pdr_backend.lake.ohlcv_data_factory import OhlcvDataFactory
from pdr_backend.ppss.ppss import PPSS
from pdr_backend.sim.sim_logger import SimLogLine
from pdr_backend.sim.sim_plotter import SimPlotter
from pdr_backend.sim.sim_state import SimState
from pdr_backend.util.strutil import shift_one_earlier
from pdr_backend.util.time_types import UnixTimeMs

logger = logging.getLogger("sim_engine")


# pylint: disable=too-many-instance-attributes
class SimEngine:
    @enforce_types
    def __init__(
        self,
        ppss: PPSS,
        predict_train_feedset: PredictTrainFeedset,
        multi_id: Optional[str] = None,
    ):
        self.predict_train_feedset = predict_train_feedset
        assert isinstance(self.predict_feed, ArgFeed)
        assert isinstance(self.tokcoin, str)
        assert isinstance(self.usdcoin, str)

        self.ppss = ppss

        # can be disabled by calling disable_realtime_state()
        self.do_state_updates = True

        self.st = SimState(
            copy.copy(self.ppss.trader_ss.init_holdings),
        )

        self.sim_plotter = SimPlotter()

        self.logfile = ""

        mock = self.ppss.sim_ss.tradetype in ["histmock"]
        exchange_mgr = ExchangeMgr(self.ppss.exchange_mgr_ss)
        self.exchange = exchange_mgr.exchange(
            "mock" if mock else ppss.predictoor_ss.exchange_str,
        )
        self.position_open = ""  # long, short, ""
        self.position_size = 0  # amount of tokens in position
        self.position_worth = 0  # amount of USD in position
<<<<<<< HEAD
        self.tp = 0.0  # take profit
        self.sl = 0.0  # stop loss
        self.tp_percent = (
            0.03  # take profit percent TODO make this a parameter in yaml config
        )
        self.sl_percent = (
            0.03  # take profit percent TODO make this a parameter in yaml config
        )
=======
>>>>>>> 07791e3f
        if multi_id:
            self.multi_id = multi_id
        else:
            self.multi_id = str(uuid.uuid4())

        self.crt_trained_model: Optional[Aimodel] = None

    @property
    def predict_feed(self) -> ArgFeed:
        return self.predict_train_feedset.predict

    @property
    def tokcoin(self) -> str:
        """Return e.g. 'ETH'"""
        return self.predict_feed.pair.base_str

    @property
    def usdcoin(self) -> str:
        """Return e.g. 'USDT'"""
        return self.predict_feed.pair.quote_str

    @enforce_types
    def _init_loop_attributes(self):
        filebase = f"out_{UnixTimeMs.now()}.txt"
        self.logfile = os.path.join(self.ppss.sim_ss.log_dir, filebase)

        fh = logging.FileHandler(self.logfile)
        fh.setLevel(logging.INFO)
        logger.addHandler(fh)

        self.st.init_loop_attributes()
        logger.info("Initialize plot data.")
        self.sim_plotter.init_state(self.multi_id)

    @enforce_types
    def run(self):
        logger.info("Start run")
        self._init_loop_attributes()

        # main loop!
        f = OhlcvDataFactory(self.ppss.lake_ss)
        mergedohlcv_df = f.get_mergedohlcv_df()
        for test_i in range(self.ppss.sim_ss.test_n):
            self.run_one_iter(test_i, mergedohlcv_df)

        logger.info("Done all iters.")

    # pylint: disable=too-many-statements# pylint: disable=too-many-statements
    @enforce_types
    def run_one_iter(self, test_i: int, mergedohlcv_df: pl.DataFrame):
        ppss, pdr_ss, st = self.ppss, self.ppss.predictoor_ss, self.st
        stake_amt = pdr_ss.stake_amount.amt_eth
        others_stake = pdr_ss.others_stake.amt_eth
        revenue = pdr_ss.revenue.amt_eth

        testshift = ppss.sim_ss.test_n - test_i - 1  # eg [99, 98, .., 2, 1, 0]
        data_f = AimodelDataFactory(pdr_ss)  # type: ignore[arg-type]
        predict_feed = self.predict_train_feedset.predict
        train_feeds = self.predict_train_feedset.train_on

        # X, ycont, and x_df are all expressed in % change wrt prev candle
        X, ytran, yraw, x_df, _ = data_f.create_xy(
            mergedohlcv_df,
            testshift,
            predict_feed,
            train_feeds,
        )
        colnames = list(x_df.columns)

        st_, fin = 0, X.shape[0] - 1
        X_train, X_test = X[st_:fin, :], X[fin : fin + 1, :]
        ytran_train, _ = ytran[st_:fin], ytran[fin : fin + 1]

        curprice = yraw[-2]
        trueprice = yraw[-1]
        shifted_mergedohlcv_df = mergedohlcv_df[- testshift - 3]
        high_col = f"{predict_feed.exchange}:{predict_feed.pair}:high"
        low_col = f"{predict_feed.exchange}:{predict_feed.pair}:low"
        high_value = shifted_mergedohlcv_df[high_col].to_numpy()[0]
        low_value = shifted_mergedohlcv_df[low_col].to_numpy()[0]
        if pdr_ss.aimodel_data_ss.transform == "None":
            y_thr = curprice
        else:  # transform = "RelDiff"
            y_thr = 0.0
        ytrue = data_f.ycont_to_ytrue(ytran, y_thr)

        ytrue_train, _ = ytrue[st_:fin], ytrue[fin : fin + 1]

        if self.st.iter_number % pdr_ss.aimodel_ss.train_every_n_epochs == 0:
            model_f = AimodelFactory(pdr_ss.aimodel_ss)
            model = model_f.build(X_train, ytrue_train, ytran_train, y_thr)
            self.crt_trained_model = model
        else:
            assert self.crt_trained_model is not None
            model = self.crt_trained_model

        # current time
        recent_ut = UnixTimeMs(int(mergedohlcv_df["timestamp"].to_list()[-1]))
        timeframe: ArgTimeframe = predict_feed.timeframe  # type: ignore
        ut = UnixTimeMs(recent_ut - testshift * timeframe.ms)

        # predict price direction
        prob_up: float = model.predict_ptrue(X_test)[0]  # in [0.0, 1.0]
        prob_down: float = 1.0 - prob_up
        conf_up = (prob_up - 0.5) * 2.0  # to range [0,1]
        conf_down = (prob_down - 0.5) * 2.0  # to range [0,1]
        conf_threshold = self.ppss.trader_ss.sim_confidence_threshold
        pred_up: bool = prob_up > 0.5 and conf_up > conf_threshold
        pred_down: bool = prob_up < 0.5 and conf_down > conf_threshold
        st.probs_up.append(prob_up)

        # predictoor: (simulate) submit predictions with stake
        acct_up_profit = acct_down_profit = 0.0
        stake_up = stake_amt * prob_up
        stake_down = stake_amt * (1.0 - prob_up)
        acct_up_profit -= stake_up
        acct_down_profit -= stake_down

<<<<<<< HEAD
        profit = self.sim_trader(
            curprice,
            pred_up,
            pred_down,
            conf_up,
            conf_down,
            high=high_value,
            low=low_value,
        )
=======
        profit = self.sim_trader(curprice, pred_up, pred_down, conf_up, conf_down)
>>>>>>> 07791e3f
        st.trader_profits_USD.append(profit)

        # observe true price
        true_up = trueprice > curprice
        st.ytrues.append(true_up)

        # update classifier metrics
        n_correct = sum(np.array(st.ytrues) == np.array(st.ytrues_hat))
        n_trials = len(st.ytrues)
        acc_est = n_correct / n_trials
        acc_l, acc_u = proportion_confint(count=n_correct, nobs=n_trials)
        (precision, recall, f1, _) = precision_recall_fscore_support(
            st.ytrues,
            st.ytrues_hat,
            average="binary",
            zero_division=0.0,
        )
        if min(st.ytrues) == max(st.ytrues):
            loss = 3.0
        else:
            loss = log_loss(st.ytrues, st.probs_up)
        yerr = 0.0
        if model.do_regr:
            relchange = model.predict_ycont(X_test)[0]
            predprice = curprice + relchange * curprice
            yerr = trueprice - predprice
        st.aim.update(acc_est, acc_l, acc_u, f1, precision, recall, loss, yerr)

        # track predictoor profit
        tot_stake = others_stake + stake_amt
        others_stake_correct = others_stake * pdr_ss.others_accuracy
        if true_up:
            tot_stake_correct = others_stake_correct + stake_up
            percent_to_me = stake_up / tot_stake_correct
            acct_up_profit += (revenue + tot_stake) * percent_to_me
        else:
            tot_stake_correct = others_stake_correct + stake_down
            percent_to_me = stake_down / tot_stake_correct
            acct_down_profit += (revenue + tot_stake) * percent_to_me
        pdr_profit_OCEAN = acct_up_profit + acct_down_profit
        st.pdr_profits_OCEAN.append(pdr_profit_OCEAN)

        SimLogLine(ppss, st, test_i, ut, acct_up_profit, acct_down_profit).log_line()

        save_state, is_final_state = self.save_state(test_i, self.ppss.sim_ss.test_n)

        if save_state:
            colnames = [shift_one_earlier(colname) for colname in colnames]
            most_recent_x = X[-1, :]
            slicing_x = most_recent_x  # plot about the most recent x
            d = AimodelPlotdata(
                model,
                X_train,
                ytrue_train,
                ytran_train,
                y_thr,
                colnames,
                slicing_x,
            )
            self.st.iter_number = test_i
            self.sim_plotter.save_state(self.st, d, is_final_state)

    @enforce_types
    def sim_trader(
        self,
        curprice: float,
        pred_up,
        pred_down,
        conf_up: float,
        conf_down: float,
<<<<<<< HEAD
        high: float,
        low: float,
=======
>>>>>>> 07791e3f
    ) -> float:
        """
        @description
            Simulate trader's actions based on predictions and confidence levels.
            If trader has an open position, it will close it if the prediction
            changes. If trader has no open position, it will open a position if
<<<<<<< HEAD
            the prediction is strong enough. Also, close the position if the price
            hits the stop loss or take profit levels.
=======
            the prediction is strong enough.
>>>>>>> 07791e3f

        @arguments
            curprice -- current price of the token
            pred_up -- prediction that the price will go up
            pred_down -- prediction that the price will go down
            conf_up -- confidence in the prediction that the price will go up
            conf_down -- confidence in the prediction that the price will go down
<<<<<<< HEAD
            high -- highest price reached during the period
            low -- lowest price reached during the period
=======
>>>>>>> 07791e3f

        @return
            profit -- profit made by the trader in this iteration
        """

<<<<<<< HEAD
        def close_long_position(sell_price: float) -> float:
            tokcoin_amt_send = self.position_size
            usd_received = self._sell(sell_price, tokcoin_amt_send)
            self.position_open = ""
            profit = usd_received - self.position_worth
            return profit

        def close_short_position(buy_price: float) -> float:
            usdcoin_amt_send = self.position_size * buy_price
            self._buy(buy_price, usdcoin_amt_send)
            self.position_open = ""
            profit = self.position_worth - usdcoin_amt_send
            return profit

=======
>>>>>>> 07791e3f
        trade_amt = self.ppss.trader_ss.buy_amt_usd.amt_eth
        if self.position_open == "":
            if pred_up:
                # Open long position if pred up and no position open
<<<<<<< HEAD
                usdcoin_amt_send = trade_amt * (1 + conf_up)
=======
                usdcoin_amt_send = trade_amt * conf_up
>>>>>>> 07791e3f
                tok_received = self._buy(curprice, usdcoin_amt_send)
                self.position_open = "long"
                self.position_worth = usdcoin_amt_send
                self.position_size = tok_received
<<<<<<< HEAD
                self.tp = curprice + (curprice * self.tp_percent)
                self.sl = curprice - (curprice * self.sl_percent)

            elif pred_down:
                # Open short position if pred down and no position open
                tokcoin_amt_send = trade_amt * (1 + conf_down) / curprice
=======
            elif pred_down:
                # Open short position if pred down and no position open
                tokcoin_amt_send = trade_amt * conf_down / curprice
>>>>>>> 07791e3f
                usd_received = self._sell(curprice, tokcoin_amt_send)
                self.position_open = "short"
                self.position_worth = usd_received
                self.position_size = tokcoin_amt_send
<<<<<<< HEAD
                self.tp = curprice - (curprice * self.tp_percent)
                self.sl = curprice + (curprice * self.sl_percent)

            return 0

        # Check for take profit or stop loss
        if self.position_open == "long":
            if high >= self.tp:
                return close_long_position(self.tp)

            if low <= self.sl:
                return close_long_position(self.sl)

            if not pred_up:
                return close_long_position(curprice)

        if self.position_open == "short":
            if low <= self.tp:
                return close_short_position(self.tp)

            if high >= self.sl:
                return close_short_position(self.sl)

            if not pred_down:
                return close_short_position(curprice)
=======
            return 0

        if self.position_open == "long" and not pred_up:
            # Close long position if not pred up and position open
            tokcoin_amt_send = self.position_size
            usd_received = self._sell(curprice, tokcoin_amt_send)
            self.position_open = ""
            profit = usd_received - self.position_worth
            return profit

        if self.position_open == "short" and not pred_down:
            # Close short position, buyback tokens if not pred down and position open
            usdcoin_amt_send = self.position_size * curprice
            tok_received = self._buy(curprice, usdcoin_amt_send)
            self.position_open = ""
            profit = self.position_worth - usdcoin_amt_send
            return profit
>>>>>>> 07791e3f

        return 0

    @enforce_types
    def _buy(self, price: float, usdcoin_amt_send: float) -> float:
        """
        @description
          Buy tokcoin with usdcoin. That is, swap usdcoin for tokcoin.

        @arguments
          price -- amt of usdcoin per token
          usdcoin_amt_send -- # usdcoins to send. It sends less if have less
        @return
          tokcoin_amt_recd -- # tokcoins received.
        """
        if usdcoin_amt_send > self.st.holdings[self.usdcoin]:
            raise Exception("Out of USD, this shouldn't happen.")
        self.st.holdings[self.usdcoin] -= usdcoin_amt_send

        p = self.ppss.trader_ss.fee_percent
        usdcoin_amt_fee = usdcoin_amt_send * p
        tokcoin_amt_recd = (usdcoin_amt_send - usdcoin_amt_fee) / price
        self.st.holdings[self.tokcoin] += tokcoin_amt_recd

        self.exchange.create_market_buy_order(
            str(self.predict_feed.pair), tokcoin_amt_recd
        )

        logger.info(
            "TX: BUY : send %8.2f %s, receive %8.2f %s, fee = %8.4f %s",
            usdcoin_amt_send,
            self.usdcoin,
            tokcoin_amt_recd,
            self.tokcoin,
            usdcoin_amt_fee,
            self.usdcoin,
        )

        return tokcoin_amt_recd

    @enforce_types
    def _sell(self, price: float, tokcoin_amt_send: float) -> float:
        """
        @description
          Sell tokcoin for usdcoin. That is, swap tokcoin for usdcoin.

        @arguments
          price -- amt of usdcoin per token
          tokcoin_amt_send -- # tokcoins to send. It sends less if have less

        @return
          usdcoin_amt_recd -- # usdcoins received
        """
        if tokcoin_amt_send > self.st.holdings[self.tokcoin]:
            raise Exception("Out of tokens, this shouldn't happen.")
        self.st.holdings[self.tokcoin] -= tokcoin_amt_send

        p = self.ppss.trader_ss.fee_percent
        tok_amt_fee = tokcoin_amt_send * p
        usdcoin_amt_recd = (tokcoin_amt_send - tok_amt_fee) * price
        self.st.holdings[self.usdcoin] += usdcoin_amt_recd

        self.exchange.create_market_sell_order(
            str(self.predict_feed.pair), tokcoin_amt_send
        )

        usdcoin_amt_fee = tok_amt_fee * price
        logger.info(
            "TX: SELL: send %8.2f %s, receive %8.2f %s, fee = %8.4f %s",
            tokcoin_amt_send,
            self.tokcoin,
            usdcoin_amt_recd,
            self.usdcoin,
            usdcoin_amt_fee,
            self.usdcoin,
        )

        return usdcoin_amt_recd

    def disable_realtime_state(self):
        self.do_state_updates = False

    @enforce_types
    def save_state(self, i: int, N: int):
        "Save state on this iteration Y/N?"
        if self.ppss.sim_ss.is_final_iter(i):
            return True, True

        # don't save if disabled
        if not self.do_state_updates:
            return False, False

        # don't save first 5 iters -> not interesting
        # then save the next 5 -> "stuff's happening!"
        # then save every 5th iter, to balance "stuff's happening" w/ speed
        do_update = i >= 5 and (i < 10 or i % 5 == 0 or (i + 1) == N)
        if not do_update:
            return False, False

        return True, False<|MERGE_RESOLUTION|>--- conflicted
+++ resolved
@@ -64,7 +64,6 @@
         self.position_open = ""  # long, short, ""
         self.position_size = 0  # amount of tokens in position
         self.position_worth = 0  # amount of USD in position
-<<<<<<< HEAD
         self.tp = 0.0  # take profit
         self.sl = 0.0  # stop loss
         self.tp_percent = (
@@ -73,8 +72,7 @@
         self.sl_percent = (
             0.03  # take profit percent TODO make this a parameter in yaml config
         )
-=======
->>>>>>> 07791e3f
+
         if multi_id:
             self.multi_id = multi_id
         else:
@@ -193,7 +191,6 @@
         acct_up_profit -= stake_up
         acct_down_profit -= stake_down
 
-<<<<<<< HEAD
         profit = self.sim_trader(
             curprice,
             pred_up,
@@ -203,9 +200,7 @@
             high=high_value,
             low=low_value,
         )
-=======
-        profit = self.sim_trader(curprice, pred_up, pred_down, conf_up, conf_down)
->>>>>>> 07791e3f
+
         st.trader_profits_USD.append(profit)
 
         # observe true price
@@ -276,23 +271,16 @@
         pred_down,
         conf_up: float,
         conf_down: float,
-<<<<<<< HEAD
         high: float,
         low: float,
-=======
->>>>>>> 07791e3f
     ) -> float:
         """
         @description
             Simulate trader's actions based on predictions and confidence levels.
             If trader has an open position, it will close it if the prediction
             changes. If trader has no open position, it will open a position if
-<<<<<<< HEAD
             the prediction is strong enough. Also, close the position if the price
             hits the stop loss or take profit levels.
-=======
-            the prediction is strong enough.
->>>>>>> 07791e3f
 
         @arguments
             curprice -- current price of the token
@@ -300,17 +288,15 @@
             pred_down -- prediction that the price will go down
             conf_up -- confidence in the prediction that the price will go up
             conf_down -- confidence in the prediction that the price will go down
-<<<<<<< HEAD
             high -- highest price reached during the period
             low -- lowest price reached during the period
-=======
->>>>>>> 07791e3f
+
 
         @return
             profit -- profit made by the trader in this iteration
         """
 
-<<<<<<< HEAD
+
         def close_long_position(sell_price: float) -> float:
             tokcoin_amt_send = self.position_size
             usd_received = self._sell(sell_price, tokcoin_amt_send)
@@ -325,38 +311,27 @@
             profit = self.position_worth - usdcoin_amt_send
             return profit
 
-=======
->>>>>>> 07791e3f
         trade_amt = self.ppss.trader_ss.buy_amt_usd.amt_eth
         if self.position_open == "":
             if pred_up:
                 # Open long position if pred up and no position open
-<<<<<<< HEAD
+
                 usdcoin_amt_send = trade_amt * (1 + conf_up)
-=======
-                usdcoin_amt_send = trade_amt * conf_up
->>>>>>> 07791e3f
                 tok_received = self._buy(curprice, usdcoin_amt_send)
                 self.position_open = "long"
                 self.position_worth = usdcoin_amt_send
                 self.position_size = tok_received
-<<<<<<< HEAD
+
                 self.tp = curprice + (curprice * self.tp_percent)
                 self.sl = curprice - (curprice * self.sl_percent)
 
             elif pred_down:
                 # Open short position if pred down and no position open
                 tokcoin_amt_send = trade_amt * (1 + conf_down) / curprice
-=======
-            elif pred_down:
-                # Open short position if pred down and no position open
-                tokcoin_amt_send = trade_amt * conf_down / curprice
->>>>>>> 07791e3f
                 usd_received = self._sell(curprice, tokcoin_amt_send)
                 self.position_open = "short"
                 self.position_worth = usd_received
                 self.position_size = tokcoin_amt_send
-<<<<<<< HEAD
                 self.tp = curprice - (curprice * self.tp_percent)
                 self.sl = curprice + (curprice * self.sl_percent)
 
@@ -382,25 +357,7 @@
 
             if not pred_down:
                 return close_short_position(curprice)
-=======
-            return 0
-
-        if self.position_open == "long" and not pred_up:
-            # Close long position if not pred up and position open
-            tokcoin_amt_send = self.position_size
-            usd_received = self._sell(curprice, tokcoin_amt_send)
-            self.position_open = ""
-            profit = usd_received - self.position_worth
-            return profit
-
-        if self.position_open == "short" and not pred_down:
-            # Close short position, buyback tokens if not pred down and position open
-            usdcoin_amt_send = self.position_size * curprice
-            tok_received = self._buy(curprice, usdcoin_amt_send)
-            self.position_open = ""
-            profit = self.position_worth - usdcoin_amt_send
-            return profit
->>>>>>> 07791e3f
+
 
         return 0
 
