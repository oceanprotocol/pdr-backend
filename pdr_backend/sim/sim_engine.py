import logging
import os
import uuid
<<<<<<< HEAD
from typing import Optional, Tuple
=======
from typing import Optional
>>>>>>> 494ce26a

import polars as pl
from enforce_typing import enforce_types

from pdr_backend.aimodel.aimodel_data_factory import AimodelDataFactory
from pdr_backend.aimodel.aimodel_plotdata import AimodelPlotdata
from pdr_backend.cli.arg_feed import ArgFeed
from pdr_backend.cli.arg_feeds import ArgFeeds
from pdr_backend.cli.arg_timeframe import ArgTimeframe
from pdr_backend.lake.ohlcv_data_factory import OhlcvDataFactory
from pdr_backend.ppss.ppss import PPSS
from pdr_backend.ppss.predictoor_ss import PredictoorSS
from pdr_backend.sim.constants import Dirn, UP, DOWN
from pdr_backend.sim.sim_logger import SimLogLine
from pdr_backend.sim.sim_model_data_factory import SimModelDataFactory
from pdr_backend.sim.sim_model_factory import SimModelFactory
from pdr_backend.sim.sim_model_prediction import SimModelPrediction
from pdr_backend.sim.sim_plotter import SimPlotter
from pdr_backend.sim.sim_predictoor import SimPredictoor
from pdr_backend.sim.sim_state import SimState
from pdr_backend.sim.sim_trader import SimTrader
from pdr_backend.util.strutil import shift_one_earlier
from pdr_backend.util.time_types import UnixTimeMs

logger = logging.getLogger("sim_engine")


# pylint: disable=too-many-instance-attributes
class SimEngine:
    @enforce_types
    def __init__(
        self,
        ppss: PPSS,
        multi_id: Optional[str] = None,
    ):
        self.ppss = ppss

        assert self.predict_feed.signal == "close", "only operates on close predictions"

        # can be disabled by calling disable_realtime_state()
        self.do_state_updates = True

        self.st = SimState()

        self.sim_predictoor = SimPredictoor(ppss.predictoor_ss)
        self.sim_trader = SimTrader(ppss)

        self.sim_plotter = SimPlotter()

        self.logfile = ""

        if multi_id:
            self.multi_id = multi_id
        else:
            self.multi_id = str(uuid.uuid4())

<<<<<<< HEAD
        assert self.pdr_ss.aimodel_data_ss.transform == "None"

    @property
    @enforce_types
    def pdr_ss(self) -> PredictoorSS:
        return self.ppss.predictoor_ss
=======
        self.model: Optional[Aimodel] = None
>>>>>>> 494ce26a

    @property
    @enforce_types
    def predict_feed(self) -> ArgFeed:
        return self.pdr_ss.predict_train_feedsets[0].predict

    @property
    @enforce_types
    def timeframe(self) -> ArgTimeframe:
        assert self.predict_feed.timeframe is not None
        return self.predict_feed.timeframe

    @property
    @enforce_types
    def others_stake(self) -> float:
        return float(self.pdr_ss.others_stake.amt_eth)

    @property
    @enforce_types
    def others_accuracy(self) -> float:
        return self.pdr_ss.others_accuracy

    @property
    @enforce_types
    def revenue(self) -> float:
        return float(self.pdr_ss.revenue.amt_eth)

    @enforce_types
    def _init_loop_attributes(self):
        filebase = f"out_{UnixTimeMs.now()}.txt"
        self.logfile = os.path.join(self.ppss.sim_ss.log_dir, filebase)

        fh = logging.FileHandler(self.logfile)
        fh.setLevel(logging.INFO)
        logger.addHandler(fh)

        self.st.init_loop_attributes()

        logger.info("Initialize plot data.")
        self.sim_plotter.init_state(self.multi_id)

    @enforce_types
    def run(self):
        logger.info("Start run")

        # initialize
        self._init_loop_attributes()

        # ohclv data
        f = OhlcvDataFactory(self.ppss.lake_ss)
        mergedohlcv_df = f.get_mergedohlcv_df()
<<<<<<< HEAD

        # main loop!
        for iter_i in range(self.ppss.sim_ss.test_n):
            self.run_one_iter(iter_i, mergedohlcv_df)
=======
        for test_i in range(self.ppss.sim_ss.test_n):
            self.run_one_iter(test_i, mergedohlcv_df)
>>>>>>> 494ce26a

        # done
        logger.info("Done all iters.")

    # pylint: disable=too-many-statements# pylint: disable=too-many-statements
    @enforce_types
<<<<<<< HEAD
    def run_one_iter(self, iter_i: int, mergedohlcv_df: pl.DataFrame):
        # base data
        st = self.st
        df = mergedohlcv_df
        sim_model_data_f = SimModelDataFactory(self.ppss)
        testshift = sim_model_data_f.testshift(iter_i)

        # observe current price value, and related thresholds for classifier
        cur_close = self._curval(df, testshift, "close")
        cur_high = self._curval(df, testshift, "high")
        cur_low = self._curval(df, testshift, "low")
        y_thr_UP = sim_model_data_f.thr_UP(cur_close)
        y_thr_DOWN = sim_model_data_f.thr_DOWN(cur_close)

        # build model
        model_factory = SimModelFactory(self.pdr_ss.aimodel_ss)
        st.sim_model_data = sim_model_data_f.build(iter_i, df)
        if model_factory.do_build(st.sim_model, iter_i):
            st.sim_model = model_factory.build(st.sim_model_data)

        # make prediction
        predprob = self.st.sim_model.predict_next(st.sim_model_data.X_test)

        conf_thr = self.ppss.trader_ss.sim_confidence_threshold
        sim_model_p = SimModelPrediction(conf_thr, predprob[UP], predprob[DOWN])

        # predictoor takes action (stake)
        stake_up, stake_down = self.sim_predictoor.predict_iter(sim_model_p)

        # trader takes action (trade)
        trader_profit_USD = self.sim_trader.trade_iter(
            cur_close,
            cur_high,
            cur_low,
            sim_model_p,
        )
=======
    def run_one_iter(self, test_i: int, mergedohlcv_df: pl.DataFrame):
        ppss, pdr_ss, st = self.ppss, self.ppss.predictoor_ss, self.st
        transform = pdr_ss.aimodel_data_ss.transform
        stake_amt = pdr_ss.stake_amount.amt_eth
        others_stake = pdr_ss.others_stake.amt_eth
        revenue = pdr_ss.revenue.amt_eth

        testshift = ppss.sim_ss.test_n - test_i - 1  # eg [99, 98, .., 2, 1, 0]
        data_f = AimodelDataFactory(pdr_ss)  # type: ignore[arg-type]
        predict_feed = self.predict_train_feedset.predict
        train_feeds = self.predict_train_feedset.train_on
>>>>>>> 494ce26a

        # observe next price values
        next_close = self._nextval(df, testshift, "close")
        next_high = self._nextval(df, testshift, "high")
        next_low = self._nextval(df, testshift, "low")

        # observe price change prev -> next, and related changes for classifier
        trueval_up_close = next_close > cur_close
        trueval = {
            UP: next_high > y_thr_UP,  # did next high go > prev close+% ?
            DOWN: next_low < y_thr_DOWN,  # did next low  go < prev close-% ?
        }

        # calc predictoor profit
        pdr_profit_OCEAN = calc_pdr_profit(
            self.others_stake,
            self.others_accuracy,
            stake_up,
            stake_down,
            self.revenue,
            trueval_up_close,
        )

        # update state
        st.update(trueval, predprob, pdr_profit_OCEAN, trader_profit_USD)

        # log
        ut = self._calc_ut(df, testshift)
        SimLogLine(self.ppss, self.st, iter_i, ut).log()

        # plot
        do_save_state, is_final_state = self._do_save_state(iter_i)
        if do_save_state:
            d = self._aimodel_plotdata()
            st.iter_number = iter_i
            self.sim_plotter.save_state(st, d, is_final_state)

    @enforce_types
    def _aimodel_plotdata(self) -> dict:
        d_UP = self._aimodel_plotdata_1dir(UP)
        d_DOWN = self._aimodel_plotdata_1dir(DOWN)
        return {UP: d_UP, DOWN: d_DOWN}

    @enforce_types
    def _aimodel_plotdata_1dir(self, dirn: Dirn) -> AimodelPlotdata:
        st = self.st
        model = st.sim_model[dirn]
        model_data = st.sim_model_data[dirn]

        colnames = model_data.colnames
        colnames = [shift_one_earlier(c) for c in colnames]

        most_recent_x = model_data.X[-1, :]
        slicing_x = most_recent_x
        d = AimodelPlotdata(
            model,
            model_data.X_train,
            model_data.ytrue_train,
            None,
            None,
            model_data.colnames,
            slicing_x,
        )
        return d

    @enforce_types
    def _curval(self, df, testshift: int, signal_str: str) -> float:
        # float() so not np.float64, bc applying ">" gives np.bool -> problems
        return float(self._yraw(df, testshift, signal_str)[-2])

<<<<<<< HEAD
    @enforce_types
    def _nextval(self, df, testshift: int, signal_str: str) -> float:
        # float() so not np.float64, bc applying ">" gives np.bool -> problems
        return float(self._yraw(df, testshift, signal_str)[-1])
=======
        # current time
        recent_ut = UnixTimeMs(int(mergedohlcv_df["timestamp"].to_list()[-1]))
        timeframe: ArgTimeframe = predict_feed.timeframe  # type: ignore
        ut = UnixTimeMs(recent_ut - testshift * timeframe.ms)

        # predict price direction
        prob_up: float = self.model.predict_ptrue(X_test)[0]  # in [0.0, 1.0]
        prob_down: float = 1.0 - prob_up
        conf_up = (prob_up - 0.5) * 2.0  # to range [0,1]
        conf_down = (prob_down - 0.5) * 2.0  # to range [0,1]
        conf_threshold = self.ppss.trader_ss.sim_confidence_threshold
        pred_up: bool = prob_up > 0.5 and conf_up > conf_threshold
        pred_down: bool = prob_up < 0.5 and conf_down > conf_threshold
        st.probs_up.append(prob_up)

        # predictoor: (simulate) submit predictions with stake
        acct_up_profit = acct_down_profit = 0.0
        stake_up = stake_amt * prob_up
        stake_down = stake_amt * (1.0 - prob_up)
        acct_up_profit -= stake_up
        acct_down_profit -= stake_down

        profit = self.trader.trade_iter(
            cur_close,
            pred_up,
            pred_down,
            conf_up,
            conf_down,
            cur_high,
            cur_low,
        )
>>>>>>> 494ce26a

    @enforce_types
    def _yraw(self, mergedohlcv_df, testshift: int, signal_str: str):
        assert signal_str in ["close", "high", "low"]
        feed = self.predict_feed.variant_signal(signal_str)
        aimodel_data_f = AimodelDataFactory(self.pdr_ss)
        _, _, yraw, _, _ = aimodel_data_f.create_xy(
            mergedohlcv_df,
            testshift,
            feed,
            ArgFeeds([feed]),
        )
        return yraw

    @enforce_types
    def _calc_ut(self, mergedohlcv_df, testshift: int) -> UnixTimeMs:
        recent_ut = UnixTimeMs(int(mergedohlcv_df["timestamp"].to_list()[-1]))
        ut = UnixTimeMs(recent_ut - testshift * self.timeframe.ms)
        return ut

    @enforce_types
    def disable_realtime_state(self):
        self.do_state_updates = False

    @enforce_types
    def _do_save_state(self, i: int) -> Tuple[bool, bool]:
        """For this iteration i, (a) save state? (b) is it final iteration?"""
        if self.ppss.sim_ss.is_final_iter(i):
            return True, True

        # don't save if disabled
        if not self.do_state_updates:
            return False, False

        # don't save first 5 iters -> not interesting
        # then save the next 5 -> "stuff's happening!"
        # then save every 5th iter, to balance "stuff's happening" w/ speed
        N = self.ppss.sim_ss.test_n
        do_update = i >= 5 and (i < 10 or i % 5 == 0 or (i + 1) == N)
        if not do_update:
            return False, False

<<<<<<< HEAD
        return True, False


@enforce_types
def calc_pdr_profit(
    others_stake: float,
    others_accuracy: float,
    stake_up: float,
    stake_down: float,
    revenue: float,
    true_up_close: bool,
):
    assert others_stake >= 0
    assert 0.0 <= others_accuracy <= 1.0
    assert stake_up >= 0.0
    assert stake_down >= 0.0
    assert revenue >= 0.0

    amt_sent = stake_up + stake_down
    others_stake_correct = others_stake * others_accuracy
    tot_stake = others_stake + stake_up + stake_down
    if true_up_close:
        tot_stake_correct = others_stake_correct + stake_up
        percent_to_me = stake_up / tot_stake_correct
        amt_received = (revenue + tot_stake) * percent_to_me
    else:
        tot_stake_correct = others_stake_correct + stake_down
        percent_to_me = stake_down / tot_stake_correct
        amt_received = (revenue + tot_stake) * percent_to_me
    pdr_profit_OCEAN = amt_received - amt_sent
    return pdr_profit_OCEAN
=======
        return True, False
>>>>>>> 494ce26a
<|MERGE_RESOLUTION|>--- conflicted
+++ resolved
@@ -1,375 +1,170 @@
+#
+# Copyright 2024 Ocean Protocol Foundation
+# SPDX-License-Identifier: Apache-2.0
+#
+import asyncio
+import copy
+import csv
 import logging
 import os
 import uuid
-<<<<<<< HEAD
-from typing import Optional, Tuple
-=======
-from typing import Optional
->>>>>>> 494ce26a
+from typing import List, Union
 
-import polars as pl
+import pandas as pd
 from enforce_typing import enforce_types
 
-from pdr_backend.aimodel.aimodel_data_factory import AimodelDataFactory
-from pdr_backend.aimodel.aimodel_plotdata import AimodelPlotdata
-from pdr_backend.cli.arg_feed import ArgFeed
-from pdr_backend.cli.arg_feeds import ArgFeeds
-from pdr_backend.cli.arg_timeframe import ArgTimeframe
-from pdr_backend.lake.ohlcv_data_factory import OhlcvDataFactory
+from pdr_backend.cli.nested_arg_parser import flat_to_nested_args
+from pdr_backend.ppss.multisim_ss import MultisimSS
 from pdr_backend.ppss.ppss import PPSS
-from pdr_backend.ppss.predictoor_ss import PredictoorSS
-from pdr_backend.sim.constants import Dirn, UP, DOWN
-from pdr_backend.sim.sim_logger import SimLogLine
-from pdr_backend.sim.sim_model_data_factory import SimModelDataFactory
-from pdr_backend.sim.sim_model_factory import SimModelFactory
-from pdr_backend.sim.sim_model_prediction import SimModelPrediction
-from pdr_backend.sim.sim_plotter import SimPlotter
-from pdr_backend.sim.sim_predictoor import SimPredictoor
+from pdr_backend.sim.sim_engine import SimEngine
 from pdr_backend.sim.sim_state import SimState
-from pdr_backend.sim.sim_trader import SimTrader
-from pdr_backend.util.strutil import shift_one_earlier
+from pdr_backend.util.dictutil import recursive_update
+from pdr_backend.util.point import Point
 from pdr_backend.util.time_types import UnixTimeMs
 
-logger = logging.getLogger("sim_engine")
+logger = logging.getLogger("multisim_engine")
+lock = asyncio.Lock()
 
 
-# pylint: disable=too-many-instance-attributes
-class SimEngine:
+class MultisimEngine:
     @enforce_types
-    def __init__(
-        self,
-        ppss: PPSS,
-        multi_id: Optional[str] = None,
-    ):
-        self.ppss = ppss
+    def __init__(self, d: dict):
+        """
+        @arguments
+          d -- created via PPSS.constructor_dict()
+        """
+        self.d: dict = d
+        self.network = "development"
 
-        assert self.predict_feed.signal == "close", "only operates on close predictions"
-
-        # can be disabled by calling disable_realtime_state()
-        self.do_state_updates = True
-
-        self.st = SimState()
-
-        self.sim_predictoor = SimPredictoor(ppss.predictoor_ss)
-        self.sim_trader = SimTrader(ppss)
-
-        self.sim_plotter = SimPlotter()
-
-        self.logfile = ""
-
-        if multi_id:
-            self.multi_id = multi_id
-        else:
-            self.multi_id = str(uuid.uuid4())
-
-<<<<<<< HEAD
-        assert self.pdr_ss.aimodel_data_ss.transform == "None"
+        filebase = f"multisim_metrics_{UnixTimeMs.now()}.csv"
+        log_dir = self.ppss.sim_ss.log_dir  # type: ignore[attr-defined]
+        self.csv_file = os.path.join(log_dir, filebase)
 
     @property
-    @enforce_types
-    def pdr_ss(self) -> PredictoorSS:
-        return self.ppss.predictoor_ss
-=======
-        self.model: Optional[Aimodel] = None
->>>>>>> 494ce26a
+    def ppss(self) -> PPSS:
+        return PPSS(d=self.d, network=self.network)
 
     @property
-    @enforce_types
-    def predict_feed(self) -> ArgFeed:
-        return self.pdr_ss.predict_train_feedsets[0].predict
-
-    @property
-    @enforce_types
-    def timeframe(self) -> ArgTimeframe:
-        assert self.predict_feed.timeframe is not None
-        return self.predict_feed.timeframe
-
-    @property
-    @enforce_types
-    def others_stake(self) -> float:
-        return float(self.pdr_ss.others_stake.amt_eth)
-
-    @property
-    @enforce_types
-    def others_accuracy(self) -> float:
-        return self.pdr_ss.others_accuracy
-
-    @property
-    @enforce_types
-    def revenue(self) -> float:
-        return float(self.pdr_ss.revenue.amt_eth)
-
-    @enforce_types
-    def _init_loop_attributes(self):
-        filebase = f"out_{UnixTimeMs.now()}.txt"
-        self.logfile = os.path.join(self.ppss.sim_ss.log_dir, filebase)
-
-        fh = logging.FileHandler(self.logfile)
-        fh.setLevel(logging.INFO)
-        logger.addHandler(fh)
-
-        self.st.init_loop_attributes()
-
-        logger.info("Initialize plot data.")
-        self.sim_plotter.init_state(self.multi_id)
+    def ss(self) -> MultisimSS:
+        return self.ppss.multisim_ss  # type: ignore
 
     @enforce_types
     def run(self):
-        logger.info("Start run")
-
-        # initialize
-        self._init_loop_attributes()
-
-        # ohclv data
-        f = OhlcvDataFactory(self.ppss.lake_ss)
-        mergedohlcv_df = f.get_mergedohlcv_df()
-<<<<<<< HEAD
-
-        # main loop!
-        for iter_i in range(self.ppss.sim_ss.test_n):
-            self.run_one_iter(iter_i, mergedohlcv_df)
-=======
-        for test_i in range(self.ppss.sim_ss.test_n):
-            self.run_one_iter(test_i, mergedohlcv_df)
->>>>>>> 494ce26a
-
-        # done
-        logger.info("Done all iters.")
-
-    # pylint: disable=too-many-statements# pylint: disable=too-many-statements
-    @enforce_types
-<<<<<<< HEAD
-    def run_one_iter(self, iter_i: int, mergedohlcv_df: pl.DataFrame):
-        # base data
-        st = self.st
-        df = mergedohlcv_df
-        sim_model_data_f = SimModelDataFactory(self.ppss)
-        testshift = sim_model_data_f.testshift(iter_i)
-
-        # observe current price value, and related thresholds for classifier
-        cur_close = self._curval(df, testshift, "close")
-        cur_high = self._curval(df, testshift, "high")
-        cur_low = self._curval(df, testshift, "low")
-        y_thr_UP = sim_model_data_f.thr_UP(cur_close)
-        y_thr_DOWN = sim_model_data_f.thr_DOWN(cur_close)
-
-        # build model
-        model_factory = SimModelFactory(self.pdr_ss.aimodel_ss)
-        st.sim_model_data = sim_model_data_f.build(iter_i, df)
-        if model_factory.do_build(st.sim_model, iter_i):
-            st.sim_model = model_factory.build(st.sim_model_data)
-
-        # make prediction
-        predprob = self.st.sim_model.predict_next(st.sim_model_data.X_test)
-
-        conf_thr = self.ppss.trader_ss.sim_confidence_threshold
-        sim_model_p = SimModelPrediction(conf_thr, predprob[UP], predprob[DOWN])
-
-        # predictoor takes action (stake)
-        stake_up, stake_down = self.sim_predictoor.predict_iter(sim_model_p)
-
-        # trader takes action (trade)
-        trader_profit_USD = self.sim_trader.trade_iter(
-            cur_close,
-            cur_high,
-            cur_low,
-            sim_model_p,
-        )
-=======
-    def run_one_iter(self, test_i: int, mergedohlcv_df: pl.DataFrame):
-        ppss, pdr_ss, st = self.ppss, self.ppss.predictoor_ss, self.st
-        transform = pdr_ss.aimodel_data_ss.transform
-        stake_amt = pdr_ss.stake_amount.amt_eth
-        others_stake = pdr_ss.others_stake.amt_eth
-        revenue = pdr_ss.revenue.amt_eth
-
-        testshift = ppss.sim_ss.test_n - test_i - 1  # eg [99, 98, .., 2, 1, 0]
-        data_f = AimodelDataFactory(pdr_ss)  # type: ignore[arg-type]
-        predict_feed = self.predict_train_feedset.predict
-        train_feeds = self.predict_train_feedset.train_on
->>>>>>> 494ce26a
-
-        # observe next price values
-        next_close = self._nextval(df, testshift, "close")
-        next_high = self._nextval(df, testshift, "high")
-        next_low = self._nextval(df, testshift, "low")
-
-        # observe price change prev -> next, and related changes for classifier
-        trueval_up_close = next_close > cur_close
-        trueval = {
-            UP: next_high > y_thr_UP,  # did next high go > prev close+% ?
-            DOWN: next_low < y_thr_DOWN,  # did next low  go < prev close-% ?
-        }
-
-        # calc predictoor profit
-        pdr_profit_OCEAN = calc_pdr_profit(
-            self.others_stake,
-            self.others_accuracy,
-            stake_up,
-            stake_down,
-            self.revenue,
-            trueval_up_close,
-        )
-
-        # update state
-        st.update(trueval, predprob, pdr_profit_OCEAN, trader_profit_USD)
-
-        # log
-        ut = self._calc_ut(df, testshift)
-        SimLogLine(self.ppss, self.st, iter_i, ut).log()
-
-        # plot
-        do_save_state, is_final_state = self._do_save_state(iter_i)
-        if do_save_state:
-            d = self._aimodel_plotdata()
-            st.iter_number = iter_i
-            self.sim_plotter.save_state(st, d, is_final_state)
+        ss = self.ss
+        logger.info("Multisim engine: start. # runs = %s", ss.n_runs)
+        self.initialize_csv_with_header()
+        asyncio.run(self.run_async(ss.n_runs))
 
     @enforce_types
-    def _aimodel_plotdata(self) -> dict:
-        d_UP = self._aimodel_plotdata_1dir(UP)
-        d_DOWN = self._aimodel_plotdata_1dir(DOWN)
-        return {UP: d_UP, DOWN: d_DOWN}
+    async def run_async(self, n_runs):
+        tasks = []
+
+        for run_i in range(n_runs):
+            tasks.append(self.run_one(run_i))
+
+        await asyncio.gather(*tasks)
 
     @enforce_types
-    def _aimodel_plotdata_1dir(self, dirn: Dirn) -> AimodelPlotdata:
-        st = self.st
-        model = st.sim_model[dirn]
-        model_data = st.sim_model_data[dirn]
+    async def run_one(self, run_i: int):
+        point_i = self.ss.point_i(run_i)
+        logger.info("Multisim run_i=%s: start. Vals=%s", run_i, point_i)
+        ppss = self.ppss_from_point(point_i)
+        multi_id = str(uuid.uuid4())
+        sim_engine = SimEngine(ppss, multi_id)
+        sim_engine.disable_realtime_state()
+        sim_engine.run()
+        st = sim_engine.st
+        metrics_values = st.final_metrics_values()
+        metrics_list = [metrics_values[name] for name in st.metrics_names()]
+        async with lock:
+            self.update_csv(run_i, metrics_list, point_i)
+            logger.info("Multisim run_i=%s: done", run_i)
 
-        colnames = model_data.colnames
-        colnames = [shift_one_earlier(c) for c in colnames]
+        logger.info("Multisim engine: done. Output file: %s", self.csv_file)
 
-        most_recent_x = model_data.X[-1, :]
-        slicing_x = most_recent_x
-        d = AimodelPlotdata(
-            model,
-            model_data.X_train,
-            model_data.ytrue_train,
-            None,
-            None,
-            model_data.colnames,
-            slicing_x,
-        )
-        return d
+    def ppss_from_point(self, point_i: Point) -> PPSS:
+        """
+        @description
+          Compute PPSS for sim_engine run #i
+
+        @arguments
+          point_i -- value of each sweep param
+        """
+        nested_args = flat_to_nested_args(point_i)
+        d = copy.deepcopy(self.d)
+        recursive_update(d, nested_args)
+        ppss = PPSS(d=d, network=self.network)
+        return ppss
 
     @enforce_types
-    def _curval(self, df, testshift: int, signal_str: str) -> float:
-        # float() so not np.float64, bc applying ">" gives np.bool -> problems
-        return float(self._yraw(df, testshift, signal_str)[-2])
-
-<<<<<<< HEAD
-    @enforce_types
-    def _nextval(self, df, testshift: int, signal_str: str) -> float:
-        # float() so not np.float64, bc applying ">" gives np.bool -> problems
-        return float(self._yraw(df, testshift, signal_str)[-1])
-=======
-        # current time
-        recent_ut = UnixTimeMs(int(mergedohlcv_df["timestamp"].to_list()[-1]))
-        timeframe: ArgTimeframe = predict_feed.timeframe  # type: ignore
-        ut = UnixTimeMs(recent_ut - testshift * timeframe.ms)
-
-        # predict price direction
-        prob_up: float = self.model.predict_ptrue(X_test)[0]  # in [0.0, 1.0]
-        prob_down: float = 1.0 - prob_up
-        conf_up = (prob_up - 0.5) * 2.0  # to range [0,1]
-        conf_down = (prob_down - 0.5) * 2.0  # to range [0,1]
-        conf_threshold = self.ppss.trader_ss.sim_confidence_threshold
-        pred_up: bool = prob_up > 0.5 and conf_up > conf_threshold
-        pred_down: bool = prob_up < 0.5 and conf_down > conf_threshold
-        st.probs_up.append(prob_up)
-
-        # predictoor: (simulate) submit predictions with stake
-        acct_up_profit = acct_down_profit = 0.0
-        stake_up = stake_amt * prob_up
-        stake_down = stake_amt * (1.0 - prob_up)
-        acct_up_profit -= stake_up
-        acct_down_profit -= stake_down
-
-        profit = self.trader.trade_iter(
-            cur_close,
-            pred_up,
-            pred_down,
-            conf_up,
-            conf_down,
-            cur_high,
-            cur_low,
-        )
->>>>>>> 494ce26a
+    def csv_header(self) -> List[str]:
+        # put metrics first, because point_meta names/values can be superlong
+        header = []
+        header += ["run_number"]
+        header += SimState.metrics_names()
+        header += list(self.ss.point_meta.keys())
+        return header
 
     @enforce_types
-    def _yraw(self, mergedohlcv_df, testshift: int, signal_str: str):
-        assert signal_str in ["close", "high", "low"]
-        feed = self.predict_feed.variant_signal(signal_str)
-        aimodel_data_f = AimodelDataFactory(self.pdr_ss)
-        _, _, yraw, _, _ = aimodel_data_f.create_xy(
-            mergedohlcv_df,
-            testshift,
-            feed,
-            ArgFeeds([feed]),
-        )
-        return yraw
+    def spaces(self) -> List[int]:
+        buf = 3
+        spaces = []
+        spaces += [len("run_number") + buf]
+        spaces += [max(len(name), 6) + buf for name in SimState.metrics_names()]
+
+        for var, cand_vals in self.ss.point_meta.items():
+            var_len = len(var)
+            max_val_len = max(len(str(cand_val)) for cand_val in cand_vals)
+            space = max(var_len, max_val_len) + buf
+            spaces.append(space)
+
+        return spaces
 
     @enforce_types
-    def _calc_ut(self, mergedohlcv_df, testshift: int) -> UnixTimeMs:
-        recent_ut = UnixTimeMs(int(mergedohlcv_df["timestamp"].to_list()[-1]))
-        ut = UnixTimeMs(recent_ut - testshift * self.timeframe.ms)
-        return ut
+    def initialize_csv_with_header(self):
+        assert not os.path.exists(self.csv_file), self.csv_file
+        spaces = self.spaces()
+        with open(self.csv_file, "w") as f:
+            writer = csv.writer(f)
+            row = self.csv_header()
+            writer.writerow([name.rjust(space) for name, space in zip(row, spaces)])
+        logger.info("Multisim output file: %s", self.csv_file)
 
     @enforce_types
-    def disable_realtime_state(self):
-        self.do_state_updates = False
+    def update_csv(
+        self,
+        run_i: int,
+        run_metrics: List[Union[int, float]],
+        point_i: Point,
+    ):
+        """
+        @description
+          Update csv with metrics from a given sim run
+
+        @arguments
+          run_i - it's run #i
+          run_metrics -- output of SimState.recent_metrics_values() for run #i
+          point_i -- value of each sweep param, for run #i
+        """
+        assert os.path.exists(self.csv_file), self.csv_file
+        spaces = self.spaces()
+
+        def _val2str(val):
+            if isinstance(val, (float, int)):
+                return f"{val:.4f}"
+            return str(val)
+
+        with open(self.csv_file, "a") as f:
+            writer = csv.writer(f)
+            row = [str(run_i)] + run_metrics + list(point_i.values())
+            assert len(row) == len(self.csv_header())
+            writer.writerow(
+                [_val2str(val).rjust(space) for val, space in zip(row, spaces)]
+            )
 
     @enforce_types
-    def _do_save_state(self, i: int) -> Tuple[bool, bool]:
-        """For this iteration i, (a) save state? (b) is it final iteration?"""
-        if self.ppss.sim_ss.is_final_iter(i):
-            return True, True
-
-        # don't save if disabled
-        if not self.do_state_updates:
-            return False, False
-
-        # don't save first 5 iters -> not interesting
-        # then save the next 5 -> "stuff's happening!"
-        # then save every 5th iter, to balance "stuff's happening" w/ speed
-        N = self.ppss.sim_ss.test_n
-        do_update = i >= 5 and (i < 10 or i % 5 == 0 or (i + 1) == N)
-        if not do_update:
-            return False, False
-
-<<<<<<< HEAD
-        return True, False
-
-
-@enforce_types
-def calc_pdr_profit(
-    others_stake: float,
-    others_accuracy: float,
-    stake_up: float,
-    stake_down: float,
-    revenue: float,
-    true_up_close: bool,
-):
-    assert others_stake >= 0
-    assert 0.0 <= others_accuracy <= 1.0
-    assert stake_up >= 0.0
-    assert stake_down >= 0.0
-    assert revenue >= 0.0
-
-    amt_sent = stake_up + stake_down
-    others_stake_correct = others_stake * others_accuracy
-    tot_stake = others_stake + stake_up + stake_down
-    if true_up_close:
-        tot_stake_correct = others_stake_correct + stake_up
-        percent_to_me = stake_up / tot_stake_correct
-        amt_received = (revenue + tot_stake) * percent_to_me
-    else:
-        tot_stake_correct = others_stake_correct + stake_down
-        percent_to_me = stake_down / tot_stake_correct
-        amt_received = (revenue + tot_stake) * percent_to_me
-    pdr_profit_OCEAN = amt_received - amt_sent
-    return pdr_profit_OCEAN
-=======
-        return True, False
->>>>>>> 494ce26a
+    def load_csv(self) -> pd.DataFrame:
+        """Load csv as a pandas Dataframe."""
+        df = pd.read_csv(self.csv_file)
+        df.rename(columns=lambda x: x.strip(), inplace=True)  # strip whitespace
+        return df