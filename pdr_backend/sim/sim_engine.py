import copy
import logging
import os
from typing import Dict, List, Union

import matplotlib.pyplot as plt
import numpy as np
import polars as pl
from enforce_typing import enforce_types
from statsmodels.stats.proportion import proportion_confint

from pdr_backend.aimodel.aimodel_data_factory import AimodelDataFactory
from pdr_backend.aimodel.aimodel_factory import AimodelFactory
from pdr_backend.lake.ohlcv_data_factory import OhlcvDataFactory
from pdr_backend.ppss.ppss import PPSS
from pdr_backend.util.mathutil import classif_acc
from pdr_backend.util.time_types import UnixTimeMs

logger = logging.getLogger("sim_engine")
FONTSIZE = 9


# pylint: disable=too-many-instance-attributes
class SimEngineState:
    def __init__(self, init_holdings: Dict[str,Union[int,float]]):
        self.holdings: dict = init_holdings
        self.init_loop_attributes()
        
    def init_loop_attributes(self):
        self.accs_train: List[float] = []
        self.ybools_test: List[float] = []
        self.ybools_testhat: List[float] = []
        self.corrects: List[bool] = []
        self.trader_profits_USD: List[float] = []
        self.predictoor_profits_OCEAN: List[float] = []

<<<<<<< HEAD
=======
        self.y2: List[float] = []


>>>>>>> 6b79aac6
# pylint: disable=too-many-instance-attributes
class SimEngine:
    @enforce_types
    def __init__(self, ppss: PPSS):
        # preconditions
        predict_feed = ppss.predictoor_ss.feed

        # timeframe doesn't need to match
        assert (
            str(predict_feed.exchange),
            str(predict_feed.pair),
        ) in ppss.predictoor_ss.aimodel_ss.exchange_pair_tups

        self.ppss = ppss

        self.st = SimEngineState(
            copy.copy(self.ppss.trader_ss.init_holdings),
        )

        self.plot_state = None
        if self.ppss.sim_ss.do_plot:
            self.plot_state = PlotState()

        self.logfile = ""

        self.exchange = self.ppss.predictoor_ss.feed.ccxt_exchange(
            mock=self.ppss.sim_ss.tradetype in ["histmock", "histmock"],
            exchange_params=self.ppss.sim_ss.exchange_params,
        )

    @property
    def tokcoin(self) -> str:
        """Return e.g. 'ETH'"""
        return self.ppss.predictoor_ss.base_str

    @property
    def usdcoin(self) -> str:
        """Return e.g. 'USDT'"""
        return self.ppss.predictoor_ss.quote_str

    @enforce_types
    def _init_loop_attributes(self):
        filebase = f"out_{UnixTimeMs.now()}.txt"
        self.logfile = os.path.join(self.ppss.sim_ss.log_dir, filebase)

        fh = logging.FileHandler(self.logfile)
        fh.setLevel(logging.INFO)
        logger.addHandler(fh)

        self.st.init_loop_attributes()

    @enforce_types
    def run(self):
        self._init_loop_attributes()
        logger.info("Start run")

        # main loop!
        pq_data_factory = OhlcvDataFactory(self.ppss.lake_ss)
        mergedohlcv_df: pl.DataFrame = pq_data_factory.get_mergedohlcv_df()
        for test_i in range(self.ppss.sim_ss.test_n):
            self.run_one_iter(test_i, mergedohlcv_df)
            self._plot(test_i, self.ppss.sim_ss.test_n)

        logger.info("Done all iters.")

        acc_train = np.average(self.st.accs_train)
        acc_test = classif_acc(self.st.ybools_testhat, self.st.ybools_test)
        logger.info("Final acc_train=%.5f, acc_test=%.5f", acc_train, acc_test)

    @enforce_types
    def run_one_iter(self, test_i: int, mergedohlcv_df: pl.DataFrame):
        # pylint: disable=too-many-statements
        ppss, pdr_ss = self.ppss, self.ppss.predictoor_ss
        
        testshift = ppss.sim_ss.test_n - test_i - 1  # eg [99, 98, .., 2, 1, 0]
        model_data_factory = AimodelDataFactory(pdr_ss)
        X, ycont, _, _ = model_data_factory.create_xy(mergedohlcv_df, testshift)
        
        st, fin = 0, X.shape[0] - 1
        X_train, X_test = X[st:fin, :], X[fin : fin + 1]
        ycont_train, ycont_test = ycont[st:fin], ycont[fin : fin + 1]

        curprice: float = ycont_train[-1]
        trueprice: float = ycont_test[-1]
        
        y_thr: float = curprice
        ybool = model_data_factory.ycont_to_ybool(ycont, y_thr)
        ybool_train, ybool_test = ybool[st:fin], ybool[fin : fin + 1]

        aimodel_factory = AimodelFactory(pdr_ss.aimodel_ss)
        model = aimodel_factory.build(X_train, ybool_train)

        ybool_trainhat = model.predict_true(X_train)  # eg yhat=zhat[y-5]
        acc_train = classif_acc(ybool_train, ybool_trainhat)
        self.st.accs_train.append(acc_train)

        # current time
        recent_ut = UnixTimeMs(int(mergedohlcv_df["timestamp"].to_list()[-1]))
        ut = UnixTimeMs(recent_ut - testshift * pdr_ss.timeframe_ms)

        # predict price direction
        prob_up: float = model.predict_ptrue(X_test)[0] # in [0.0, 1.0]
        pred_up: bool = model.predict_true(X_test)[0] # True or False
        self.st.ybools_testhat.append(pred_up)

        # simulate two-sided staking
        stake_up = prob_up * pdr_ss.stake_amount
        stake_down = (1.0 - prob_up) * pdr_ss.stake_amount
        
        # simulate buy. Buy 'amt_usd' worth of TOK if we think price going up
        usdcoin_holdings_before = self.st.holdings[self.usdcoin]
        if pred_up:
            conf_up = (prob_up - 0.5) * 2.0 # in range [0.0, 1.0] not [0.5, 1.0]
            buy_amt = conf_up * ppss.trader_ss.buy_amt_usd # amt depends on conf
            self._buy(curprice, buy_amt)

        # observe true price
        true_up = (trueprice > curprice)
        self.st.ybools_test.append(true_up)

        # simulate sell. Update trader_profits_USD
        tokcoin_amt_sell = self.st.holdings[self.tokcoin]
        if tokcoin_amt_sell > 0:
            self._sell(trueprice, tokcoin_amt_sell)
        usdcoin_holdings_after = self.st.holdings[self.usdcoin]

        # track prediction
        pred_dir = "UP" if pred_up else "DN"
        true_dir = "UP" if true_up else "DN"
        correct = pred_dir == true_dir
        correct_s = "Y" if correct else "N"
        self.st.corrects.append(correct)
        
        # track predictoor profit
        others_stake_correct = pdr_ss.others_accuracy * pdr_ss.others_stake
        if true_up:
            tot_stake_correct = others_stake_correct + stake_up
            percent_to_me = stake_up / tot_stake_correct
            stake_up_profit = percent_to_me * pdr_ss.revenue
            stake_down_profit = -stake_down
        else: 
            tot_stake_correct = others_stake_correct + stake_down
            percent_to_me = stake_down / tot_stake_correct
            stake_up_profit = -stake_up
            stake_down_profit = percent_to_me * pdr_ss.revenue
        predictoor_profit_OCEAN = stake_up_profit + stake_down_profit
        self.st.predictoor_profits_OCEAN.append(predictoor_profit_OCEAN)

        # track trading profit
        trader_profit_USD = usdcoin_holdings_after - usdcoin_holdings_before
        self.st.trader_profits_USD.append(trader_profit_USD)

        # log
        n_correct, n_trials = sum(self.st.corrects), len(self.st.corrects)
        acc_est = float(n_correct) / n_trials
        acc_l, acc_u = proportion_confint(count=n_correct, nobs=n_trials)

        s = f"Iter #{test_i+1}/{ppss.sim_ss.test_n}: "
        s += f"ut={ut.pretty_timestr()[9:][:-10]}"

        s += f" prob_up={prob_up:.2f}"
        s += " predictoor profit = "
        s += f"{stake_up_profit:8.5f} up"
        s += f" + {stake_down_profit:8.5f} down"
        s += f" = {predictoor_profit_OCEAN:8.5f} OCEAN"
        s += f" (cumulative {sum(self.st.predictoor_profits_OCEAN):7.2f} OCEAN)"

        s += f". Correct: {n_correct:4d}/{n_trials:4d} "
        s += f"= {acc_est*100:.2f}%"
        s += f" [{acc_l*100:.2f}%, {acc_u*100:.2f}%]"

        s += f". trader profit = ${trader_profit_USD:9.4f}"
        s += f" (cumulative ${sum(self.st.trader_profits_USD):9.4f})"
        logger.info(s)

    @enforce_types
    def _buy(self, price: float, usdcoin_amt_spend: float):
        """
        @description
          Buy tokcoin with usdcoin

        @arguments
          price -- amt of usdcoin per token
          usdcoin_amt_spend -- amount to spend, in usdcoin; spend less if have less
        """
        # simulate buy
        usdcoin_amt_sent = min(usdcoin_amt_spend, self.st.holdings[self.usdcoin])
        self.st.holdings[self.usdcoin] -= usdcoin_amt_sent

        p = self.ppss.trader_ss.fee_percent
        usdcoin_amt_fee = p * usdcoin_amt_sent
        tokcoin_amt_recd = (1 - p) * usdcoin_amt_sent / price
        self.st.holdings[self.tokcoin] += tokcoin_amt_recd

        self.exchange.create_market_buy_order(
            self.ppss.predictoor_ss.pair_str, tokcoin_amt_recd
        )

        logger.info(
            "TX: BUY : send %8.2f %s, receive %8.2f %s, fee = %8.4f %s",
            usdcoin_amt_sent,
            self.usdcoin,
            tokcoin_amt_recd,
            self.tokcoin,
            usdcoin_amt_fee,
            self.usdcoin,
        )

    @enforce_types
    def _sell(self, price: float, tokcoin_amt_sell: float):
        """
        @description
          Sell tokcoin for usdcoin

        @arguments
          price -- amt of usdcoin per token
          tokcoin_amt_sell -- how much of coin to sell, in tokcoin
        """
        tokcoin_amt_sent = tokcoin_amt_sell
        self.st.holdings[self.tokcoin] -= tokcoin_amt_sent

        p = self.ppss.trader_ss.fee_percent
        usdcoin_amt_fee = p * tokcoin_amt_sent * price
        usdcoin_amt_recd = (1 - p) * tokcoin_amt_sent * price
        self.st.holdings[self.usdcoin] += usdcoin_amt_recd

        self.exchange.create_market_sell_order(
            self.ppss.predictoor_ss.pair_str, tokcoin_amt_sent
        )

        logger.info(
            "TX: SELL: send %8.2f %s, receive %8.2f %s, fee = %8.4f %s",
            tokcoin_amt_sent,
            self.tokcoin,
            usdcoin_amt_recd,
            self.usdcoin,
            usdcoin_amt_fee,
            self.usdcoin,
        )

    @enforce_types
    def _plot(self, i: int, N: int):
        if not self.ppss.sim_ss.do_plot:
            return

        # don't plot first 5 iters -> not interesting
        # then plot the next 5 -> "stuff's happening!"
        # then plot every 5th iter, to balance "stuff's happening" w/ speed
        do_update = i >= 5 and (i < 10 or i % 5 == 0 or (i + 1) == N)
        if not do_update:
            return

        self.plot_state.do_plot(self.st)  # type: ignore[union-attr]


@enforce_types
class PlotState:
    def __init__(self):
        self.fig, self.axs = plt.subplots(2, 2, gridspec_kw={"width_ratios": [3, 1]})
        self.x = []
        self.y0 = []
        self.y1_est, self.y1_l, self.y1_u = [], [], []
        self.jitter = []
        self.plotted_before = False
        self.y2 = []
        plt.ion()
        plt.show()

    # pylint: disable=too-many-statements
    def do_plot(self, st: SimEngineState):
        fig, ((ax0, ax1), (ax2, ax3)) = self.fig, self.axs

        N = len(st.predictoor_profits_OCEAN)
        N_done = len(self.x)

        # set x
        self.x = list(range(0, N))
        next_x = _slice(self.x, N_done, N)
        next_hx = [next_x[0], next_x[-1]]  # horizontal x

        # plot 0: predictoor profit vs time
        self.y0 = list(np.cumsum(st.predictoor_profits_OCEAN))
        next_y0 = _slice(self.y0, N_done, N)
        ax0.plot(next_x, next_y0, color="green")
        ax0.plot(next_hx, [0, 0], color="0.2", linestyle="dashed", linewidth=1)
        _set_title(ax0, f"Predictoor profit vs time. Current:{self.y0[-1]:.2f} OCEAN")
        if not self.plotted_before:
            ax0.set_ylabel("predictoor profit (OCEAN)", fontsize=FONTSIZE)
            ax0.set_xlabel("time", fontsize=FONTSIZE)
            _label_on_right(ax0)
            ax0.margins(0.005, 0.05)

        # plot 1: % correct vs time
        for i_ in range(N_done, N):
            n_correct = sum(st.corrects[: i_ + 1])
            n_trials = len(st.corrects[: i_ + 1])
            l, u = proportion_confint(count=n_correct, nobs=n_trials)
            self.y1_est.append(n_correct / n_trials * 100)
            self.y1_l.append(l * 100)
            self.y1_u.append(u * 100)
        next_y1_est = _slice(self.y1_est, N_done, N)
        next_y1_l = _slice(self.y1_l, N_done, N)
        next_y1_u = _slice(self.y1_u, N_done, N)

        ax1.plot(next_x, next_y1_est, "green")
        _ = ax1.fill_between(next_x, next_y1_l, next_y1_u, color="0.9")
        ax1.plot(next_hx, [50, 50], color="0.2", linestyle="dashed", linewidth=1)
        ax1.set_ylim(bottom=40, top=60)
        now_s = f"{self.y1_est[-1]:.2f}% [{self.y1_l[-1]:.2f}%, {self.y1_u[-1]:.2f}%]"
        _set_title(ax1, f"% correct vs time. Current: {now_s}")
        if not self.plotted_before:
            ax1.set_xlabel("time", fontsize=FONTSIZE)
            ax1.set_ylabel("% correct", fontsize=FONTSIZE)
            _label_on_right(ax1)
            ax1.margins(0.01, 0.01)

        # plot 2: trader profit vs time
        self.y2 = list(np.cumsum(st.trader_profits_USD))
        next_y2 = _slice(self.y2, N_done, N)
        ax2.plot(next_x, next_y2, color="blue")
        ax2.plot(next_hx, [0, 0], color="0.2", linestyle="dashed", linewidth=1)
        _set_title(ax2, f"Trader profit vs time. Current: ${self.y2[-1]:.2f}")
        if not self.plotted_before:
            ax2.set_xlabel("time", fontsize=FONTSIZE)
            ax2.set_ylabel("trader profit (USD)", fontsize=FONTSIZE)
            _label_on_right(ax2)
            ax2.margins(0.005, 0.05)

        # plot 3: 1d scatter of profits
        while len(self.jitter) < N:
            self.jitter.append(np.random.uniform())
        next_jitter = _slice(self.jitter, N_done, N)
        next_profits = _slice(st.trader_profits_USD, N_done, N)
        ax3.scatter(next_jitter, next_profits, color="blue", s=1)
        avg = np.average(st.trader_profits_USD)
        _set_title(ax3, f"Trader profit distribution. avg=${avg:.2f}")
        if not self.plotted_before:
            ax3.plot(
                [0 - 1, 1 + 1], [0, 0], color="0.2", linestyle="dashed", linewidth=1
            )
            ax3.set_ylabel("trader profit (USD)", fontsize=FONTSIZE)
            _label_on_right(ax3)
            plt.tick_params(bottom=False, labelbottom=False)
            ax3.margins(0.05, 0.05)

        # final pieces
        HEIGHT = 7.5  # magic number
        WIDTH = int(HEIGHT * 3)  # magic number
        fig.set_size_inches(WIDTH, HEIGHT)
        fig.tight_layout(pad=0.5, h_pad=1.0, w_pad=1.0)
        plt.pause(0.001)
        self.plotted_before = True


def _set_title(ax, s: str):
    ax.set_title(s, fontsize=FONTSIZE, fontweight="bold")


def _slice(a: list, N_done: int, N: int) -> list:
    return [a[i] for i in range(max(0, N_done - 1), N)]


def _label_on_right(ax):
    ax.yaxis.tick_right()
    ax.yaxis.set_label_position("right")


def _del_lines(ax):
    for l in ax.lines:
        l.remove()<|MERGE_RESOLUTION|>--- conflicted
+++ resolved
@@ -18,7 +18,6 @@
 
 logger = logging.getLogger("sim_engine")
 FONTSIZE = 9
-
 
 # pylint: disable=too-many-instance-attributes
 class SimEngineState:
@@ -34,12 +33,6 @@
         self.trader_profits_USD: List[float] = []
         self.predictoor_profits_OCEAN: List[float] = []
 
-<<<<<<< HEAD
-=======
-        self.y2: List[float] = []
-
-
->>>>>>> 6b79aac6
 # pylint: disable=too-many-instance-attributes
 class SimEngine:
     @enforce_types
@@ -109,9 +102,9 @@
         acc_test = classif_acc(self.st.ybools_testhat, self.st.ybools_test)
         logger.info("Final acc_train=%.5f, acc_test=%.5f", acc_train, acc_test)
 
+    # pylint: disable=too-many-statements# pylint: disable=too-many-statements
     @enforce_types
     def run_one_iter(self, test_i: int, mergedohlcv_df: pl.DataFrame):
-        # pylint: disable=too-many-statements
         ppss, pdr_ss = self.ppss, self.ppss.predictoor_ss
         
         testshift = ppss.sim_ss.test_n - test_i - 1  # eg [99, 98, .., 2, 1, 0]
@@ -304,10 +297,9 @@
         self.y1_est, self.y1_l, self.y1_u = [], [], []
         self.jitter = []
         self.plotted_before = False
-        self.y2 = []
         plt.ion()
         plt.show()
-
+        
     # pylint: disable=too-many-statements
     def do_plot(self, st: SimEngineState):
         fig, ((ax0, ax1), (ax2, ax3)) = self.fig, self.axs
@@ -345,7 +337,7 @@
         next_y1_u = _slice(self.y1_u, N_done, N)
 
         ax1.plot(next_x, next_y1_est, "green")
-        _ = ax1.fill_between(next_x, next_y1_l, next_y1_u, color="0.9")
+        ax1.fill_between(next_x, next_y1_l, next_y1_u, color="0.9")
         ax1.plot(next_hx, [50, 50], color="0.2", linestyle="dashed", linewidth=1)
         ax1.set_ylim(bottom=40, top=60)
         now_s = f"{self.y1_est[-1]:.2f}% [{self.y1_l[-1]:.2f}%, {self.y1_u[-1]:.2f}%]"
@@ -357,11 +349,11 @@
             ax1.margins(0.01, 0.01)
 
         # plot 2: trader profit vs time
-        self.y2 = list(np.cumsum(st.trader_profits_USD))
-        next_y2 = _slice(self.y2, N_done, N)
+        y2 = list(np.cumsum(st.trader_profits_USD))
+        next_y2 = _slice(y2, N_done, N)
         ax2.plot(next_x, next_y2, color="blue")
         ax2.plot(next_hx, [0, 0], color="0.2", linestyle="dashed", linewidth=1)
-        _set_title(ax2, f"Trader profit vs time. Current: ${self.y2[-1]:.2f}")
+        _set_title(ax2, f"Trader profit vs time. Current: ${y2[-1]:.2f}")
         if not self.plotted_before:
             ax2.set_xlabel("time", fontsize=FONTSIZE)
             ax2.set_ylabel("trader profit (USD)", fontsize=FONTSIZE)
