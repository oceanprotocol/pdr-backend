--- conflicted
+++ resolved
@@ -111,13 +111,8 @@
     @enforce_types
     def run_one_iter(self, test_i: int, mergedohlcv_df: pl.DataFrame):
         testshift = self.ppss.sim_ss.test_n - test_i - 1  # eg [99, 98, .., 2, 1, 0]
-<<<<<<< HEAD
         model_data_factory = RegressionModelDataFactory(self.ppss.predictoor_ss)
-        X, y, _ = model_data_factory.create_xy(mergedohlcv_df, testshift)
-=======
-        model_data_factory = AimodelDataFactory(self.ppss.predictoor_ss)
         X, y, _, _ = model_data_factory.create_xy(mergedohlcv_df, testshift)
->>>>>>> eaadca71
 
         st, fin = 0, X.shape[0] - 1
         X_train, X_test = X[st:fin, :], X[fin : fin + 1]
