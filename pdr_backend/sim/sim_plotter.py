--- conflicted
+++ resolved
@@ -43,12 +43,7 @@
         c1, c2, c3 = streamlit.columns((1, 2, 1))
         c11, c12 = c1.container(), c1.container()
         c31, c32 = c3.container(), c3.container()
-
-<<<<<<< HEAD
         c4, c5 = streamlit.columns((1, 1))
-=======
-        gs = gridspec.GridSpec(2, 6, width_ratios=[5, 1, 2, 0.6, 2, 3])
->>>>>>> 91db0d4f
 
         self.canvas = {
             "pdr_profit_vs_time": c11.empty(),
@@ -58,17 +53,10 @@
             "trader_profit_vs_ptrue": c32.empty(),
             "aimodel_varimps": c4.empty(),
             "aimodel_response": c5.empty(),
+            "f1_precision_recall_vs_time": streamlit.empty(),
         }
 
-<<<<<<< HEAD
         self.figs = {}
-=======
-        self.ax_pdr_profit_vs_ptrue = fig.add_subplot(gs[0, 1])
-        self.ax_trader_profit_vs_ptrue = fig.add_subplot(gs[1, 1])
-
-        self.ax_accuracy_vs_time = fig.add_subplot(gs[0, 2])
-        self.ax_f1_precision_recall_vs_time = fig.add_subplot(gs[1, 2])
->>>>>>> 91db0d4f
 
         for k in self.canvas.keys():
             fig, ax = plt.subplots()
@@ -159,28 +147,6 @@
     @enforce_types
     def _plot_accuracy_vs_time(self):
         ax = self.ax_accuracy_vs_time
-<<<<<<< HEAD
-        for i in range(self.N_done, self.N):
-            n_correct = sum(self.st.corrects[: i + 1])
-            n_trials = len(self.st.corrects[: i + 1])
-            l, u = proportion_confint(count=n_correct, nobs=n_trials)
-            self.y01_est.append(n_correct / n_trials * 100)
-            self.y01_l.append(l * 100)
-            self.y01_u.append(u * 100)
-        next_y01_est = _slice(self.y01_est, self.N_done, self.N)
-        next_y01_l = _slice(self.y01_l, self.N_done, self.N)
-        next_y01_u = _slice(self.y01_u, self.N_done, self.N)
-
-        ax.plot(self.next_x, next_y01_est, "green")
-        ax.fill_between(self.next_x, next_y01_l, next_y01_u, color="0.9")
-        ax.plot(self.next_hx, [50, 50], c="0.2", ls="--", lw=1)
-        ax.set_ylim(bottom=40, top=60)
-        now_s = f"{self.y01_est[-1]:.2f}% "
-        now_s += f"[{self.y01_l[-1]:.2f}%, {self.y01_u[-1]:.2f}%]"
-        _set_title(ax, f"% correct vs time. Current: {now_s}")
-
-        self.canvas["accuracy_vs_time"].pyplot(self.figs["accuracy_vs_time"])
-=======
         clm = self.st.clm
         next_acc_ests = _slice(clm.acc_ests, self.N_done, self.N, mult=100.0)
         next_acc_ls = _slice(clm.acc_ls, self.N_done, self.N, mult=100.0)
@@ -193,6 +159,8 @@
         s = f"accuracy = {clm.acc_ests[-1]*100:.2f}% "
         s += f"[{clm.acc_ls[-1]*100:.2f}%, {clm.acc_us[-1]*100:.2f}%]"
         _set_title(ax, s)
+
+        self.canvas["accuracy_vs_time"].pyplot(self.figs["accuracy_vs_time"])
         if not self.plotted_before:
             ax.set_xlabel("time", fontsize=FONTSIZE)
             ax.set_ylabel("% correct [lower, upper bound]", fontsize=FONTSIZE)
@@ -217,7 +185,7 @@
         s += f" [recall={clm.recalls[-1]:.4f}"
         s += f", precision={clm.precisions[-1]:.4f}]"
         _set_title(ax, s)
->>>>>>> 91db0d4f
+        self.canvas["f1_precision_recall_vs_time"].pyplot(self.figs["f1_precision_recall_vs_time"])
         if not self.plotted_before:
             ax.set_xlabel("time", fontsize=FONTSIZE)
             ax.set_ylabel("f1 [recall, precision]", fontsize=FONTSIZE)
