from typing import List, Optional

import altair as alt
import matplotlib.pyplot as plt
from matplotlib.pyplot import savefig
import numpy as np
import pandas as pd
import streamlit
from enforce_typing import enforce_types
from numpy.random import random

from pdr_backend.aimodel.aimodel_plotdata import AimodelPlotdata
from pdr_backend.aimodel.aimodel_plotter import (
    plot_aimodel_response,
    plot_aimodel_varimps,
)
from pdr_backend.ppss.ppss import PPSS
from pdr_backend.sim.sim_state import SimState
from pdr_backend.util.constants import FONTSIZE

streamlit.set_page_config(layout="wide")


HEIGHT = 7.5
WIDTH = int(HEIGHT * 3.2)


# pylint: disable=too-many-instance-attributes
class SimPlotter:
    @enforce_types
    def __init__(
        self,
        ppss: PPSS,
        st: SimState,
    ):
        # engine state, ss
        self.st = st
        self.ppss = ppss

        plt.close("all")

        # so labels are above lines. Must be before figure()
        plt.rcParams["axes.axisbelow"] = False

        c1, c2, c3 = streamlit.columns((1, 1, 2))
        c4, c5 = streamlit.columns((1, 1))
        c6, c7 = streamlit.columns((1, 1))

        self.canvas = {
            "pdr_profit_vs_time": c1.empty(),
            "trader_profit_vs_time": c2.empty(),
            "accuracy_vs_time": c3.empty(),
            "pdr_profit_vs_ptrue": c4.empty(),
            "trader_profit_vs_ptrue": c5.empty(),
            "aimodel_varimps": c6.empty(),
            "aimodel_response": c7.empty(),
            "f1_precision_recall_vs_time": streamlit.empty(),
        }

        self.figs = {}

        for k, _ in self.canvas.items():
            fig, ax = plt.subplots()
            self.figs[k] = fig
            setattr(self, f"ax_{k}", ax)

        # attributes to help update plots' state quickly
        self.N: int = 0
        self.N_done: int = 0
        self.x: List[float] = []

<<<<<<< HEAD
        self.plotted_before: bool = False
=======
        self.shown_plot_before: bool = False
        self.computed_plot_before: bool = False
>>>>>>> 576e88ec

    # pylint: disable=too-many-statements
    @enforce_types
    def compute_plot(
        self,
        aimodel_plotdata: AimodelPlotdata,
        do_show_plot: bool,
        do_save_plot: bool,
    ) -> Optional[str]:
        """
        @description
          Create / update whole plot, with many subplots

        @arguments
          aimodel_plotdata -- has model, X_train, etc
          do_show_plot -- render on-screen in a window?
          do_save_plot -- export as png?

        @return
          img_filename - filename of saved plot (None if not done)
        """
        if not self.shown_plot_before:
            plt.ion()
            if do_show_plot:
                plt.show()
            self.shown_plot_before = True

        # update N, N_done, x. **Update x only after updating N, N_done!**
        self.N = len(self.st.pdr_profits_OCEAN)
        self.N_done = len(self.x)  # what # points have been plotted previously
        self.x = list(range(0, self.N))

        # main work: create/update subplots
        self._plot_pdr_profit_vs_time()
        self._plot_trader_profit_vs_time()

        self._plot_accuracy_vs_time()
        self._plot_f1_precision_recall_vs_time()
        self._plot_pdr_profit_vs_ptrue()
        self._plot_trader_profit_vs_ptrue()

        self._plot_aimodel_varimps(aimodel_plotdata)
        self._plot_aimodel_response(aimodel_plotdata)

<<<<<<< HEAD
        # final pieces
        # plt.subplots_adjust(wspace=0.3)
        plt.pause(0.001)
        self.plotted_before = True
=======
        # final pieces of making plot
        self.fig.set_size_inches(WIDTH, HEIGHT)
        self.fig.tight_layout(pad=0.5, h_pad=1.0, w_pad=1.0)
        plt.subplots_adjust(wspace=0.3)

        # save to png?
        img_filename = None
        if do_save_plot:
            img_filename = self.ppss.sim_ss.unique_final_img_filename()
            savefig(img_filename)

        # wrapup for reloop
        if do_show_plot:
            plt.pause(0.001)
        self.computed_plot_before = True

        return img_filename
>>>>>>> 576e88ec

        plt.ion()
        plt.show()

    @property
    def next_x(self) -> List[float]:
        return _slice(self.x, self.N_done, self.N)

    @property
    def next_hx(self) -> List[float]:
        """horizontal x"""
        return [self.next_x[0], self.next_x[-1]]

    @enforce_types
    def _plot_pdr_profit_vs_time(self):
        y00 = list(np.cumsum(self.st.pdr_profits_OCEAN))
<<<<<<< HEAD
        s = f"Predictoor profit vs time. Current: {y00[-1]:.2f} OCEAN"

        y = "predictoor profit (OCEAN)"
        df = pd.DataFrame(y00, columns=[y])
        df["time"] = range(len(y00))

        chart = (
            alt.Chart(df, title=s)
            .mark_line()
            .encode(
                x="time",
                y=y,
            )
            .interactive()
        )

        ref_line = (
            alt.Chart(pd.DataFrame({y: [0]}))
            .mark_rule(color="grey", strokeDash=[10, 10])
            .encode(y=y)
        )

        self.canvas["pdr_profit_vs_time"].altair_chart(
            chart + ref_line, use_container_width=True, theme="streamlit"
        )
=======
        next_y00 = _slice(y00, self.N_done, self.N)
        ax.plot(self.next_x, next_y00, c="g")
        ax.plot(self.next_hx, [0, 0], c="0.2", ls="--", lw=1)
        s = f"Predictoor profit vs time. Current:{y00[-1]:.2f} OCEAN"
        _set_title(ax, s)
        if not self.computed_plot_before:
            ax.set_ylabel("predictoor profit (OCEAN)", fontsize=FONTSIZE)
            ax.set_xlabel("time", fontsize=FONTSIZE)
            _ylabel_on_right(ax)
            ax.margins(0.005, 0.05)
>>>>>>> 576e88ec

    @enforce_types
    def _plot_trader_profit_vs_time(self):
        y10 = list(np.cumsum(self.st.trader_profits_USD))
<<<<<<< HEAD

        s = f"Trader profit vs time. Current: ${y10[-1]:.2f}"
        y = "trader profit (USD)"
        df = pd.DataFrame(y10, columns=[y])
        df["time"] = range(len(y10))
        chart = (
            alt.Chart(df, title=s)
            .mark_line()
            .encode(
                x="time",
                y=y,
            )
            .interactive()
        )

        ref_line = (
            alt.Chart(pd.DataFrame({y: [0]}))
            .mark_rule(color="grey", strokeDash=[10, 10])
            .encode(y=y)
        )

        self.canvas["trader_profit_vs_time"].altair_chart(
            chart + ref_line, use_container_width=True, theme="streamlit"
        )
=======
        next_y10 = _slice(y10, self.N_done, self.N)
        ax.plot(self.next_x, next_y10, c="b")
        ax.plot(self.next_hx, [0, 0], c="0.2", ls="--", lw=1)
        _set_title(ax, f"Trader profit vs time. Current: ${y10[-1]:.2f}")
        if not self.computed_plot_before:
            ax.set_xlabel("time", fontsize=FONTSIZE)
            ax.set_ylabel("trader profit (USD)", fontsize=FONTSIZE)
            _ylabel_on_right(ax)
            ax.margins(0.005, 0.05)
>>>>>>> 576e88ec

    @enforce_types
    def _plot_accuracy_vs_time(self):
        clm = self.st.clm
        s = f"accuracy = {clm.acc_ests[-1]*100:.2f}% "
        s += f"[{clm.acc_ls[-1]*100:.2f}%, {clm.acc_us[-1]*100:.2f}%]"
<<<<<<< HEAD

        y = "% correct (lower, upper bound)"
        acc_ests = [100 * a for a in clm.acc_ests]
        df = pd.DataFrame(acc_ests, columns=[y])
        df["acc_ls"] = [100 * a for a in clm.acc_ls]
        df["acc_us"] = [100 * a for a in clm.acc_us]
        df["time"] = range(len(clm.acc_ests))

        chart = (
            alt.Chart(df, title=s)
            .mark_line()
            .encode(x="time", y=y, color=alt.value("darkblue"))
        )

        ref_line = (
            alt.Chart(pd.DataFrame({y: [50]}))
            .mark_rule(color="grey", strokeDash=[10, 10])
            .encode(y=y)
        )

        area_chart = (
            alt.Chart(df)
            .mark_area()
            .encode(
                x="time",
                y=alt.Y("acc_ls", title=y),
                y2="acc_us",
                color=alt.value("lightblue"),
            )
        )

        self.canvas["accuracy_vs_time"].altair_chart(
            area_chart + ref_line + chart, use_container_width=True, theme="streamlit"
        )
=======
        _set_title(ax, s)
        if not self.computed_plot_before:
            ax.set_xlabel("time", fontsize=FONTSIZE)
            ax.set_ylabel("% correct [lower, upper bound]", fontsize=FONTSIZE)
            _ylabel_on_right(ax)
            ax.margins(0.01, 0.01)
>>>>>>> 576e88ec

    @enforce_types
    def _plot_f1_precision_recall_vs_time(self):
        ax = self.ax_f1_precision_recall_vs_time
        clm = self.st.clm
        next_f1s = _slice(clm.f1s, self.N_done, self.N)
        next_precisions = _slice(clm.precisions, self.N_done, self.N)
        next_recalls = _slice(clm.recalls, self.N_done, self.N)

        ax.plot(self.next_x, next_precisions, "darkred", label="precision")  # top
        ax.plot(self.next_x, next_f1s, "indianred", label="f1")  # mid
        ax.plot(self.next_x, next_recalls, "lightcoral", label="recall")  # bot
        ax.fill_between(self.next_x, next_recalls, next_precisions, color="0.9")
        ax.plot(self.next_hx, [0.5, 0.5], c="0.2", ls="--", lw=1)
        ax.set_ylim(bottom=0.25, top=0.75)
        s = f"f1={clm.f1s[-1]:.4f}"
        s += f" [recall={clm.recalls[-1]:.4f}"
        s += f", precision={clm.precisions[-1]:.4f}]"
        _set_title(ax, s)
<<<<<<< HEAD
        self.canvas["f1_precision_recall_vs_time"].pyplot(
            self.figs["f1_precision_recall_vs_time"]
        )
        if not self.plotted_before:
=======
        if not self.computed_plot_before:
>>>>>>> 576e88ec
            ax.set_xlabel("time", fontsize=FONTSIZE)
            ax.set_ylabel("f1 [recall, precision]", fontsize=FONTSIZE)
            ax.legend(loc="lower left")
            _ylabel_on_right(ax)
            ax.margins(0.01, 0.01)

    @enforce_types
    def _plot_pdr_profit_vs_ptrue(self):
        ax = self.ax_pdr_profit_vs_ptrue
        stake_amt = self.ppss.predictoor_ss.stake_amount.amt_eth
        mnp, mxp = -stake_amt, stake_amt
        avg = np.average(self.st.pdr_profits_OCEAN)
        next_profits = _slice(self.st.pdr_profits_OCEAN, self.N_done, self.N)
        next_probs_up = _slice(self.st.probs_up, self.N_done, self.N)

        c = (random(), random(), random())  # random RGB color
        ax.scatter(next_probs_up, next_profits, color=c, s=1)

        s = f"pdr profit dist. avg={avg:.2f} OCEAN"
        _set_title(ax, s)
        ax.plot([0.5, 0.5], [mnp, mxp], c="0.2", ls="-", lw=1)
<<<<<<< HEAD

        self.canvas["pdr_profit_vs_ptrue"].pyplot(self.figs["pdr_profit_vs_ptrue"])
        if not self.plotted_before:
=======
        if not self.computed_plot_before:
>>>>>>> 576e88ec
            ax.plot([0.0, 1.0], [0, 0], c="0.2", ls="--", lw=1)
            _set_xlabel(ax, "prob(up)")
            _set_ylabel(ax, "pdr profit (OCEAN)")
            _ylabel_on_right(ax)
            ax.margins(0.05, 0.05)

    @enforce_types
    def _plot_trader_profit_vs_ptrue(self):
        ax = self.ax_trader_profit_vs_ptrue
        mnp = min(self.st.trader_profits_USD)
        mxp = max(self.st.trader_profits_USD)
        avg = np.average(self.st.trader_profits_USD)
        next_profits = _slice(self.st.trader_profits_USD, self.N_done, self.N)
        next_probs_up = _slice(self.st.probs_up, self.N_done, self.N)

        c = (random(), random(), random())  # random RGB color
        ax.scatter(next_probs_up, next_profits, color=c, s=1)

        s = f"trader profit dist. avg={avg:.2f} USD"

        _set_title(ax, s)
        ax.plot([0.5, 0.5], [mnp, mxp], c="0.2", ls="-", lw=1)
<<<<<<< HEAD

        self.canvas["trader_profit_vs_ptrue"].pyplot(
            self.figs["trader_profit_vs_ptrue"]
        )
        if not self.plotted_before:
=======
        if not self.computed_plot_before:
>>>>>>> 576e88ec
            ax.plot([0.0, 1.0], [0, 0], c="0.2", ls="--", lw=1)
            _set_xlabel(ax, "prob(up)")
            _set_ylabel(ax, "trader profit (USD)")
            _ylabel_on_right(ax)
            ax.margins(0.05, 0.05)

    @enforce_types
    def _plot_aimodel_varimps(self, d: AimodelPlotdata):
        ax = self.ax_aimodel_varimps  # type: ignore[attr-defined]
        imps_tups = d.model.importance_per_var(include_stddev=True)
<<<<<<< HEAD
        plot_aimodel_varimps(d.colnames, imps_tups, (self.figs["aimodel_varimps"], ax))

        self.canvas["aimodel_varimps"].pyplot(self.figs["aimodel_varimps"])
        if not self.plotted_before:
=======
        plot_aimodel_varimps(d.colnames, imps_tups, (self.fig, ax))
        if not self.computed_plot_before:
>>>>>>> 576e88ec
            ax.margins(0.01, 0.01)

    @enforce_types
    def _plot_aimodel_response(self, d: AimodelPlotdata):
<<<<<<< HEAD
        ax = self.ax_aimodel_response  # type: ignore[attr-defined]
        plot_aimodel_response(d, (self.figs["aimodel_varimps"], ax))

        self.canvas["aimodel_response"].pyplot(self.figs["aimodel_response"])
        if not self.plotted_before:
=======
        ax = self.ax_aimodel_response
        plot_aimodel_response(d, (self.fig, ax))
        if not self.computed_plot_before:
>>>>>>> 576e88ec
            ax.margins(0.01, 0.01)


@enforce_types
def _slice(a: list, N_done: int, N: int, mult: float = 1.0) -> list:
    return [a[i] * mult for i in range(max(0, N_done - 1), N)]


@enforce_types
def _set_xlabel(ax, s: str):
    ax.set_xlabel(s, fontsize=FONTSIZE)


@enforce_types
def _set_ylabel(ax, s: str):
    ax.set_ylabel(s, fontsize=FONTSIZE)


@enforce_types
def _set_title(ax, s: str):
    ax.set_title(s, fontsize=FONTSIZE, fontweight="bold")


@enforce_types
def _ylabel_on_right(ax):
    ax.yaxis.tick_right()
    ax.yaxis.set_label_position("right")


@enforce_types
def _del_lines(ax):
    for l in ax.lines:
        l.remove()<|MERGE_RESOLUTION|>--- conflicted
+++ resolved
@@ -69,12 +69,8 @@
         self.N_done: int = 0
         self.x: List[float] = []
 
-<<<<<<< HEAD
-        self.plotted_before: bool = False
-=======
         self.shown_plot_before: bool = False
         self.computed_plot_before: bool = False
->>>>>>> 576e88ec
 
     # pylint: disable=too-many-statements
     @enforce_types
@@ -119,15 +115,7 @@
         self._plot_aimodel_varimps(aimodel_plotdata)
         self._plot_aimodel_response(aimodel_plotdata)
 
-<<<<<<< HEAD
-        # final pieces
-        # plt.subplots_adjust(wspace=0.3)
-        plt.pause(0.001)
-        self.plotted_before = True
-=======
         # final pieces of making plot
-        self.fig.set_size_inches(WIDTH, HEIGHT)
-        self.fig.tight_layout(pad=0.5, h_pad=1.0, w_pad=1.0)
         plt.subplots_adjust(wspace=0.3)
 
         # save to png?
@@ -142,10 +130,6 @@
         self.computed_plot_before = True
 
         return img_filename
->>>>>>> 576e88ec
-
-        plt.ion()
-        plt.show()
 
     @property
     def next_x(self) -> List[float]:
@@ -159,7 +143,6 @@
     @enforce_types
     def _plot_pdr_profit_vs_time(self):
         y00 = list(np.cumsum(self.st.pdr_profits_OCEAN))
-<<<<<<< HEAD
         s = f"Predictoor profit vs time. Current: {y00[-1]:.2f} OCEAN"
 
         y = "predictoor profit (OCEAN)"
@@ -185,23 +168,10 @@
         self.canvas["pdr_profit_vs_time"].altair_chart(
             chart + ref_line, use_container_width=True, theme="streamlit"
         )
-=======
-        next_y00 = _slice(y00, self.N_done, self.N)
-        ax.plot(self.next_x, next_y00, c="g")
-        ax.plot(self.next_hx, [0, 0], c="0.2", ls="--", lw=1)
-        s = f"Predictoor profit vs time. Current:{y00[-1]:.2f} OCEAN"
-        _set_title(ax, s)
-        if not self.computed_plot_before:
-            ax.set_ylabel("predictoor profit (OCEAN)", fontsize=FONTSIZE)
-            ax.set_xlabel("time", fontsize=FONTSIZE)
-            _ylabel_on_right(ax)
-            ax.margins(0.005, 0.05)
->>>>>>> 576e88ec
 
     @enforce_types
     def _plot_trader_profit_vs_time(self):
         y10 = list(np.cumsum(self.st.trader_profits_USD))
-<<<<<<< HEAD
 
         s = f"Trader profit vs time. Current: ${y10[-1]:.2f}"
         y = "trader profit (USD)"
@@ -226,24 +196,12 @@
         self.canvas["trader_profit_vs_time"].altair_chart(
             chart + ref_line, use_container_width=True, theme="streamlit"
         )
-=======
-        next_y10 = _slice(y10, self.N_done, self.N)
-        ax.plot(self.next_x, next_y10, c="b")
-        ax.plot(self.next_hx, [0, 0], c="0.2", ls="--", lw=1)
-        _set_title(ax, f"Trader profit vs time. Current: ${y10[-1]:.2f}")
-        if not self.computed_plot_before:
-            ax.set_xlabel("time", fontsize=FONTSIZE)
-            ax.set_ylabel("trader profit (USD)", fontsize=FONTSIZE)
-            _ylabel_on_right(ax)
-            ax.margins(0.005, 0.05)
->>>>>>> 576e88ec
 
     @enforce_types
     def _plot_accuracy_vs_time(self):
         clm = self.st.clm
         s = f"accuracy = {clm.acc_ests[-1]*100:.2f}% "
         s += f"[{clm.acc_ls[-1]*100:.2f}%, {clm.acc_us[-1]*100:.2f}%]"
-<<<<<<< HEAD
 
         y = "% correct (lower, upper bound)"
         acc_ests = [100 * a for a in clm.acc_ests]
@@ -278,14 +236,6 @@
         self.canvas["accuracy_vs_time"].altair_chart(
             area_chart + ref_line + chart, use_container_width=True, theme="streamlit"
         )
-=======
-        _set_title(ax, s)
-        if not self.computed_plot_before:
-            ax.set_xlabel("time", fontsize=FONTSIZE)
-            ax.set_ylabel("% correct [lower, upper bound]", fontsize=FONTSIZE)
-            _ylabel_on_right(ax)
-            ax.margins(0.01, 0.01)
->>>>>>> 576e88ec
 
     @enforce_types
     def _plot_f1_precision_recall_vs_time(self):
@@ -305,14 +255,11 @@
         s += f" [recall={clm.recalls[-1]:.4f}"
         s += f", precision={clm.precisions[-1]:.4f}]"
         _set_title(ax, s)
-<<<<<<< HEAD
+
         self.canvas["f1_precision_recall_vs_time"].pyplot(
             self.figs["f1_precision_recall_vs_time"]
         )
-        if not self.plotted_before:
-=======
         if not self.computed_plot_before:
->>>>>>> 576e88ec
             ax.set_xlabel("time", fontsize=FONTSIZE)
             ax.set_ylabel("f1 [recall, precision]", fontsize=FONTSIZE)
             ax.legend(loc="lower left")
@@ -321,31 +268,30 @@
 
     @enforce_types
     def _plot_pdr_profit_vs_ptrue(self):
-        ax = self.ax_pdr_profit_vs_ptrue
-        stake_amt = self.ppss.predictoor_ss.stake_amount.amt_eth
-        mnp, mxp = -stake_amt, stake_amt
         avg = np.average(self.st.pdr_profits_OCEAN)
-        next_profits = _slice(self.st.pdr_profits_OCEAN, self.N_done, self.N)
-        next_probs_up = _slice(self.st.probs_up, self.N_done, self.N)
-
-        c = (random(), random(), random())  # random RGB color
-        ax.scatter(next_probs_up, next_profits, color=c, s=1)
-
         s = f"pdr profit dist. avg={avg:.2f} OCEAN"
-        _set_title(ax, s)
-        ax.plot([0.5, 0.5], [mnp, mxp], c="0.2", ls="-", lw=1)
-<<<<<<< HEAD
 
         self.canvas["pdr_profit_vs_ptrue"].pyplot(self.figs["pdr_profit_vs_ptrue"])
-        if not self.plotted_before:
-=======
-        if not self.computed_plot_before:
->>>>>>> 576e88ec
-            ax.plot([0.0, 1.0], [0, 0], c="0.2", ls="--", lw=1)
-            _set_xlabel(ax, "prob(up)")
-            _set_ylabel(ax, "pdr profit (OCEAN)")
-            _ylabel_on_right(ax)
-            ax.margins(0.05, 0.05)
+
+        y = "pdr profit (OCEAN)"
+        df = pd.DataFrame(self.st.pdr_profits_OCEAN, columns=[y])
+        df["prob(up)"] = self.st.probs_up
+
+        chart = (
+            alt.Chart(df, title=s)
+            .mark_circle()
+            .encode(x="prob(up)", y=y)
+        )
+
+        ref_line = (
+            alt.Chart(pd.DataFrame({y: [0]}))
+            .mark_rule(color="grey", strokeDash=[10, 10])
+            .encode(y=y)
+        )
+
+        self.canvas["pdr_profit_vs_ptrue"].altair_chart(
+            chart + ref_line, use_container_width=True, theme="streamlit"
+        )
 
     @enforce_types
     def _plot_trader_profit_vs_ptrue(self):
@@ -363,15 +309,11 @@
 
         _set_title(ax, s)
         ax.plot([0.5, 0.5], [mnp, mxp], c="0.2", ls="-", lw=1)
-<<<<<<< HEAD
 
         self.canvas["trader_profit_vs_ptrue"].pyplot(
             self.figs["trader_profit_vs_ptrue"]
         )
-        if not self.plotted_before:
-=======
         if not self.computed_plot_before:
->>>>>>> 576e88ec
             ax.plot([0.0, 1.0], [0, 0], c="0.2", ls="--", lw=1)
             _set_xlabel(ax, "prob(up)")
             _set_ylabel(ax, "trader profit (USD)")
@@ -382,31 +324,16 @@
     def _plot_aimodel_varimps(self, d: AimodelPlotdata):
         ax = self.ax_aimodel_varimps  # type: ignore[attr-defined]
         imps_tups = d.model.importance_per_var(include_stddev=True)
-<<<<<<< HEAD
         plot_aimodel_varimps(d.colnames, imps_tups, (self.figs["aimodel_varimps"], ax))
 
         self.canvas["aimodel_varimps"].pyplot(self.figs["aimodel_varimps"])
-        if not self.plotted_before:
-=======
-        plot_aimodel_varimps(d.colnames, imps_tups, (self.fig, ax))
-        if not self.computed_plot_before:
->>>>>>> 576e88ec
-            ax.margins(0.01, 0.01)
 
     @enforce_types
     def _plot_aimodel_response(self, d: AimodelPlotdata):
-<<<<<<< HEAD
         ax = self.ax_aimodel_response  # type: ignore[attr-defined]
         plot_aimodel_response(d, (self.figs["aimodel_varimps"], ax))
 
         self.canvas["aimodel_response"].pyplot(self.figs["aimodel_response"])
-        if not self.plotted_before:
-=======
-        ax = self.ax_aimodel_response
-        plot_aimodel_response(d, (self.fig, ax))
-        if not self.computed_plot_before:
->>>>>>> 576e88ec
-            ax.margins(0.01, 0.01)
 
 
 @enforce_types
