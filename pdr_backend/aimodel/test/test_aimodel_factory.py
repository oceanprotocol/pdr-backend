--- conflicted
+++ resolved
@@ -22,18 +22,8 @@
 )
 from pdr_backend.statutil.scoring import classif_acc
 
-<<<<<<< HEAD
-SHOW_PLOT = True  # only turn on for manual testing
-
-
-@enforce_types
-def test_aimodel_factory_SHOW_PLOT():
-    """SHOW_PLOT should only be set to True temporarily in local testing."""
-    assert not SHOW_PLOT
-=======
 # set env variable as true to show plots
 SHOW_PLOT = os.getenv("SHOW_PLOT", "false").lower() == "true"
->>>>>>> 9f7837e7
 
 
 def test_aimodel_typical_classif():
@@ -416,13 +406,13 @@
     """Want regressor to have near-zero error at current price. See #1213"""
     if "constant" in approach.lower():
         return
-    
+
     # settings, factory
     d = aimodel_ss_test_dict(
-        approach = "RegrLinearLS",
-        weight_recent = "10000x",
-        balance_classes = "None",
-        calibrate_probs = "None",
+        approach="RegrLinearLS",
+        weight_recent="10000x",
+        balance_classes="None",
+        calibrate_probs="None",
     )
     ss = AimodelSS(d)
     factory = AimodelFactory(ss)
@@ -430,11 +420,11 @@
     # data
     N = 50
     x = np.random.uniform(-10, +10, (N,))
-    for curprice_xval in [-8, -5, -2, 2, 5, 8]: 
+    for curprice_xval in [-8, -5, -2, 2, 5, 8]:
         x[-1] = curprice_xval
-        ycont = 3.0 + 4.0 * x + 1.0 * x ** 2
-        X = np.reshape(x, (N,1))
-        y_thr = 1.0 # arbitrary
+        ycont = 3.0 + 4.0 * x + 1.0 * x**2
+        X = np.reshape(x, (N, 1))
+        y_thr = 1.0  # arbitrary
         ytrue = ycont > y_thr
 
         # build model
