--- conflicted
+++ resolved
@@ -11,11 +11,8 @@
 
 
 class Aimodel:
-<<<<<<< HEAD
-=======
-
-    @enforce_types
->>>>>>> 1b6d10a2
+
+    @enforce_types
     def __init__(
         self,
         scaler,
