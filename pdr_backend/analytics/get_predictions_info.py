--- conflicted
+++ resolved
@@ -17,11 +17,7 @@
     plot_traction_daily_statistics,
 )
 from pdr_backend.lake.duckdb_data_store import DuckDBDataStore
-<<<<<<< HEAD
 from pdr_backend.lake.table import Table
-=======
-from pdr_backend.lake.table import NamedTable
->>>>>>> 1b6d10a2
 from pdr_backend.ppss.ppss import PPSS
 from pdr_backend.util.time_types import UnixTimeMs
 
@@ -49,11 +45,7 @@
     logger.info("get_predictions_info_main start_timestr %s", start_timestr)
     logger.info("get_predictions_info_main end_timestr %s", end_timestr)
 
-<<<<<<< HEAD
     table_name = Table("pdr_predictions").table_name
-=======
-    table_name = NamedTable("pdr_predictions").fullname
->>>>>>> 1b6d10a2
 
     # convert feed addresses to string for SQL query
     feed_addrs_str = _address_list_to_str(feed_addrs)
@@ -82,11 +74,7 @@
     logger.info(
         "get_predictoors_info_main_ppss.lake_ss.lake_dir--- %s", ppss.lake_ss.lake_dir
     )
-<<<<<<< HEAD
     table_name = Table("pdr_predictions").table_name
-=======
-    table_name = NamedTable("pdr_predictions").fullname
->>>>>>> 1b6d10a2
 
     # convert feed addresses to string for SQL query
     pdr_addrs_str = _address_list_to_str(pdr_addrs)
@@ -110,11 +98,7 @@
 
 @enforce_types
 def get_traction_info_main(ppss: PPSS, start_timestr: str, end_timestr: str):
-<<<<<<< HEAD
     table_name = Table("pdr_predictions").table_name
-=======
-    table_name = NamedTable("pdr_predictions").fullname
->>>>>>> 1b6d10a2
 
     query = f"""
         SELECT *,
