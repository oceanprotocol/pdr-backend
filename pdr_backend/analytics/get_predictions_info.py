--- conflicted
+++ resolved
@@ -1,21 +1,12 @@
-<<<<<<< HEAD
-from typing import Union
 import polars as pl
-=======
 from typing import List
->>>>>>> 64b3c44b
 
 from enforce_typing import enforce_types
 from pdr_backend.ppss.ppss import PPSS
 from pdr_backend.lake.gql_data_factory import GQLDataFactory
-<<<<<<< HEAD
 from pdr_backend.util.timeutil import timestr_to_ut
 from pdr_backend.analytics.predictoor_stats import get_feed_summary_stats_lazy
-=======
-from pdr_backend.analytics.predictoor_stats import get_feed_summary_stats
-from pdr_backend.util.timeutil import timestr_to_ut
-
->>>>>>> 64b3c44b
+from pdr_backend.lake.plutil import check_df_len
 
 @enforce_types
 def get_predictions_info_main(
@@ -31,13 +22,13 @@
 
     lazy_df = predictions_df.lazy()
     # filter by feed addresses
-<<<<<<< HEAD
-    if feed_addrs_str:
-        feed_addrs_list = feed_addrs_str.lower().split(",")
+    if feed_addrs:
+        feed_addrs = [f.lower() for f in feed_addrs]
+
         lazy_df = lazy_df.filter(
             pl.col("ID")
             .apply(lambda x: x.split("-")[0], return_dtype=pl.Utf8)
-            .is_in(feed_addrs_list)
+            .is_in(feed_addrs)
         )
 
     # filter by start and end dates
@@ -47,26 +38,15 @@
         )
     )
 
+    check_df_len(
+        lazy_df=lazy_df,
+        max_len=None,
+        min_len=None,
+        identifier="predictions_df"
+    )
+
     lazy_feed_summary_df = get_feed_summary_stats_lazy(lazy_df)
 
     feed_summary_df = lazy_feed_summary_df.collect()
-=======
-    if len(feed_addrs) > 0:
-        feed_addrs = [f.lower() for f in feed_addrs]
-        predictions_df = predictions_df.filter(
-            predictions_df["ID"]
-            .map_elements(lambda x: x.split("-")[0].lower())
-            .is_in(feed_addrs)
-        )
 
-    # filter by start and end dates
-    predictions_df = predictions_df.filter(
-        (predictions_df["timestamp"] >= timestr_to_ut(start_timestr))
-        & (predictions_df["timestamp"] <= timestr_to_ut(end_timestr))
-    )
-
-    assert len(predictions_df) > 0, "No records to summarize. Please adjust params."
-
-    feed_summary_df = get_feed_summary_stats(predictions_df)
->>>>>>> 64b3c44b
     print(feed_summary_df)