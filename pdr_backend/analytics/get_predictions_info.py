from typing import List

from enforce_typing import enforce_types
from pdr_backend.ppss.ppss import PPSS
from pdr_backend.lake.gql_data_factory import GQLDataFactory
from pdr_backend.analytics.predictoor_stats import get_feed_summary_stats


@enforce_types
<<<<<<< HEAD
def get_predictions_info_main(ppss: PPSS, feed_addrs_str: Union[str, None]):
=======
def get_predictions_info_main(
    ppss: PPSS,
    start_timestr: str,
    end_timestr: str,
    feed_addrs: List[str],
):
>>>>>>> 4af7175f
    gql_data_factory = GQLDataFactory(ppss)
    gql_dfs = gql_data_factory.get_gql_dfs()

    predictions_df = gql_dfs["pdr_predictions"]
<<<<<<< HEAD
    assert (
        predictions_df is not None and len(predictions_df) > 0
    ), "Lake has no predictions."
=======
    if len(gql_dfs["pdr_predictions"]) == 0:
        print("No records found. Please adjust start and end times.")
        return
>>>>>>> 4af7175f

    # filter by feed addresses
    if feed_addrs:
        feed_addrs = [f.lower() for f in feed_addrs]
        predictions_df = predictions_df.filter(
            predictions_df["ID"]
            .map_elements(lambda x: x.split("-")[0])
            .is_in(feed_addrs)
        )

    # filter by start and end dates
    predictions_df = predictions_df.filter(
        (predictions_df["timestamp"] >= ppss.lake_ss.st_timestamp)
        & (predictions_df["timestamp"] <= ppss.lake_ss.fin_timestamp)
    )

    assert len(predictions_df) > 0, "No records to summarize. Please adjust params."

    feed_summary_df = get_feed_summary_stats(predictions_df)
    print(feed_summary_df)<|MERGE_RESOLUTION|>--- conflicted
+++ resolved
@@ -7,32 +7,17 @@
 
 
 @enforce_types
-<<<<<<< HEAD
-def get_predictions_info_main(ppss: PPSS, feed_addrs_str: Union[str, None]):
-=======
-def get_predictions_info_main(
-    ppss: PPSS,
-    start_timestr: str,
-    end_timestr: str,
-    feed_addrs: List[str],
-):
->>>>>>> 4af7175f
+def get_predictions_info_main(ppss: PPSS, feed_addrs: List[str]):
     gql_data_factory = GQLDataFactory(ppss)
     gql_dfs = gql_data_factory.get_gql_dfs()
 
     predictions_df = gql_dfs["pdr_predictions"]
-<<<<<<< HEAD
     assert (
         predictions_df is not None and len(predictions_df) > 0
     ), "Lake has no predictions."
-=======
-    if len(gql_dfs["pdr_predictions"]) == 0:
-        print("No records found. Please adjust start and end times.")
-        return
->>>>>>> 4af7175f
 
     # filter by feed addresses
-    if feed_addrs:
+    if len(feed_addrs) > 0:
         feed_addrs = [f.lower() for f in feed_addrs]
         predictions_df = predictions_df.filter(
             predictions_df["ID"]
