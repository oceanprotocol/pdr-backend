--- conflicted
+++ resolved
@@ -10,11 +10,7 @@
 
 from pdr_backend.analytics.get_predictions_info import get_traction_info_main
 from pdr_backend.lake.prediction import Prediction
-<<<<<<< HEAD
 from pdr_backend.lake.table import Table
-=======
-from pdr_backend.lake.table import NamedTable
->>>>>>> 1b6d10a2
 from pdr_backend.ppss.ppss import mock_ppss
 
 
@@ -44,11 +40,7 @@
     )
 
     predictions_df = _gql_datafactory_daily_predictions_df
-<<<<<<< HEAD
     predictions_table = Table.from_dataclass(Prediction)
-=======
-    predictions_table = NamedTable.from_dataclass(Prediction)
->>>>>>> 1b6d10a2
     predictions_table.append_to_storage(predictions_df, ppss)
 
     get_traction_info_main(ppss, st_timestr, fin_timestr)
@@ -88,11 +80,7 @@
         fin_timestr=fin_timestr,
     )
 
-<<<<<<< HEAD
     pdr_prediction_table = Table.from_dataclass(Prediction)
-=======
-    pdr_prediction_table = NamedTable.from_dataclass(Prediction)
->>>>>>> 1b6d10a2
     pdr_prediction_table.append_to_storage(
         pl.DataFrame([], schema=Prediction.get_lake_schema()), ppss
     )
