from unittest.mock import patch

import polars as pl
from enforce_typing import enforce_types
from pdr_backend.lake.table_pdr_predictions import (
    _object_list_to_df,
    predictions_schema,
    predictoor_summary_df_schema,
    feed_summary_df_schema,
)

from pdr_backend.analytics.predictoor_stats import (
    aggregate_prediction_statistics,
    calculate_slot_daily_statistics,
<<<<<<< HEAD
    get_feed_summary_stats,
    get_predictoor_summary_stats,
    get_endpoint_statistics,
=======
    get_cli_statistics,
>>>>>>> 0e69b260
    get_slot_statistics,
    get_traction_statistics,
    plot_slot_daily_statistics,
    plot_traction_cum_sum_statistics,
    plot_traction_daily_statistics,
)


@enforce_types
def test_aggregate_prediction_statistics(_sample_first_predictions):
    stats, correct_predictions = aggregate_prediction_statistics(
        _sample_first_predictions
    )
    assert isinstance(stats, dict)
    assert "pair_timeframe" in stats
    assert "predictor" in stats
    assert correct_predictions == 1  # Adjust based on your sample data


@enforce_types
<<<<<<< HEAD
def test_get_endpoint_statistics(_sample_first_predictions):
    accuracy, pair_timeframe_stats, predictoor_stats = get_endpoint_statistics(
        _sample_first_predictions
    )
    assert isinstance(accuracy, float)
    assert isinstance(pair_timeframe_stats, List)  # List[PairTimeframeStat]
    assert isinstance(predictoor_stats, List)  # List[PredictoorStat]
    for pair_timeframe_stat in pair_timeframe_stats:
        for key in [
            "pair",
            "timeframe",
            "accuracy",
            "stake",
            "payout",
            "number_of_predictions",
        ]:
            assert key in pair_timeframe_stat

    for predictoor_stat in predictoor_stats:
        for key in [
            "predictoor_address",
            "accuracy",
            "stake",
            "payout",
            "number_of_predictions",
            "details",
        ]:
            assert key in predictoor_stat
        assert len(predictoor_stat["details"]) == 2


@enforce_types
def test_get_feed_statistics(_sample_first_predictions):
    predictions_df = _object_list_to_df(_sample_first_predictions, predictions_schema)
    feed_summary_df = get_feed_summary_stats(predictions_df)

    assert isinstance(feed_summary_df, pl.DataFrame)
    assert len(feed_summary_df.schema) == len(feed_summary_df_schema)


@enforce_types
def test_get_predictoor_statistics(_sample_first_predictions):
    predictions_df = _object_list_to_df(_sample_first_predictions, predictions_schema)
    predictoor_summary_df = get_predictoor_summary_stats(predictions_df)

    assert isinstance(predictoor_summary_df, pl.DataFrame)
    assert len(predictoor_summary_df.schema) == len(predictoor_summary_df_schema)
=======
def test_get_cli_statistics(capsys, _sample_first_predictions):
    get_cli_statistics(_sample_first_predictions)
    captured = capsys.readouterr()
    output = captured.out
    assert "Overall Accuracy" in output
    assert "Accuracy for Pair" in output
    assert "Accuracy for Predictoor Address" in output

    get_cli_statistics([])
    assert "No predictions found" in capsys.readouterr().out

    with patch(
        "pdr_backend.analytics.predictoor_stats.aggregate_prediction_statistics"
    ) as mock:
        mock.return_value = ({}, 0)
        get_cli_statistics(_sample_first_predictions)

    assert "No correct predictions found" in capsys.readouterr().out
>>>>>>> 0e69b260


@enforce_types
@patch("matplotlib.pyplot.savefig")
def test_get_traction_statistics(
    mock_savefig, _sample_first_predictions, _sample_second_predictions
):
    predictions = _sample_first_predictions + _sample_second_predictions

    # Get all predictions into a dataframe
    preds_dicts = [pred.__dict__ for pred in predictions]
    preds_df = pl.DataFrame(preds_dicts)

    stats_df = get_traction_statistics(preds_df)
    assert isinstance(stats_df, pl.DataFrame)
    assert stats_df.shape == (3, 3)
    assert "datetime" in stats_df.columns
    assert "daily_unique_predictoors_count" in stats_df.columns
    assert stats_df["cum_daily_unique_predictoors_count"].to_list() == [2, 3, 4]

    pq_dir = "parquet_data/"
    plot_traction_daily_statistics(stats_df, pq_dir)
    plot_traction_cum_sum_statistics(stats_df, pq_dir)

    assert mock_savefig.call_count == 2


@enforce_types
def test_get_slot_statistics(_sample_first_predictions, _sample_second_predictions):
    predictions = _sample_first_predictions + _sample_second_predictions

    # Get all predictions into a dataframe
    preds_dicts = [pred.__dict__ for pred in predictions]
    preds_df = pl.DataFrame(preds_dicts)

    # calculate slot stats
    slots_df = get_slot_statistics(preds_df)
    assert isinstance(slots_df, pl.DataFrame)
    assert slots_df.shape == (7, 9)

    for key in [
        "datetime",
        "pair",
        "timeframe",
        "slot",
        "pair_timeframe",
        "n_predictoors",
        "slot_stake",
        "slot_payout",
    ]:
        assert key in slots_df.columns

    assert slots_df["slot_payout"].to_list() == [0.0, 0.05, 0.05, 0.0, 0.0, 0.0, 0.1]
    assert slots_df["slot_stake"].to_list() == [0.05, 0.05, 0.05, 0.05, 0.05, 0.0, 0.1]


@enforce_types
@patch("matplotlib.pyplot.savefig")
def test_plot_slot_statistics(
    mock_savefig, _sample_first_predictions, _sample_second_predictions
):
    predictions = _sample_first_predictions + _sample_second_predictions

    # Get all predictions into a dataframe
    preds_dicts = [pred.__dict__ for pred in predictions]
    preds_df = pl.DataFrame(preds_dicts)

    # calculate slot stats
    slots_df = get_slot_statistics(preds_df)
    slot_daily_df = calculate_slot_daily_statistics(slots_df)

    for key in [
        "datetime",
        "daily_average_stake",
        "daily_average_payout",
        "daily_average_predictoor_count",
    ]:
        assert key in slot_daily_df.columns

    assert slot_daily_df["daily_average_stake"].round(2).to_list() == [0.1, 0.1, 0.15]
    assert slot_daily_df["daily_average_payout"].round(2).to_list() == [0.0, 0.05, 0.15]
    assert slot_daily_df["daily_average_predictoor_count"].round(2).to_list() == [
        1.0,
        1.0,
        1.0,
    ]

    pq_dir = "parquet_data/"
    plot_slot_daily_statistics(slots_df, pq_dir)

    assert mock_savefig.call_count == 2<|MERGE_RESOLUTION|>--- conflicted
+++ resolved
@@ -12,13 +12,8 @@
 from pdr_backend.analytics.predictoor_stats import (
     aggregate_prediction_statistics,
     calculate_slot_daily_statistics,
-<<<<<<< HEAD
     get_feed_summary_stats,
     get_predictoor_summary_stats,
-    get_endpoint_statistics,
-=======
-    get_cli_statistics,
->>>>>>> 0e69b260
     get_slot_statistics,
     get_traction_statistics,
     plot_slot_daily_statistics,
@@ -39,39 +34,6 @@
 
 
 @enforce_types
-<<<<<<< HEAD
-def test_get_endpoint_statistics(_sample_first_predictions):
-    accuracy, pair_timeframe_stats, predictoor_stats = get_endpoint_statistics(
-        _sample_first_predictions
-    )
-    assert isinstance(accuracy, float)
-    assert isinstance(pair_timeframe_stats, List)  # List[PairTimeframeStat]
-    assert isinstance(predictoor_stats, List)  # List[PredictoorStat]
-    for pair_timeframe_stat in pair_timeframe_stats:
-        for key in [
-            "pair",
-            "timeframe",
-            "accuracy",
-            "stake",
-            "payout",
-            "number_of_predictions",
-        ]:
-            assert key in pair_timeframe_stat
-
-    for predictoor_stat in predictoor_stats:
-        for key in [
-            "predictoor_address",
-            "accuracy",
-            "stake",
-            "payout",
-            "number_of_predictions",
-            "details",
-        ]:
-            assert key in predictoor_stat
-        assert len(predictoor_stat["details"]) == 2
-
-
-@enforce_types
 def test_get_feed_statistics(_sample_first_predictions):
     predictions_df = _object_list_to_df(_sample_first_predictions, predictions_schema)
     feed_summary_df = get_feed_summary_stats(predictions_df)
@@ -87,26 +49,6 @@
 
     assert isinstance(predictoor_summary_df, pl.DataFrame)
     assert len(predictoor_summary_df.schema) == len(predictoor_summary_df_schema)
-=======
-def test_get_cli_statistics(capsys, _sample_first_predictions):
-    get_cli_statistics(_sample_first_predictions)
-    captured = capsys.readouterr()
-    output = captured.out
-    assert "Overall Accuracy" in output
-    assert "Accuracy for Pair" in output
-    assert "Accuracy for Predictoor Address" in output
-
-    get_cli_statistics([])
-    assert "No predictions found" in capsys.readouterr().out
-
-    with patch(
-        "pdr_backend.analytics.predictoor_stats.aggregate_prediction_statistics"
-    ) as mock:
-        mock.return_value = ({}, 0)
-        get_cli_statistics(_sample_first_predictions)
-
-    assert "No correct predictions found" in capsys.readouterr().out
->>>>>>> 0e69b260
 
 
 @enforce_types
