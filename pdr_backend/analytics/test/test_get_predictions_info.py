--- conflicted
+++ resolved
@@ -34,13 +34,7 @@
     feed_addr = "0x2d8e2267779d27c2b3ed5408408ff15d9f3a3152"
     get_predictions_info_main(
         ppss,
-<<<<<<< HEAD
-        feed_addr,
-=======
-        st_timestr,
-        fin_timestr,
         [feed_addr],
->>>>>>> 4af7175f
     )
 
     # manualy filter predictions for latter check Predictions
@@ -101,21 +95,12 @@
 
     feed_addr = "0x2d8e2267779d27c2b3ed5408408ff15d9f3a3152"
 
-<<<<<<< HEAD
     # wrong feed address will raise error, lets wrap the call for test
     with pytest.raises(AssertionError):
         get_predictions_info_main(
             ppss,
-            feed_addr,
+            [feed_addr],
         )
-=======
-    get_predictions_info_main(
-        ppss,
-        st_timestr,
-        fin_timestr,
-        [feed_addr],
-    )
->>>>>>> 4af7175f
 
     # Work 1: Internal filter returns 0 rows due to date mismatch
     predictions_df = predictions_df.filter(
@@ -163,21 +148,12 @@
 
     feed_addr = "0x8e0we267779d27c2b3ed5408408ff15d9f3a3152"
 
-<<<<<<< HEAD
     # wrong feed address will raise error because there will be no data to process
     with pytest.raises(AssertionError):
         get_predictions_info_main(
             ppss,
-            feed_addr,
+            [feed_addr],
         )
-=======
-    get_predictions_info_main(
-        ppss,
-        st_timestr,
-        fin_timestr,
-        [feed_addr],
-    )
->>>>>>> 4af7175f
 
     # show that feed address can't be found
     predictions_df = predictions_df.filter(
@@ -210,24 +186,11 @@
     # mockt he gql data factory not having any records
     mock_get_gql_dfs.return_value = {"pdr_predictions": pl.DataFrame()}
 
-<<<<<<< HEAD
     feed_addr = "0x2d8e2267779d27c2b3ed5408408ff15d9f3a3152"
-=======
-    st_timestr = "2023-11-03"
-    fin_timestr = "2023-11-05"
-    feed_addr = "0x2d8e2267779d27c2b3ed5408408ff15d9f3a3152"
-
-    get_predictions_info_main(
-        ppss,
-        st_timestr,
-        fin_timestr,
-        [feed_addr],
-    )
->>>>>>> 4af7175f
 
     # gql_data_factory returning empty dataframe will raise error
     with pytest.raises(AssertionError):
         get_predictions_info_main(
             ppss,
-            feed_addr,
+            [feed_addr],
         )