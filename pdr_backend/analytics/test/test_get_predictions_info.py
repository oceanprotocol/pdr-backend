from unittest.mock import patch
from enforce_typing import enforce_types
import polars as pl
from pdr_backend.lake.table_pdr_predictions import (
    _object_list_to_df,
    predictions_schema,
)
from pdr_backend.util.timeutil import timestr_to_ut
from pdr_backend.analytics.get_predictions_info import get_predictions_info_main
from pdr_backend.ppss.ppss import mock_ppss
<<<<<<< HEAD
from pdr_backend.ppss.web3_pp import del_network_override
=======
from pdr_backend.subgraph.subgraph_predictions import FilterMode
>>>>>>> 35a27990


@enforce_types
@patch(
    "pdr_backend.analytics.get_predictions_info.get_feed_summary_stats",
    spec=pl.DataFrame,
)
@patch("pdr_backend.analytics.get_predictions_info.GQLDataFactory.get_gql_dfs")
def test_get_predictions_info_main_mainnet(
    mock_getPolars,
    mock_getstats,
    _sample_first_predictions,
    tmpdir,
):
    ppss = mock_ppss(["binance BTC/USDT c 5m"], "sapphire-mainnet", str(tmpdir))

    predictions_df = _object_list_to_df(_sample_first_predictions, predictions_schema)
    mock_getPolars.return_value = {"pdr_predictions": predictions_df}

    st_timestr = "2023-12-03"
    fin_timestr = "2023-12-05"
    feed_addr = "0x2d8e2267779d27c2b3ed5408408ff15d9f3a3152"

    get_predictions_info_main(
        ppss,
        st_timestr,
        fin_timestr,
        feed_addr,
    )

    # manualy filter predictions for latter check Predictions
    predictions_df = predictions_df.filter(
        predictions_df["ID"].map_elements(lambda x: x.split("-")[0]).is_in([feed_addr])
    )

    preds_df = predictions_df.filter(
        (predictions_df["timestamp"] >= timestr_to_ut(st_timestr) / 1000)
        & (predictions_df["timestamp"] <= timestr_to_ut(fin_timestr) / 1000)
    )

    # number of rows from data frames are the same
    assert mock_getstats.call_args[0][0][0].shape[0] == preds_df.shape[0]

    # the data frame was filtered by feed address
    assert mock_getstats.call_args[0][0][0]["ID"][0].split("-")[0] == feed_addr

    # data frame after filtering is same as manual filtered dataframe
    pl.DataFrame.equals(mock_getstats.call_args, preds_df)

    assert mock_getPolars.call_count == 1
    assert mock_getstats.call_count == 1


@enforce_types
@patch(
    "pdr_backend.analytics.get_predictions_info.get_feed_summary_stats",
    spec=pl.DataFrame,
)
@patch("pdr_backend.analytics.get_predictions_info.GQLDataFactory.get_gql_dfs")
def test_empty_data_frame_timeframe_filter_mainnet(
    mock_getPolars,
    mock_getstats,
    _sample_first_predictions,
    tmpdir,
    monkeypatch,
):
    del_network_override(monkeypatch)
    ppss = mock_ppss(["binance BTC/USDT c 5m"], "sapphire-mainnet", str(tmpdir))

    predictions_df = _object_list_to_df(_sample_first_predictions, predictions_schema)
    mock_getPolars.return_value = {"pdr_predictions": predictions_df}

    st_timestr = "2023-12-20"
    fin_timestr = "2023-12-21"
    feed_addr = "0x2d8e2267779d27c2b3ed5408408ff15d9f3a3152"

    get_predictions_info_main(
        ppss,
        st_timestr,
        fin_timestr,
        feed_addr,
    )

    # manualy filter predictions for latter check Predictions
    predictions_df = predictions_df.filter(
        predictions_df["ID"].map_elements(lambda x: x.split("-")[0]).is_in([feed_addr])
    )

    preds_df = predictions_df.filter(
        (predictions_df["timestamp"] >= timestr_to_ut(st_timestr) / 1000)
        & (predictions_df["timestamp"] <= timestr_to_ut(fin_timestr) / 1000)
    )

    # number of rows from data frames are the same
    assert mock_getstats.call_args[0][0][0].shape[0] == preds_df.shape[0]

    # the data frame is empy
    assert mock_getstats.call_args[0][0][0].shape[0] == 0

    assert mock_getPolars.call_count == 1
    assert mock_getstats.call_count == 1


@enforce_types
@patch(
    "pdr_backend.analytics.get_predictions_info.get_feed_summary_stats",
    spec=pl.DataFrame,
)
@patch("pdr_backend.analytics.get_predictions_info.GQLDataFactory.get_gql_dfs")
def test_empty_data_frame_feed_addr_filter_mainnet(
    mock_getPolars,
    mock_getstats,
    _sample_first_predictions,
    tmpdir,
    monkeypatch,
):
    del_network_override(monkeypatch)
    ppss = mock_ppss(["binance BTC/USDT c 5m"], "sapphire-mainnet", str(tmpdir))

    predictions_df = _object_list_to_df(_sample_first_predictions, predictions_schema)
    mock_getPolars.return_value = {"pdr_predictions": predictions_df}

    st_timestr = "2023-12-03"
    fin_timestr = "2023-12-05"
    feed_addr = "0x8e0we267779d27c2b3ed5408408ff15d9f3a3152"

    get_predictions_info_main(
        ppss,
        st_timestr,
        fin_timestr,
        feed_addr,
    )

    # manualy filter predictions for latter check Predictions
    predictions_df = predictions_df.filter(
        predictions_df["ID"].map_elements(lambda x: x.split("-")[0]).is_in([feed_addr])
    )

    preds_df = predictions_df.filter(
        (predictions_df["timestamp"] >= timestr_to_ut(st_timestr) / 1000)
        & (predictions_df["timestamp"] <= timestr_to_ut(fin_timestr) / 1000)
    )

    # number of rows from data frames are the same
    assert mock_getstats.call_args[0][0][0].shape[0] == preds_df.shape[0]

    # the data frame is empy
    assert mock_getstats.call_args[0][0][0].shape[0] == 0

    assert mock_getPolars.call_count == 1
    assert mock_getstats.call_count == 1


@enforce_types
@patch("pdr_backend.analytics.get_predictions_info.GQLDataFactory.get_gql_dfs")
def test_get_predictions_info_empty(mock_getPolars, tmpdir, capfd):
    ppss = mock_ppss(["binance BTC/USDT c 5m"], "sapphire-mainnet", str(tmpdir))

    mock_getPolars.return_value = {"pdr_predictions": pl.DataFrame()}

    get_predictions_info_main(
        ppss,
        "2023-11-03",
        "2023-11-05",
        "0x2d8e2267779d27c2b3ed5408408ff15d9f3a3152",
    )

    assert (
        "No records found. Please adjust start and end times" in capfd.readouterr().out
    )<|MERGE_RESOLUTION|>--- conflicted
+++ resolved
@@ -8,11 +8,6 @@
 from pdr_backend.util.timeutil import timestr_to_ut
 from pdr_backend.analytics.get_predictions_info import get_predictions_info_main
 from pdr_backend.ppss.ppss import mock_ppss
-<<<<<<< HEAD
-from pdr_backend.ppss.web3_pp import del_network_override
-=======
-from pdr_backend.subgraph.subgraph_predictions import FilterMode
->>>>>>> 35a27990
 
 
 @enforce_types
@@ -77,9 +72,7 @@
     mock_getstats,
     _sample_first_predictions,
     tmpdir,
-    monkeypatch,
 ):
-    del_network_override(monkeypatch)
     ppss = mock_ppss(["binance BTC/USDT c 5m"], "sapphire-mainnet", str(tmpdir))
 
     predictions_df = _object_list_to_df(_sample_first_predictions, predictions_schema)
@@ -127,9 +120,7 @@
     mock_getstats,
     _sample_first_predictions,
     tmpdir,
-    monkeypatch,
 ):
-    del_network_override(monkeypatch)
     ppss = mock_ppss(["binance BTC/USDT c 5m"], "sapphire-mainnet", str(tmpdir))
 
     predictions_df = _object_list_to_df(_sample_first_predictions, predictions_schema)
