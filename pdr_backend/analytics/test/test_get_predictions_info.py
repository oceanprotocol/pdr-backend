--- conflicted
+++ resolved
@@ -34,7 +34,7 @@
         ppss,
         st_timestr,
         fin_timestr,
-        feed_addr,
+        [feed_addr],
     )
 
     # manualy filter predictions for latter check Predictions
@@ -81,42 +81,11 @@
     fin_timestr = "2023-12-21"
     feed_addr = "0x2d8e2267779d27c2b3ed5408408ff15d9f3a3152"
 
-<<<<<<< HEAD
-    mock_getids = Mock(return_value=["0x123", "0x234"])
-    mock_fetch = Mock(return_value=_sample_first_predictions)
-    mock_save = Mock()
-    mock_getstats = Mock()
-
-    PATH = "pdr_backend.analytics.get_predictions_info"
-    with patch(f"{PATH}.get_all_contract_ids_by_owner", mock_getids), patch(
-        f"{PATH}.fetch_filtered_predictions", mock_fetch
-    ), patch(f"{PATH}.save_analysis_csv", mock_save), patch(
-        f"{PATH}.get_cli_statistics", mock_getstats
-    ):
-        st_timestr = "2023-11-02"
-        fin_timestr = "2023-11-05"
-
-        get_predictions_info_main(
-            ppss, ["0x123"], st_timestr, fin_timestr, "parquet_data/"
-        )
-
-        mock_fetch.assert_called_with(
-            1698883200,
-            1699142400,
-            ["0x123"],
-            "mainnet",
-            FilterMode.CONTRACT,
-            payout_only=True,
-            trueval_only=True,
-        )
-        mock_save.assert_called()
-        mock_getstats.assert_called_with(_sample_first_predictions)
-=======
     get_predictions_info_main(
         ppss,
         st_timestr,
         fin_timestr,
-        feed_addr,
+        [feed_addr],
     )
 
     # manualy filter predictions for latter check Predictions
@@ -137,7 +106,6 @@
 
     assert mock_get_polars.call_count == 1
     assert mock_get_stats.call_count == 1
->>>>>>> 96ba06c4
 
 
 @enforce_types
@@ -165,7 +133,7 @@
         ppss,
         st_timestr,
         fin_timestr,
-        feed_addr,
+        [feed_addr],
     )
 
     # manualy filter predictions for latter check Predictions
@@ -195,18 +163,16 @@
 
     mock_get_polars.return_value = {"pdr_predictions": pl.DataFrame()}
 
-<<<<<<< HEAD
-        get_predictions_info_main(
-            ppss, ["0x123"], st_timestr, fin_timestr, "parquet_data/"
-        )
-=======
+    st_timestr = "2023-11-03"
+    fin_timestr = "2023-11-05"
+    feed_addr = "0x2d8e2267779d27c2b3ed5408408ff15d9f3a3152"
+
     get_predictions_info_main(
         ppss,
-        "2023-11-03",
-        "2023-11-05",
-        "0x2d8e2267779d27c2b3ed5408408ff15d9f3a3152",
+        st_timestr,
+        fin_timestr,
+        [feed_addr],
     )
->>>>>>> 96ba06c4
 
     assert (
         "No records found. Please adjust start and end times" in capfd.readouterr().out
