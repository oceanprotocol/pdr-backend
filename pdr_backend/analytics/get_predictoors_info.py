--- conflicted
+++ resolved
@@ -1,16 +1,12 @@
-<<<<<<< HEAD
-from typing import Union
 import polars as pl
-=======
-from typing import List
->>>>>>> 64b3c44b
+from typing import List, Union
 
 from enforce_typing import enforce_types
 from pdr_backend.lake.gql_data_factory import GQLDataFactory
 from pdr_backend.analytics.predictoor_stats import get_predictoor_summary_stats_lazy
 from pdr_backend.ppss.ppss import PPSS
 from pdr_backend.util.timeutil import timestr_to_ut
-
+from pdr_backend.lake.plutil import check_df_len
 
 @enforce_types
 def get_predictoors_info_main(
@@ -26,36 +22,27 @@
 
     lazy_df = predictions_df.lazy()
     # filter by user addresses
-<<<<<<< HEAD
-    if pdr_addrs_str:
-        pdr_addrs_list = pdr_addrs_str.lower().split(",")
+
+    if len(pdr_addrs) > 0:
+        pdr_addrs = [f.lower() for f in pdr_addrs]
         lazy_df = lazy_df.filter(
-            predictions_df["user"].is_in(pdr_addrs_list)
+            pl.col("user").is_in(pdr_addrs)
         )
 
     # filter by start and end dates
     lazy_df = lazy_df.filter(
         pl.col("timestamp").is_between(
-            timestr_to_ut(start_timestr) / 1000, timestr_to_ut(end_timestr) / 1000
+            timestr_to_ut(start_timestr), timestr_to_ut(end_timestr)
         )
     )
 
-    lazy_predictoor_summary_df = get_predictoor_summary_stats_lazy(lazy_df)
-
-    predictoor_summary_df = lazy_predictoor_summary_df.collect()
-=======
-    if len(pdr_addrs) > 0:
-        pdr_addrs = [f.lower() for f in pdr_addrs]
-        predictions_df = predictions_df.filter(predictions_df["user"].is_in(pdr_addrs))
-
-    # filter by start and end dates
-    predictions_df = predictions_df.filter(
-        (predictions_df["timestamp"] >= timestr_to_ut(start_timestr))
-        & (predictions_df["timestamp"] <= timestr_to_ut(end_timestr))
+    check_df_len(
+        lazy_df=lazy_df,
+        max_len=None,
+        min_len=None,
+        identifier="predictions_df"
     )
 
-    assert len(predictions_df) > 0, "No records to summarize. Please adjust params."
-
-    predictoor_summary_df = get_predictoor_summary_stats(predictions_df)
->>>>>>> 64b3c44b
+    lazy_predictoor_summary_df = get_predictoor_summary_stats_lazy(lazy_df)
+    predictoor_summary_df = lazy_predictoor_summary_df.collect()
     print(predictoor_summary_df)