from typing import List

from enforce_typing import enforce_types
from pdr_backend.lake.gql_data_factory import GQLDataFactory
from pdr_backend.analytics.predictoor_stats import get_predictoor_summary_stats
from pdr_backend.ppss.ppss import PPSS


@enforce_types
<<<<<<< HEAD
def get_predictoors_info_main(ppss: PPSS, pdr_addrs_str: Union[str, None]):
=======
def get_predictoors_info_main(
    ppss: PPSS,
    start_timestr: str,
    end_timestr: str,
    pdr_addrs: List[str],
):
>>>>>>> 4af7175f
    gql_data_factory = GQLDataFactory(ppss)
    gql_dfs = gql_data_factory.get_gql_dfs()

    predictions_df = gql_dfs["pdr_predictions"]
<<<<<<< HEAD
    assert (
        predictions_df is not None and len(predictions_df) > 0
    ), "Lake has no predictions."
=======
    if len(predictions_df) == 0:
        print("No records found. Please adjust start and end times.")
        return
>>>>>>> 4af7175f

    # filter by user addresses
    if pdr_addrs:
        pdr_addrs = [f.lower() for f in pdr_addrs]
        predictions_df = predictions_df.filter(predictions_df["user"].is_in(pdr_addrs))

    # filter by start and end dates
    predictions_df = predictions_df.filter(
        (predictions_df["timestamp"] >= ppss.lake_ss.st_timestamp)
        & (predictions_df["timestamp"] <= ppss.lake_ss.fin_timestamp)
    )

    assert len(predictions_df) > 0, "No records to summarize. Please adjust params."

    predictoor_summary_df = get_predictoor_summary_stats(predictions_df)
    print(predictoor_summary_df)<|MERGE_RESOLUTION|>--- conflicted
+++ resolved
@@ -7,32 +7,17 @@
 
 
 @enforce_types
-<<<<<<< HEAD
-def get_predictoors_info_main(ppss: PPSS, pdr_addrs_str: Union[str, None]):
-=======
-def get_predictoors_info_main(
-    ppss: PPSS,
-    start_timestr: str,
-    end_timestr: str,
-    pdr_addrs: List[str],
-):
->>>>>>> 4af7175f
+def get_predictoors_info_main(ppss: PPSS, pdr_addrs: List[str]):
     gql_data_factory = GQLDataFactory(ppss)
     gql_dfs = gql_data_factory.get_gql_dfs()
 
     predictions_df = gql_dfs["pdr_predictions"]
-<<<<<<< HEAD
     assert (
         predictions_df is not None and len(predictions_df) > 0
     ), "Lake has no predictions."
-=======
-    if len(predictions_df) == 0:
-        print("No records found. Please adjust start and end times.")
-        return
->>>>>>> 4af7175f
 
     # filter by user addresses
-    if pdr_addrs:
+    if len(pdr_addrs) > 0:
         pdr_addrs = [f.lower() for f in pdr_addrs]
         predictions_df = predictions_df.filter(predictions_df["user"].is_in(pdr_addrs))
 
