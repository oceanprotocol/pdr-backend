--- conflicted
+++ resolved
@@ -7,7 +7,6 @@
     padding: 10px;
 }
 
-<<<<<<< HEAD
 .main-container {
     height: calc( 100vh - 105px );
     width: 100%;
@@ -37,7 +36,8 @@
 
 #predictoors_container .show-hide {
     display: none;
-=======
+}
+
 /* Hide the default radio circle */
 #date-period-radio-items input[type="radio"] {
     display: none;
@@ -64,7 +64,6 @@
 #date-period-radio-items label:has(input:checked) {
     background-color: #00254d;
     border-color: #0056b3;
->>>>>>> 9c2c571c
 }
 
 .form-check-label, .form-switch{
