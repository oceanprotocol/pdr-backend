--- conflicted
+++ resolved
@@ -7,11 +7,23 @@
     padding: 10px;
 }
 
-<<<<<<< HEAD
 #predictoors_container .show-hide {
     display: none;
-=======
+}
+
 .form-check-label, .form-switch{
     margin: 0;
->>>>>>> 49d41eb7
+}
+
+.wrap_with_gap {
+    display: flex;
+    justify-content: space-between;
+    align-items: center;
+    gap: 10px;
+}
+
+.table_title {    
+    display: flex;
+    justify-content: space-between;
+    align-items: center;
 }