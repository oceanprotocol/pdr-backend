--- conflicted
+++ resolved
@@ -14,14 +14,16 @@
         print(e)
         return {}
 
+
 def get_feeds_data_from_db(lake_dir):
     return _query_db(
         lake_dir,
         f"""
             SELECT contract, pair, timeframe, source FROM {predictions_table_name}
             GROUP BY contract, pair, timeframe, source
-        """)
-    
+        """,
+    )
+
 
 def get_predictoors_data_from_db(lake_dir):
     return _query_db(
@@ -29,24 +31,17 @@
         f"""
             SELECT user FROM {predictions_table_name}
             GROUP BY user
-        """
-        )
+        """,
+    )
 
-<<<<<<< HEAD
+
 def get_predictoors_stake_data_from_db(lake_dir):
     return _query_db(
         lake_dir,
         f"""
             SELECT user, stake, slot, pair, timeframe, source FROM {predictions_table_name}
-        """
-        )
-=======
-        if len(df) == 0:
-            return predictoor_data
-        predictoor_data = df.to_dicts()
-    except Exception as e:
-        print(e)
-    return predictoor_data
+        """,
+    )
 
 
 def get_payouts_from_db(feed_addrs, predictoor_addrs, lake_dir):
@@ -72,5 +67,4 @@
         payouts_data = df.to_dicts()
     except Exception as e:
         print(e)
-    return payouts_data
->>>>>>> f5247601
+    return payouts_data