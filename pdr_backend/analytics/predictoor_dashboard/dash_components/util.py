--- conflicted
+++ resolved
@@ -166,7 +166,6 @@
     return selected_rows
 
 
-<<<<<<< HEAD
 @enforce_types
 def process_user_payout_stats(
     user_payout_stats: List[Dict[str, Any]],
@@ -192,7 +191,8 @@
         data.update(new_data)
 
     return user_payout_stats
-=======
+
+
 def get_start_date_from_period(period: int):
     return int((datetime.now() - timedelta(days=period)).timestamp())
 
@@ -206,5 +206,4 @@
         available {datetime.fromtimestamp(start_date).strftime('%d-%m-%Y')}
         - {datetime.fromtimestamp(end_date).strftime('%d-%m-%Y')}
     """
-    return date_period_text
->>>>>>> 9c2c571c
+    return date_period_text