--- conflicted
+++ resolved
@@ -3,43 +3,24 @@
 import dash
 from dash import Input, Output, State
 
+from pdr_backend.analytics.predictoor_dashboard.dash_components.app_constants import (
+    PREDICTOOR_TABLE_COLUMNS,
+    PREDICTOOR_TABLE_HIDDEN_COLUMNS,
+)
 from pdr_backend.analytics.predictoor_dashboard.dash_components.plots import (
     get_figures_and_metrics,
 )
 from pdr_backend.analytics.predictoor_dashboard.dash_components.util import (
-<<<<<<< HEAD
-=======
-    get_feeds_data_from_db,
-    get_payouts_from_db,
-    get_user_payouts_stats_from_db,
->>>>>>> 32d2f244
     filter_objects_by_field,
-    get_start_date_from_period,
     get_date_period_text,
     get_feed_ids_based_on_predictoors_from_db,
-<<<<<<< HEAD
     get_payouts_from_db,
+    get_start_date_from_period,
     select_or_clear_all_by_table,
-=======
-    get_predictoors_data_from_payouts,
->>>>>>> 32d2f244
 )
 from pdr_backend.analytics.predictoor_dashboard.dash_components.view_elements import (
     get_graph,
 )
-<<<<<<< HEAD
-=======
-from pdr_backend.analytics.predictoor_dashboard.dash_components.plots import (
-    get_figures_and_metrics,
-)
-from pdr_backend.analytics.predictoor_dashboard.dash_components.util import (
-    select_or_clear_all_by_table,
-)
-from pdr_backend.analytics.predictoor_dashboard.dash_components.app_constants import (
-    PREDICTOOR_TABLE_COLUMNS,
-    PREDICTOOR_TABLE_HIDDEN_COLUMNS,
-)
->>>>>>> 32d2f244
 from pdr_backend.cli.arg_feeds import ArgFeeds
 
 
@@ -56,25 +37,7 @@
     # pylint: disable=unused-argument
     def get_input_data_from_db(is_loading):
         show_favourite_addresses = True if app.favourite_addresses else []
-<<<<<<< HEAD
         return None, show_favourite_addresses, 0
-=======
-        try:
-            feeds_data = get_feeds_data_from_db(files_dir)
-            predictoors_data = get_predictoors_data_from_payouts(
-                get_user_payouts_stats_from_db(files_dir)
-            )
-
-            return (
-                feeds_data,
-                predictoors_data,
-                None,
-                show_favourite_addresses,
-                0,
-            )
-        except Exception as e:
-            return None, None, dash.html.H3(str(e)), show_favourite_addresses, 0
->>>>>>> 32d2f244
 
     @app.callback(
         Output("accuracy_chart", "children"),
@@ -95,15 +58,9 @@
     def get_display_data_from_db(
         feeds_table_selected_rows,
         predictoors_table_selected_rows,
-<<<<<<< HEAD
         feeds_table,
         predictoors_table,
-=======
-        feeds_data,
-        predictoors_data,
         date_period,
-        lake_dir,
->>>>>>> 32d2f244
     ):
         # feeds_table_selected_rows is a list of ints
         # feeds_data is a list of dicts
@@ -127,12 +84,8 @@
             payouts = get_payouts_from_db(
                 [row["contract"] for row in selected_feeds],
                 predictoors_addrs,
-<<<<<<< HEAD
+                start_date,
                 app.lake_dir,
-=======
-                start_date,
-                lake_dir,
->>>>>>> 32d2f244
             )
 
         # get figures
@@ -182,7 +135,6 @@
         return columns, data
 
     @app.callback(
-<<<<<<< HEAD
         Output("predictoors_table", "columns"),
         Output("predictoors_table", "data"),
         Input("is-loading", "value"),
@@ -197,11 +149,8 @@
 
     @app.callback(
         Output("predictoors_table", "data", allow_duplicate=True),
-=======
-        Output("predictoors_table", "data"),
->>>>>>> 32d2f244
         Output("predictoors_table", "selected_rows"),
-        Output("predictoors_table", "columns"),
+        Output("predictoors_table", "columns", allow_duplicate=True),
         Output("predictoors_table", "hidden_columns"),
         [
             Input("search-input-Predictoors", "value"),
