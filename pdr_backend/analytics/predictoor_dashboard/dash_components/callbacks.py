from dash import Input, Output, State
import dash
from pdr_backend.analytics.predictoor_dashboard.dash_components.util import (
    get_feeds_data_from_db,
    get_predictoors_data_from_db,
<<<<<<< HEAD
    get_predictoors_stake_data_from_db,
)
from pdr_backend.analytics.predictoor_dashboard.dash_components.view_elements import (
    get_table,
    get_predictoors_stake_graph,
=======
    get_payouts_from_db,
)
from pdr_backend.analytics.predictoor_dashboard.dash_components.view_elements import (
    get_table,
    get_graph,
)
from pdr_backend.analytics.predictoor_dashboard.dash_components.plots import (
    get_accuracy_chart,
>>>>>>> f5247601
)


# pylint: disable=too-many-statements
def get_callbacks(app):
    @app.callback(
        Output("feeds-data", "data"),
        Output("predictoors-data", "data"),
        Output("predictoors-stake-data", "data"),
        Input("data-folder", "data"),
    )
    def get_input_data_from_db(files_dir):
        feeds_data = get_feeds_data_from_db(files_dir)
        predictoors_data = get_predictoors_data_from_db(files_dir)
        predictoors_stake_Data = get_predictoors_stake_data_from_db(files_dir)
        return feeds_data, predictoors_data, predictoors_stake_Data

    @app.callback(
        Output("payouts-data", "data"),
        [
            Input("feeds_table", "selected_rows"),
            Input("predictoors_table", "selected_rows"),
        ],
        State("feeds-data", "data"),
        State("predictoors-data", "data"),
        State("data-folder", "data"),
    )
    def get_display_data_from_db(
        feeds_table_selected_rows,
        predictoors_table_selected_rows,
        feeds_data,
        predictoors_data,
        lake_dir,
    ):
        feeds_addrs = []
        predictoors_addrs = []
        if len(feeds_table_selected_rows) == 0:
            return dash.no_update

        for i in feeds_table_selected_rows:
            feeds_addrs.append(feeds_data[i]["contract"])

        for i in predictoors_table_selected_rows:
            predictoors_addrs.append(predictoors_data[i]["user"])

        payouts = get_payouts_from_db(feeds_addrs, predictoors_addrs, lake_dir)

        return payouts

    @app.callback(Output("feeds_container", "children"), Input("feeds-data", "data"))
    def create_feeds_table(feeds_data):
        if not feeds_data:
            return dash.no_update
        for feed in feeds_data:
            del feed["contract"]
        columns = feeds_data[0].keys()
        table = get_table(
            table_id="feeds_table", table_name="Feeds", columns=columns, data=feeds_data
        )
        return table

    @app.callback(
        Output("predictoors_container", "children"), Input("predictoors-data", "data")
    )
    def create_predictoors_table(predictoors_data):
        if not predictoors_data:
            return dash.no_update
        columns = predictoors_data[0].keys()
        table = get_table(
            table_id="predictoors_table",
            table_name="Predictoors",
            columns=columns,
            data=predictoors_data,
        )
        return table

    @app.callback(
<<<<<<< HEAD
        Output("predictoors_stake_container", "children"),
        Input("feeds_table", "selected_rows"),
        Input("feeds_table", "data"),
        Input("predictoors-stake-data", "data"),
    )
    def create_predictoors_stake_graph(
        selected_feeds, feeds_table_data, predictoors_stake_data):
        if not predictoors_stake_data:
            return dash.no_update

        selected_sources = [row["source"] for row in feeds_table_data]
        selected_timeframes = [row["timeframe"] for row in feeds_table_data]
        selected_pairs = [row["pair"] for row in feeds_table_data]

        if selected_feeds:
            predictoors_stake_data = [
                row for row in predictoors_stake_data 
                if row["source"] in selected_sources and
                row["timeframe"] in selected_timeframes and
                row["pair"] in selected_pairs
            ]

        fig = get_predictoors_stake_graph(predictoors_stake_data)
        return fig
=======
        Output("accuracy_chart", "children"),
        Input("payouts-data", "data"),
        Input("feeds_table", "selected_rows"),
        Input("predictoors_table", "selected_rows"),
        State("feeds-data", "data"),
        State("predictoors-data", "data"),
    )
    def create_accuracy_chart(
        payouts_data,
        feeds_table_selected_rows,
        predictoors_table_selected_rows,
        feeds_data,
        predictoors_data,
    ):
        feeds_addrs = []
        predictoors_addrs = []
        for i in feeds_table_selected_rows:
            feeds_addrs.append(feeds_data[i]["contract"])

        for i in predictoors_table_selected_rows:
            predictoors_addrs.append(predictoors_data[i]["user"])

        chart = get_accuracy_chart(payouts_data, feeds_addrs, predictoors_addrs)
        return get_graph(chart)
>>>>>>> f5247601
<|MERGE_RESOLUTION|>--- conflicted
+++ resolved
@@ -3,14 +3,8 @@
 from pdr_backend.analytics.predictoor_dashboard.dash_components.util import (
     get_feeds_data_from_db,
     get_predictoors_data_from_db,
-<<<<<<< HEAD
+    get_payouts_from_db,
     get_predictoors_stake_data_from_db,
-)
-from pdr_backend.analytics.predictoor_dashboard.dash_components.view_elements import (
-    get_table,
-    get_predictoors_stake_graph,
-=======
-    get_payouts_from_db,
 )
 from pdr_backend.analytics.predictoor_dashboard.dash_components.view_elements import (
     get_table,
@@ -18,7 +12,7 @@
 )
 from pdr_backend.analytics.predictoor_dashboard.dash_components.plots import (
     get_accuracy_chart,
->>>>>>> f5247601
+    get_predictoors_stake_graph,
 )
 
 
@@ -33,8 +27,8 @@
     def get_input_data_from_db(files_dir):
         feeds_data = get_feeds_data_from_db(files_dir)
         predictoors_data = get_predictoors_data_from_db(files_dir)
-        predictoors_stake_Data = get_predictoors_stake_data_from_db(files_dir)
-        return feeds_data, predictoors_data, predictoors_stake_Data
+        predictoors_stake_data = get_predictoors_stake_data_from_db(files_dir)
+        return feeds_data, predictoors_data, predictoors_stake_data
 
     @app.callback(
         Output("payouts-data", "data"),
@@ -96,32 +90,37 @@
         return table
 
     @app.callback(
-<<<<<<< HEAD
-        Output("predictoors_stake_container", "children"),
+        Output("predictoors_stake_chart", "children"),
+        Input("predictoors-stake-data", "data"),
         Input("feeds_table", "selected_rows"),
-        Input("feeds_table", "data"),
-        Input("predictoors-stake-data", "data"),
+        Input("predictoors_table", "selected_rows"),
+        State("feeds-data", "data"),
+        State("predictoors-data", "data"),
     )
-    def create_predictoors_stake_graph(
-        selected_feeds, feeds_table_data, predictoors_stake_data):
+    def create_predictoors_stake_chart(
+        predictoors_stake_data,
+        feeds_table_selected_rows,
+        predictoors_table_selected_rows,
+        feeds_data,
+        predictoors_data,
+    ):
         if not predictoors_stake_data:
             return dash.no_update
 
-        selected_sources = [row["source"] for row in feeds_table_data]
-        selected_timeframes = [row["timeframe"] for row in feeds_table_data]
-        selected_pairs = [row["pair"] for row in feeds_table_data]
+        feeds = []
+        predictoors_addrs = []
+        for i in feeds_table_selected_rows:
+            feeds.append(feeds_data[i])
 
-        if selected_feeds:
-            predictoors_stake_data = [
-                row for row in predictoors_stake_data 
-                if row["source"] in selected_sources and
-                row["timeframe"] in selected_timeframes and
-                row["pair"] in selected_pairs
-            ]
+        for i in predictoors_table_selected_rows:
+            predictoors_addrs.append(predictoors_data[i]["user"])
 
-        fig = get_predictoors_stake_graph(predictoors_stake_data)
-        return fig
-=======
+        chart = get_predictoors_stake_graph(
+            predictoors_stake_data, feeds, predictoors_addrs
+        )
+        return get_graph(chart)
+
+    @app.callback(
         Output("accuracy_chart", "children"),
         Input("payouts-data", "data"),
         Input("feeds_table", "selected_rows"),
@@ -145,5 +144,4 @@
             predictoors_addrs.append(predictoors_data[i]["user"])
 
         chart = get_accuracy_chart(payouts_data, feeds_addrs, predictoors_addrs)
-        return get_graph(chart)
->>>>>>> f5247601
+        return get_graph(chart)