--- conflicted
+++ resolved
@@ -4,23 +4,22 @@
     get_feeds_data_from_db,
     get_predictoors_data_from_db,
     get_payouts_from_db,
-    get_all_payouts_data_from_db,
+    get_user_payouts_stats_from_db,
     filter_objects_by_field,
 )
 from pdr_backend.analytics.predictoor_dashboard.dash_components.view_elements import (
     get_graph,
 )
 from pdr_backend.analytics.predictoor_dashboard.dash_components.plots import (
-<<<<<<< HEAD
-    get_figures,
-    process_payouts_for_all_feeds,
-=======
     get_figures_and_metrics,
->>>>>>> 7a009346
 )
 from pdr_backend.analytics.predictoor_dashboard.dash_components.util import (
     select_or_clear_all_by_table,
 )
+from pdr_backend.analytics.predictoor_dashboard.dash_components.app_constants import (
+    PREDICTOOR_TABLE_COLUMNS,
+    PREDICTOOR_TABLE_HIDDEN_COLUMNS,
+)
 from pdr_backend.cli.arg_feeds import ArgFeeds
 
 
@@ -29,7 +28,7 @@
     @app.callback(
         Output("feeds-data", "data"),
         Output("predictoors-data", "data"),
-        Output("all-payouts-data", "data"),
+        Output("user-payout-stats", "data"),
         Output("error-message", "children"),
         Input("data-folder", "data"),
     )
@@ -37,8 +36,8 @@
         try:
             feeds_data = get_feeds_data_from_db(files_dir)
             predictoors_data = get_predictoors_data_from_db(files_dir)
-            all_payots_data = get_all_payouts_data_from_db(files_dir)
-            return feeds_data, predictoors_data, all_payots_data, None
+            user_payout_stats = get_user_payouts_stats_from_db(files_dir)
+            return feeds_data, predictoors_data, user_payout_stats, None
         except Exception as e:
             return None, None, dash.html.H3(str(e))
 
@@ -52,13 +51,8 @@
         [
             Input("feeds_table", "selected_rows"),
             Input("predictoors_table", "selected_rows"),
-<<<<<<< HEAD
-            Input("feeds-data", "data"),
-            Input("predictoors-data", "data"),
-=======
             Input("feeds_table", "data"),
             Input("predictoors_table", "data"),
->>>>>>> 7a009346
         ],
         State("data-folder", "data"),
     )
@@ -69,24 +63,10 @@
         predictoors_data,
         lake_dir,
     ):
-<<<<<<< HEAD
-        if (
-            len(feeds_table_selected_rows) == 0
-            or len(predictoors_table_selected_rows) == 0
-        ):
-            accuracy_fig, profit_fig, stakes_fig = get_figures([], ArgFeeds([]), [])
-            return get_graph(accuracy_fig), get_graph(profit_fig), get_graph(stakes_fig)
-
-=======
->>>>>>> 7a009346
         # feeds_table_selected_rows is a list of ints
         # feeds_data is a list of dicts
         # get the feeds data for the selected rows
         selected_feeds = [feeds_data[i] for i in feeds_table_selected_rows]
-<<<<<<< HEAD
-
-=======
->>>>>>> 7a009346
         feeds = ArgFeeds.from_table_data(selected_feeds)
 
         selected_predictoors = [
@@ -94,19 +74,6 @@
         ]
         predictoors_addrs = [row["user"] for row in selected_predictoors]
 
-<<<<<<< HEAD
-        payouts = get_payouts_from_db(
-            [row["contract"] for row in selected_feeds],
-            predictoors_addrs,
-            lake_dir,
-        )
-
-        # get figures
-        accuracy_fig, profit_fig, stakes_fig = get_figures(
-            payouts,
-            ArgFeeds(feeds),
-            predictoors_addrs,
-=======
         if len(selected_feeds) == 0 or len(selected_predictoors) == 0:
             payouts = []
         else:
@@ -123,7 +90,6 @@
                 feeds,
                 predictoors_addrs,
             )
->>>>>>> 7a009346
         )
 
         return (
@@ -151,76 +117,25 @@
 
     @app.callback(
         Output("predictoors_table", "data"),
-<<<<<<< HEAD
+        Output("predictoors_table", "selected_rows"),
         Output("predictoors_table", "columns"),
-=======
-        Output("predictoors_table", "selected_rows"),
->>>>>>> 7a009346
+        Output("predictoors_table", "hidden_columns"),
         [
             Input("search-input-Predictoors", "value"),
             Input("predictoors_table", "selected_rows"),
             Input("predictoors_table", "data"),
             Input("predictoors-data", "data"),
-            Input("all-payouts-data", "data"),
+            Input("user-payout-stats", "data"),
         ],
     )
     def update_predictoors_table_on_search(
-<<<<<<< HEAD
-        search_value, predictoors_data, all_payouts_data
-    ):
-        """
-        Update and filter the predictoors table based on the search input, and
-        shorten user addresses for readability regardless of search input.
-
-        Args:
-            search_value (str): The value entered in the search input.
-            predictoors_data (list): The original list of predictoors data.
-            all_payouts_data (list): The original list of all payouts data.
-        Returns:
-            list: The filtered or original predictoors data with shortened user addresses.
-        """
-        try:
-            # Filter predictoors by user address if search value is provided
-            if search_value:
-                filtered_data = filter_objects_by_field(
-                    predictoors_data, "user", search_value
-                )
-            else:
-                filtered_data = predictoors_data
-
-            # Shorten user addresses for readability
-            for row in filtered_data:
-                processed_data = []
-                if all_payouts_data:
-                    processed_data = process_payouts_for_all_feeds(
-                        all_payouts_data, row["user"]
-                    )
-
-                user = row["user"]
-
-                row["total_profit"] = processed_data[4] if processed_data else 0
-                row["total_accuracy"] = processed_data[5] if processed_data else 0
-                row["avg_stake"] = processed_data[6] if processed_data else 0
-
-                if len(user) > 10:  # Check if the string is long enough to trim
-                    row["user"] = (
-                        f"{user[:5]}...{user[-5:]}"  # Keep the first 5 and last 5 characters
-                    )
-
-            columns = [{"name": col, "id": col} for col in filtered_data[0].keys()]
-            return filtered_data, columns
-        except Exception as e:
-            # Log the error or handle it as needed
-            print(f"Error updating predictoors table: {e}")
-            # Optionally, return an error message or empty data
-            columns = [{"name": col, "id": col} for col in predictoors_data[0].keys()]
-
-            return [], columns
-=======
-        search_value, selected_rows, predictoors_table, predictoors_data
+        search_value,
+        selected_rows,
+        predictoors_table,
+        predictoors_data,
+        user_payout_stats,
     ):
         selected_predictoors = [predictoors_table[i] for i in selected_rows]
-
         if not search_value:
             filtered_data = predictoors_data
         else:
@@ -229,14 +144,49 @@
                 predictoors_data, "user", search_value, selected_predictoors
             )
 
+        if user_payout_stats:
+            # Her bir data elemanı için, eşleşen user_payout_stat bulunur ve güncellenir.
+            # Eşleşme yoksa, orijinal data elemanı korunur.
+            filtered_data = [
+                {
+                    **data,
+                    **next(
+                        (
+                            user_payout_stat
+                            for user_payout_stat in user_payout_stats
+                            if user_payout_stat["user"] == data["user"]
+                        ),
+                        {},
+                    ),
+                }
+                for data in filtered_data
+            ]
+
+            # shorten the user address
+            for data in filtered_data:
+                new_data = {
+                    "user_address": data["user"][:5] + "..." + data["user"][-5:],
+                    "total_profit": round(data["total_profit"], 2),
+                    "avg_accuracy": round(data["avg_accuracy"], 2),
+                    "avg_stake": round(data["avg_stake"], 2),
+                    "user": data["user"],
+                }
+
+                data.clear()
+                data.update(new_data)
+
         selected_predictoor_indices = [
             i
             for i, predictoor in enumerate(filtered_data)
             if predictoor in selected_predictoors
         ]
 
-        return filtered_data, selected_predictoor_indices
->>>>>>> 7a009346
+        return (
+            filtered_data,
+            selected_predictoor_indices,
+            PREDICTOOR_TABLE_COLUMNS,
+            PREDICTOOR_TABLE_HIDDEN_COLUMNS,
+        )
 
     @app.callback(
         Output("feeds_table", "data"),
