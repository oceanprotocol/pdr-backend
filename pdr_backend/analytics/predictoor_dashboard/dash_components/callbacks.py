--- conflicted
+++ resolved
@@ -2,12 +2,11 @@
 import dash
 from pdr_backend.analytics.predictoor_dashboard.dash_components.util import (
     get_feeds_data_from_db,
-    get_predictoors_data_from_db,
     get_payouts_from_db,
     get_user_payouts_stats_from_db,
     filter_objects_by_field,
     get_feed_ids_based_on_predictoors_from_db,
-    merge_payout_stats_with_predictoors,
+    process_user_payout_stats,
 )
 from pdr_backend.analytics.predictoor_dashboard.dash_components.view_elements import (
     get_graph,
@@ -30,7 +29,6 @@
     @app.callback(
         Output("feeds-data", "data"),
         Output("predictoors-data", "data"),
-        Output("user-payout-stats", "data"),
         Output("error-message", "children"),
         Output("show-favourite-addresses", "value"),
         Output("is-loading", "value"),
@@ -40,22 +38,19 @@
         show_favourite_addresses = True if app.favourite_addresses else []
         try:
             feeds_data = get_feeds_data_from_db(files_dir)
-<<<<<<< HEAD
-            user_payout_stats = get_user_payouts_stats_from_db(files_dir)
-
-            predictoors_data = merge_payout_stats_with_predictoors(
-                user_payout_stats, get_predictoors_data_from_db(files_dir)
-            )
-
-            return feeds_data, predictoors_data, user_payout_stats, None
-        except Exception as e:
-            return None, None, None, dash.html.H3(str(e))
-=======
-            predictoors_data = get_predictoors_data_from_db(files_dir)
-            return feeds_data, predictoors_data, None, show_favourite_addresses, 0
+            predictoors_data = process_user_payout_stats(
+                get_user_payouts_stats_from_db(files_dir)
+            )
+
+            return (
+                feeds_data,
+                predictoors_data,
+                None,
+                show_favourite_addresses,
+                0,
+            )
         except Exception as e:
             return None, None, dash.html.H3(str(e)), show_favourite_addresses, 0
->>>>>>> 8ec0a7b5
 
     @app.callback(
         Output("accuracy_chart", "children"),
@@ -149,13 +144,6 @@
         selected_rows,
         predictoors_table,
         predictoors_data,
-<<<<<<< HEAD
-    ):
-        selected_predictoors = [predictoors_table[i] for i in selected_rows]
-        if not search_value:
-            filtered_data = predictoors_data
-        else:
-=======
         show_favourite_addresses,
     ):
         selected_predictoors = [predictoors_table[i] for i in selected_rows]
@@ -178,7 +166,6 @@
                 ]
 
         if search_value:
->>>>>>> 8ec0a7b5
             # filter predictoors by user address
             filtered_data = filter_objects_by_field(
                 filtered_data, "user", search_value, selected_predictoors
