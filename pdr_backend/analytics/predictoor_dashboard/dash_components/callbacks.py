--- conflicted
+++ resolved
@@ -44,55 +44,45 @@
         [
             Input("feeds_table", "selected_rows"),
             Input("predictoors_table", "selected_rows"),
+            Input("feeds-data", "data"),
+            Input("predictoors-data", "data"),
         ],
         State("data-folder", "data"),
     )
     def get_display_data_from_db(
         feeds_table_selected_rows,
         predictoors_table_selected_rows,
+        feeds_data,
+        predictoors_data,
         lake_dir,
     ):
-        if (
-            len(feeds_table_selected_rows) == 0
-            or len(predictoors_table_selected_rows) == 0
-        ):
-            (
-                accuracy_fig,
-                profit_fig,
-                stakes_fig,
-                avg_accuracy,
-                total_profit,
-                avg_stake,
-            ) = get_figures_and_metrics([], [], [])
-            return (
-                get_graph(accuracy_fig),
-                get_graph(profit_fig),
-                get_graph(stakes_fig),
-                f"{round(avg_accuracy, 2)}%",
-                f"{round(total_profit, 2)} OCEAN",
-                f"{round(avg_stake, 2)} OCEAN",
+        # feeds_table_selected_rows is a list of ints
+        # feeds_data is a list of dicts
+        # get the feeds data for the selected rows
+        selected_feeds = [feeds_data[i] for i in feeds_table_selected_rows]
+        feeds = ArgFeeds.from_table_data(selected_feeds)
+
+        selected_predictoors = [
+            predictoors_data[i] for i in predictoors_table_selected_rows
+        ]
+        predictoors_addrs = [row["user"] for row in selected_predictoors]
+
+        if len(selected_feeds) == 0 or len(selected_predictoors) == 0:
+            payouts = []
+        else:
+            payouts = get_payouts_from_db(
+                [row["contract"] for row in selected_feeds],
+                predictoors_addrs,
+                lake_dir,
             )
 
-        feeds = ArgFeeds.from_table_data(feeds_table_selected_rows)
-
-        predictoors_addrs = [row["user"] for row in predictoors_table_selected_rows]
-
-        payouts = get_payouts_from_db(
-            [row["contract"] for row in feeds_table_selected_rows],
-            predictoors_addrs,
-            lake_dir,
-        )
-
         # get figures
-<<<<<<< HEAD
         accuracy_fig, profit_fig, stakes_fig, avg_accuracy, total_profit, avg_stake = (
-            get_figures_and_metrics(payouts, feeds_display_data, predictoors_addrs)
-=======
-        accuracy_fig, profit_fig, stakes_fig = get_figures(
-            payouts,
-            feeds,
-            predictoors_addrs,
->>>>>>> 6889cbd7
+            get_figures_and_metrics(
+                payouts,
+                feeds,
+                predictoors_addrs,
+            )
         )
 
         return (
