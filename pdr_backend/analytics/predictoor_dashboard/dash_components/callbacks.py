from dash import Input, Output, State
import dash
from pdr_backend.analytics.predictoor_dashboard.dash_components.util import (
    get_feeds_data_from_db,
    get_predictoors_data_from_db,
    get_payouts_from_db,
    filter_objects_by_field,
)
from pdr_backend.analytics.predictoor_dashboard.dash_components.view_elements import (
    get_graph,
)
from pdr_backend.analytics.predictoor_dashboard.dash_components.plots import (
    get_figures,
)
<<<<<<< HEAD
from pdr_backend.cli.arg_feeds import ArgFeeds
=======
from pdr_backend.analytics.predictoor_dashboard.dash_components.util import (
    select_or_clear_all_by_table,
)
>>>>>>> 6f49adc2


# pylint: disable=too-many-statements
def get_callbacks(app):
    @app.callback(
        Output("feeds-data", "data"),
        Output("predictoors-data", "data"),
        Output("error-message", "children"),
        Input("data-folder", "data"),
    )
    def get_input_data_from_db(files_dir):
        try:
            feeds_data = get_feeds_data_from_db(files_dir)
            predictoors_data = get_predictoors_data_from_db(files_dir)
            return feeds_data, predictoors_data, None
        except Exception as e:
            return None, None, dash.html.H3(str(e))

    @app.callback(
        Output("accuracy_chart", "children"),
        Output("profit_chart", "children"),
        Output("stake_chart", "children"),
        [
            Input("feeds_table", "selected_rows"),
            Input("predictoors_table", "selected_rows"),
            Input("feeds_table", "data"),
            Input("predictoors_table", "data"),
        ],
        State("data-folder", "data"),
    )
    def get_display_data_from_db(
        feeds_table_selected_rows,
        predictoors_table_selected_rows,
        feeds_data,
        predictoors_data,
        lake_dir,
    ):
<<<<<<< HEAD
=======
        feeds_addrs = []
        feeds_display_data = []
        predictoors_addrs = []
>>>>>>> 6f49adc2
        if (
            len(feeds_table_selected_rows) == 0
            or len(predictoors_table_selected_rows) == 0
        ):
            accuracy_fig, profit_fig, stakes_fig = get_figures([], [], [])
            return get_graph(accuracy_fig), get_graph(profit_fig), get_graph(stakes_fig)

<<<<<<< HEAD
        current_feeds_table_data = update_feeds_table_on_search(
            search_value_feeds, feeds_data
        )

        current_predictoors_table_data = update_predictoors_table_on_search(
            search_value_predictoors, predictoors_data
        )
=======
        ## calculate selected feeds
        for i in feeds_table_selected_rows:
            feeds_addrs.append(feeds_data[i]["contract"])
            feeds_display_data.append(
                {
                    "contract": feeds_data[i]["contract"],
                    "feed_name": f"{feeds_data[i]['pair']}-{feeds_data[i]['timeframe']}",  # pylint: disable=line-too-long
                }
            )

        for i in predictoors_table_selected_rows:
            predictoors_addrs.append(predictoors_data[i]["user"])
>>>>>>> 6f49adc2

        payouts = get_payouts_from_db(
            [
                current_feeds_table_data[i]["contract"]
                for i in feeds_table_selected_rows
            ],
            [
                current_predictoors_table_data[i]["user"]
                for i in predictoors_table_selected_rows
            ],
            lake_dir,
        )

        # get figures
        accuracy_fig, profit_fig, stakes_fig = get_figures(
            payouts, feeds_display_data, predictoors_addrs
        )

        return get_graph(accuracy_fig), get_graph(profit_fig), get_graph(stakes_fig)

    @app.callback(
        Output("feeds_table", "columns"),
        Input("feeds-data", "data"),
    )
    def create_feeds_table(feeds_data):
        if not feeds_data:
            return dash.no_update

        for feed in feeds_data:
            del feed["contract"]

        columns = [{"name": col, "id": col} for col in feeds_data[0].keys()]
        return columns

    @app.callback(
        Output("predictoors_table", "columns"),
        Input("predictoors-data", "data"),
    )
    def create_predictoors_table(predictoors_data):
        if not predictoors_data:
            return dash.no_update
        columns = [{"name": col, "id": col} for col in predictoors_data[0].keys()]
        return columns

    @app.callback(
<<<<<<< HEAD
        Output("accuracy_chart", "children"),
        Output("profit_chart", "children"),
        Output("stake_chart", "children"),
        Input("payouts-data", "data"),
        Input("feeds_table", "selected_rows"),
        Input("predictoors_table", "selected_rows"),
        Input("search-input-Feeds", "value"),
        Input("search-input-Predictoors", "value"),
        State("feeds-data", "data"),
        State("predictoors-data", "data"),
    )
    def create_charts(
        payouts_data,
        feeds_table_selected_rows,
        predictoors_table_selected_rows,
        search_value_feeds,
        search_value_predictoors,
        feeds_data,
        predictoors_data,
    ):
        # calculate selected feeds
        current_feeds_table_data = update_feeds_table_on_search(
            search_value_feeds, feeds_data
        )

        feeds_data = ArgFeeds.from_table_data(
            [current_feeds_table_data[i] for i in feeds_table_selected_rows]
        )

        # calculate selected predictoors addrs
        current_predictoors_table_data = update_predictoors_table_on_search(
            search_value_predictoors, predictoors_data
        )

        # get figures
        accuracy_fig, profit_fig, stakes_fig = get_figures(
            payouts_data,
            feeds_data,
            [
                current_predictoors_table_data[i]["user"]
                for i in predictoors_table_selected_rows
            ],
        )

        return get_graph(accuracy_fig), get_graph(profit_fig), get_graph(stakes_fig)

    @app.callback(
=======
>>>>>>> 6f49adc2
        Output("predictoors_table", "data"),
        [
            Input("search-input-Predictoors", "value"),
            Input("predictoors-data", "data"),
        ],
    )
    def update_predictoors_table_on_search(search_value, predictoors_data):
        if not search_value:
            return predictoors_data

        # filter predictoors by user address
        filtered_data = filter_objects_by_field(predictoors_data, "user", search_value)
        return filtered_data

    @app.callback(
        Output("feeds_table", "data"),
        [
            Input("search-input-Feeds", "value"),
            Input("feeds-data", "data"),
        ],
    )
    def update_feeds_table_on_search(search_value, feeds_data):
        if not search_value:
            return feeds_data

        # filter feeds by pair address
        filtered_data = filter_objects_by_field(feeds_data, "pair", search_value)
        return filtered_data

    @app.callback(
        Output("feeds_table", "selected_rows"),
        [
            Input("select-all-feeds_table", "n_clicks"),
            Input("clear-all-feeds_table", "n_clicks"),
        ],
        State("feeds_table", "data"),
        prevent_initial_call=True,
    )
    def select_or_clear_all_feeds(_, __, rows):
        """
        Select or clear all rows in the feeds table.
        """

        ctx = dash.callback_context
        return select_or_clear_all_by_table(ctx, "feeds_table", rows)

    @app.callback(
        Output("predictoors_table", "selected_rows"),
        [
            Input("select-all-predictoors_table", "n_clicks"),
            Input("clear-all-predictoors_table", "n_clicks"),
        ],
        State("predictoors_table", "data"),
        prevent_initial_call=True,
    )
    def select_or_clear_all_predictoors(_, __, rows):
        """
        Select or clear all rows in the predictoors table.
        """

        ctx = dash.callback_context
        return select_or_clear_all_by_table(ctx, "predictoors_table", rows)<|MERGE_RESOLUTION|>--- conflicted
+++ resolved
@@ -12,13 +12,10 @@
 from pdr_backend.analytics.predictoor_dashboard.dash_components.plots import (
     get_figures,
 )
-<<<<<<< HEAD
-from pdr_backend.cli.arg_feeds import ArgFeeds
-=======
 from pdr_backend.analytics.predictoor_dashboard.dash_components.util import (
     select_or_clear_all_by_table,
 )
->>>>>>> 6f49adc2
+from pdr_backend.cli.arg_feeds import ArgFeeds
 
 
 # pylint: disable=too-many-statements
@@ -44,24 +41,14 @@
         [
             Input("feeds_table", "selected_rows"),
             Input("predictoors_table", "selected_rows"),
-            Input("feeds_table", "data"),
-            Input("predictoors_table", "data"),
         ],
         State("data-folder", "data"),
     )
     def get_display_data_from_db(
         feeds_table_selected_rows,
         predictoors_table_selected_rows,
-        feeds_data,
-        predictoors_data,
         lake_dir,
     ):
-<<<<<<< HEAD
-=======
-        feeds_addrs = []
-        feeds_display_data = []
-        predictoors_addrs = []
->>>>>>> 6f49adc2
         if (
             len(feeds_table_selected_rows) == 0
             or len(predictoors_table_selected_rows) == 0
@@ -69,44 +56,21 @@
             accuracy_fig, profit_fig, stakes_fig = get_figures([], [], [])
             return get_graph(accuracy_fig), get_graph(profit_fig), get_graph(stakes_fig)
 
-<<<<<<< HEAD
-        current_feeds_table_data = update_feeds_table_on_search(
-            search_value_feeds, feeds_data
-        )
+        feeds = ArgFeeds.from_table_data(feeds_table_selected_rows)
 
-        current_predictoors_table_data = update_predictoors_table_on_search(
-            search_value_predictoors, predictoors_data
-        )
-=======
-        ## calculate selected feeds
-        for i in feeds_table_selected_rows:
-            feeds_addrs.append(feeds_data[i]["contract"])
-            feeds_display_data.append(
-                {
-                    "contract": feeds_data[i]["contract"],
-                    "feed_name": f"{feeds_data[i]['pair']}-{feeds_data[i]['timeframe']}",  # pylint: disable=line-too-long
-                }
-            )
-
-        for i in predictoors_table_selected_rows:
-            predictoors_addrs.append(predictoors_data[i]["user"])
->>>>>>> 6f49adc2
+        predictoors_addrs = [row["user"] for row in predictoors_table_selected_rows]
 
         payouts = get_payouts_from_db(
-            [
-                current_feeds_table_data[i]["contract"]
-                for i in feeds_table_selected_rows
-            ],
-            [
-                current_predictoors_table_data[i]["user"]
-                for i in predictoors_table_selected_rows
-            ],
+            [row["contract"] for row in feeds_table_selected_rows],
+            predictoors_addrs,
             lake_dir,
         )
 
         # get figures
         accuracy_fig, profit_fig, stakes_fig = get_figures(
-            payouts, feeds_display_data, predictoors_addrs
+            payouts,
+            feeds,
+            predictoors_addrs,
         )
 
         return get_graph(accuracy_fig), get_graph(profit_fig), get_graph(stakes_fig)
@@ -136,56 +100,6 @@
         return columns
 
     @app.callback(
-<<<<<<< HEAD
-        Output("accuracy_chart", "children"),
-        Output("profit_chart", "children"),
-        Output("stake_chart", "children"),
-        Input("payouts-data", "data"),
-        Input("feeds_table", "selected_rows"),
-        Input("predictoors_table", "selected_rows"),
-        Input("search-input-Feeds", "value"),
-        Input("search-input-Predictoors", "value"),
-        State("feeds-data", "data"),
-        State("predictoors-data", "data"),
-    )
-    def create_charts(
-        payouts_data,
-        feeds_table_selected_rows,
-        predictoors_table_selected_rows,
-        search_value_feeds,
-        search_value_predictoors,
-        feeds_data,
-        predictoors_data,
-    ):
-        # calculate selected feeds
-        current_feeds_table_data = update_feeds_table_on_search(
-            search_value_feeds, feeds_data
-        )
-
-        feeds_data = ArgFeeds.from_table_data(
-            [current_feeds_table_data[i] for i in feeds_table_selected_rows]
-        )
-
-        # calculate selected predictoors addrs
-        current_predictoors_table_data = update_predictoors_table_on_search(
-            search_value_predictoors, predictoors_data
-        )
-
-        # get figures
-        accuracy_fig, profit_fig, stakes_fig = get_figures(
-            payouts_data,
-            feeds_data,
-            [
-                current_predictoors_table_data[i]["user"]
-                for i in predictoors_table_selected_rows
-            ],
-        )
-
-        return get_graph(accuracy_fig), get_graph(profit_fig), get_graph(stakes_fig)
-
-    @app.callback(
-=======
->>>>>>> 6f49adc2
         Output("predictoors_table", "data"),
         [
             Input("search-input-Predictoors", "value"),
