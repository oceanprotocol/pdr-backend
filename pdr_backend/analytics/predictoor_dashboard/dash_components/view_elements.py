--- conflicted
+++ resolved
@@ -178,86 +178,6 @@
 
 
 def get_table(table_id, table_name, searchable_field, columns, data):
-<<<<<<< HEAD
-    return html.Div(
-        [
-            html.Div(
-                [
-                    html.Span(table_name, style={"fontSize": "20px"}),
-                ],
-                style={
-                    "display": "flex",
-                    "justifyContent": "space-between",
-                    "alignItems": "center",
-                },
-            ),
-            html.Div(
-                [
-                    dcc.Input(
-                        id=f"search-input-{table_name}",
-                        type="text",
-                        placeholder=f"Search for {searchable_field}",
-                        debounce=True,  # Trigger the input event after user stops typing
-                        style={"fontSize": "15px", "min-width": "100px"},
-                    ),
-                    html.Div(
-                        [
-                            html.Button(
-                                "Select All",
-                                id=f"select-all-{table_id}",
-                                n_clicks=0,
-                                style={
-                                    "border": "0",
-                                    "min-width": "90px",
-                                    "fontSize": "15px",
-                                    "borderRadius": "3px",
-                                },
-                            ),
-                            html.Button(
-                                "Clear",
-                                id=f"clear-all-{table_id}",
-                                n_clicks=0,
-                                style={
-                                    "border": "0",
-                                    "fontSize": "15px",
-                                    "borderRadius": "3px",
-                                },
-                            ),
-                        ],
-                        style={
-                            "display": "flex",
-                            "justifyContent": "space-between",
-                            "alignItems": "center",
-                            "gap": "10px",
-                        },
-                    ),
-                ],
-                style={
-                    "display": "flex",
-                    "justifyContent": "space-between",
-                    "alignItems": "center",
-                    "gap": "10px",
-                },
-            ),
-            dash_table.DataTable(
-                id=table_id,
-                columns=[{"name": col, "id": col, "sortable": True} for col in columns],
-                data=data,
-                row_selectable="multi",  # Can be 'multi' for multiple rows
-                selected_rows=[],
-                sort_action="native",  # Enables data to be sorted
-                style_cell={"textAlign": "left"},
-                style_table={
-                    "height": "34vh",
-                    "width": "100%",
-                    "overflow": "auto",
-                    "paddingTop": "5px",
-                },
-                fill_width=True,
-            ),
-        ],
-    )
-=======
     return [
         html.Div(
             [
@@ -349,7 +269,6 @@
             fill_width=True,
         ),
     ]
->>>>>>> 8ec0a7b5
 
 
 def get_graph(figure):
