--- conflicted
+++ resolved
@@ -24,13 +24,9 @@
 def get_graphs_column():
     return html.Div(
         [
-<<<<<<< HEAD
-            html.Div(id="accuracy_chart", style={"height": "50%"}),
-            html.Div(id="predictoors_stake_chart", style={"height": "50%"}),
-=======
-            html.Div(id="accuracy_chart", style={"height": "40%"}),
-            html.Div(id="profit_chart", style={"height": "40%"}),
->>>>>>> aad0b99b
+            html.Div(id="accuracy_chart", style={"height": "30%"}),
+            html.Div(id="profit_chart", style={"height": "30%"}),
+            html.Div(id="predictoors_stake_chart", style={"height": "30%"}),
         ],
         id="graphs_container",
         style={
