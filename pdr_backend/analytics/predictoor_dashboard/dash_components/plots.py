--- conflicted
+++ resolved
@@ -121,15 +121,9 @@
 
 
 @enforce_types
-<<<<<<< HEAD
 def get_figures_and_metrics(
-    payouts: Optional[List], feeds: List, predictoors: List[str]
+    payouts: Optional[List], feeds: ArgFeeds, predictoors: List[str]
 ) -> Tuple[go.Figure, go.Figure, go.Figure, float | None, float | None, float | None]:
-=======
-def get_figures(
-    payouts: Optional[List], feeds: ArgFeeds, predictoors: List[str]
-) -> Tuple[go.Figure, go.Figure, go.Figure]:
->>>>>>> 6889cbd7
     """
     Get figures for accuracy, profit, and costs.
     Args:
@@ -140,43 +134,12 @@
         tuple: Tuple of accuracy, profit, and costs figures, avg accuracy, total profit, avg stake
     """
     if not payouts:
-        return _make_figures(_empty_trio())
+        figures = _make_figures(_empty_trio())
+        return figures[0], figures[1], figures[2], 0.0, 0.0, 0.0
 
     accuracy_scatters, profit_scatters, stakes_scatters = [], [], []
-    avg_accuracy, total_profit, avg_stake = None, None, None
+    avg_accuracy, total_profit, avg_stake = 0.0, 0.0, 0.0
 
-<<<<<<< HEAD
-    if payouts:
-        for predictor, feed in product(predictoors, feeds):
-            slots, accuracies, profits, stakes = process_payouts(
-                payouts, predictor, feed["contract"]
-            )
-            if not slots:
-                continue
-
-            avg_stake = ((stakes[-1] + avg_stake) / 2) if avg_stake else stakes[-1]
-            total_profit = (profits[-1] + total_profit) if total_profit else profits[-1]
-            avg_accuracy = (
-                ((accuracies[-1] + avg_accuracy) / 2)
-                if avg_accuracy
-                else accuracies[-1]
-            )
-
-            short_name = f"{predictor[:5]} - {feed['feed_name']}"
-            accuracy_scatters.append(
-                go.Scatter(x=slots, y=accuracies, mode="lines", name=short_name)
-            )
-            profit_scatters.append(
-                go.Scatter(x=slots, y=profits, mode="lines", name=short_name)
-            )
-            stakes_scatters.append(go.Bar(x=slots, y=stakes, name=short_name, width=5))
-
-    if not accuracy_scatters:
-        accuracy_scatters.append(go.Scatter(x=[], y=[], mode="lines", name="accuracy"))
-        profit_scatters.append(go.Scatter(x=[], y=[], mode="lines", name="profit"))
-        stakes_scatters.append(go.Bar(x=[], y=[], name="stakes", width=5))
-        avg_accuracy = total_profit = avg_stake = 0
-=======
     for predictor, feed in product(predictoors, feeds):
         slots, accuracies, profits, stakes = process_payouts(
             payouts, predictor, feed.contract
@@ -184,6 +147,12 @@
 
         if not slots:
             continue
+
+        avg_stake = ((stakes[-1] + avg_stake) / 2) if avg_stake else stakes[-1]
+        total_profit = (profits[-1] + total_profit) if total_profit else profits[-1]
+        avg_accuracy = (
+            ((accuracies[-1] + avg_accuracy) / 2) if avg_accuracy else accuracies[-1]
+        )
 
         short_name = f"{predictor[:5]} - {str(feed)}"
         accuracy_scatters.append(
@@ -199,13 +168,9 @@
 
     if not profit_scatters:
         profit_scatters = _empty_profit_scatter()
->>>>>>> 6889cbd7
 
     if not stakes_scatters:
         stakes_scatters = _empty_stakes_bar()
 
-<<<<<<< HEAD
-    return fig_accuracy, fig_profit, fig_costs, avg_accuracy, total_profit, avg_stake
-=======
-    return _make_figures((accuracy_scatters, profit_scatters, stakes_scatters))
->>>>>>> 6889cbd7
+    figures = _make_figures((accuracy_scatters, profit_scatters, stakes_scatters))
+    return (figures[0], figures[1], figures[2], avg_accuracy, total_profit, avg_stake)