--- conflicted
+++ resolved
@@ -91,85 +91,11 @@
 
 
 @enforce_types
-<<<<<<< HEAD
-def get_endpoint_statistics(
-    all_predictions: List[Prediction],
-) -> Tuple[float, List[PairTimeframeStat], List[PredictoorStat]]:
-    """
-    Calculates the overall accuracy of predictions, and aggregates detailed prediction
-    statistics by currency pair and timeframe with predictoor.
-
-    The function first determines the overall accuracy of all given predictions.
-    It then organizes individual prediction statistics into two separate lists:
-    one for currency pair and timeframe statistics, and another for predictor statistics.
-
-    Args:
-        all_predictions (List[Prediction]): A list of Prediction objects to be analyzed.
-
-    Returns:
-        Tuple[float, List[Dict[str, Any]], List[Dict[str, Any]]]: A tuple containing the
-        overall accuracy as a float, a list of dictionaries with statistics for each
-        currency pair and timeframe, and a list of dictionaries with statistics for each
-        predictor.
-    """
-    total_predictions = len(all_predictions)
-    stats, correct_predictions = aggregate_prediction_statistics(all_predictions)
-
-    overall_accuracy = (
-        correct_predictions / total_predictions * 100 if total_predictions else 0
-    )
-
-    pair_timeframe_stats: List[PairTimeframeStat] = []
-    for key, stat_pair_timeframe_item in stats["pair_timeframe"].items():
-        pair, timeframe, exchange = key
-        accuracy = (
-            stat_pair_timeframe_item["correct"]
-            / stat_pair_timeframe_item["total"]
-            * 100
-            if stat_pair_timeframe_item["total"]
-            else 0
-        )
-        pair_timeframe_stat: PairTimeframeStat = {
-            "pair": pair,
-            "timeframe": timeframe,
-            "accuracy": accuracy,
-            "exchange": exchange,
-            "stake": stat_pair_timeframe_item["stake"],
-            "payout": stat_pair_timeframe_item["payout"],
-            "number_of_predictions": stat_pair_timeframe_item["total"],
-        }
-        pair_timeframe_stats.append(pair_timeframe_stat)
-
-    predictoor_stats: List[PredictoorStat] = []
-    for predictoor_addr, stat_predictoor_item in stats["predictor"].items():
-        accuracy = (
-            stat_predictoor_item["correct"] / stat_predictoor_item["total"] * 100
-            if stat_predictoor_item["total"]
-            else 0
-        )
-        predictoor_stat: PredictoorStat = {
-            "predictoor_address": predictoor_addr,
-            "accuracy": accuracy,
-            "stake": stat_predictoor_item["stake"],
-            "payout": stat_predictoor_item["payout"],
-            "number_of_predictions": stat_predictoor_item["total"],
-            "details": set(stat_predictoor_item["details"]),
-        }
-        predictoor_stats.append(predictoor_stat)
-
-    return overall_accuracy, pair_timeframe_stats, predictoor_stats
-
-
-@enforce_types
 def get_feed_summary_stats(predictions_df: pl.DataFrame) -> pl.DataFrame:
     # 1 - filter from lake only the rows that you're looking for
     df = predictions_df.filter(
         ~((pl.col("trueval").is_null()) | (pl.col("payout").is_null()))
     )
-=======
-def get_cli_statistics(all_predictions: List[Prediction]) -> None:
-    total_predictions = len(all_predictions)
->>>>>>> 0e69b260
 
     # Group by pair
     df = df.group_by(["pair", "timeframe"]).agg(
