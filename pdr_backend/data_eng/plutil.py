"""
plutil: polars dataframe & cvs utilities. 
These utilities are specific to the time-series dataframe columns we're using.
"""
import os
from typing import List

from enforce_typing import enforce_types
import numpy as np
import polars as pl

from pdr_backend.data_eng.constants import (
    OHLCV_COLS,
    TOHLCV_COLS,
    TOHLCV_SCHEMA_PL,
)


@enforce_types
def initialize_df(cols: List[str] = []) -> pl.DataFrame:
    """Start an empty df with the expected columns and schema
    Polars has no index, so "timestamp" and "datetime" are regular cols
    Applies transform to get columns (including datetime)
    """
    df = pl.DataFrame(data=[], schema=TOHLCV_SCHEMA_PL)
    df = df.select(cols if cols else "*")
    return df


@enforce_types
def transform_df(
    df: pl.DataFrame,
) -> pl.DataFrame:
    """Apply the transform on TOHLCV struct:
    - Ensure UTC timezone
    - Adds datetime
    """

    # preconditions
    assert "timestamp" in df.columns
    assert "datetime" not in df.columns

    # add datetime
    df = df.with_columns(
        [
            pl.from_epoch("timestamp", time_unit="ms")
            .dt.replace_time_zone("UTC")
            .alias("datetime")
        ]
    )
    return df


@enforce_types
def concat_next_df(df: pl.DataFrame, next_df: pl.DataFrame) -> pl.DataFrame:
    """Add a next_df to existing df, with the expected columns etc.
    Makes sure that both schemas match before concatenating.
    """
    assert df.schema == next_df.schema
    df = pl.concat([df, next_df])
    return df


@enforce_types
def save_rawohlcv_file(filename: str, df: pl.DataFrame):
    """write to parquet file
    parquet only supports appending via the pyarrow engine
    """
    # preconditions
    assert df.columns[:6] == TOHLCV_COLS
    assert "datetime" in df.columns

    # parquet column order: timestamp, datetime, O, H, L, C, V
    columns = ["timestamp", "datetime"] + OHLCV_COLS

    df = df.select(columns)

    if os.path.exists(filename):  # "append" existing file
        cur_df = pl.read_parquet(filename)
        df = pl.concat([cur_df, df])
        df.write_parquet(filename)
        n_new = df.shape[0] - cur_df.shape[0]
        print(f"  Just appended {n_new} df rows to file {filename}")
    else:  # write new file
        df.write_parquet(filename)
        print(f"  Just saved df with {df.shape[0]} rows to new file {filename}")


@enforce_types
def load_rawohlcv_file(filename: str, cols=None, st=None, fin=None) -> pl.DataFrame:
    """Load parquet file as a dataframe.

    Features:
    - Ensure that all dtypes are correct
    - Filter to just the input columns
    - Filter to just the specified start & end times
    - Memory stays reasonable

    @arguments
      cols -- what columns to use, eg ["open","high"]. Set to None for all cols.
      st -- starting timestamp, in ut. Set to 0 or None for very beginning
      fin -- ending timestamp, in ut. Set to inf or None for very end

    @return
      df -- dataframe

    @notes
      Polars does not have an index. "timestamp" is a regular col and required for "datetime"
<<<<<<< HEAD
=======
      (1) Don't specify "datetime" as a column, as that'll get calc'd from timestamp

      TO DO: Fix (1), save_rawohlcv_file already saves out dataframe.
      Either don't save datetime, or save it and load it so it doesn't have to be re-computed.
>>>>>>> 9d620cf4
    """
    # handle cols
    if cols is None:
        cols = TOHLCV_COLS
    if "timestamp" not in cols:
        cols = ["timestamp"] + cols
    assert "datetime" not in cols

    # set st, fin
    st = st if st is not None else 0
    fin = fin if fin is not None else np.inf

    # load tohlcv
    df = pl.read_parquet(
        filename,
        columns=cols,
    )
    df = df.filter((pl.col("timestamp") >= st) & (pl.col("timestamp") <= fin))

    # initialize df and enforce schema
    df0 = initialize_df(cols)
    df = concat_next_df(df0, df)

    # add in datetime column
    df = transform_df(df)

    # postconditions, return
    assert "timestamp" in df.columns and df["timestamp"].dtype == pl.Int64
    assert "datetime" in df.columns and df["datetime"].dtype == pl.Datetime

    return df


@enforce_types
def has_data(filename: str) -> bool:
    """Returns True if the file has >0 data entries"""
    df = pl.read_parquet(filename, n_rows=1)
    return not df.is_empty()


@enforce_types
def newest_ut(filename: str) -> int:
    """
    Return the timestamp for the youngest entry in the file.
    The latest date should be the tail (row = n), or last entry in the file/dataframe
    """
    df = _get_tail_df(filename, n=1)
    ut = int(df["timestamp"][0])
    return ut


@enforce_types
def _get_tail_df(filename: str, n: int = 5) -> pl.DataFrame:
    """Returns the last record in a parquet file, as a list"""

    df = pl.read_parquet(filename)
    tail_df = df.tail(n)
    if not tail_df.is_empty():
        return tail_df
    raise ValueError(f"File {filename} has no entries")


@enforce_types
def oldest_ut(filename: str) -> int:
    """
    Return the timestamp for the oldest entry in the parquet file.
    The oldest date should be the head (row = 0), or the first entry in the file/dataframe
    """
    df = _get_head_df(filename, n=1)
    ut = int(df["timestamp"][0])
    return ut


@enforce_types
def _get_head_df(filename: str, n: int = 5) -> pl.DataFrame:
    """Returns the head of parquet file, as a df"""
    df = pl.read_parquet(filename)
    head_df = df.head(n)
    if not head_df.is_empty():
        return head_df
    raise ValueError(f"File {filename} has no entries")<|MERGE_RESOLUTION|>--- conflicted
+++ resolved
@@ -106,13 +106,10 @@
 
     @notes
       Polars does not have an index. "timestamp" is a regular col and required for "datetime"
-<<<<<<< HEAD
-=======
       (1) Don't specify "datetime" as a column, as that'll get calc'd from timestamp
 
       TO DO: Fix (1), save_rawohlcv_file already saves out dataframe.
       Either don't save datetime, or save it and load it so it doesn't have to be re-computed.
->>>>>>> 9d620cf4
     """
     # handle cols
     if cols is None:
