--- conflicted
+++ resolved
@@ -75,11 +75,7 @@
 
     df = df.select(columns)
 
-<<<<<<< HEAD
-    if os.path.exists(filename):  # "append" existing file
-=======
     if os.path.exists(filename):  # append existing file
->>>>>>> 6874ead8
         cur_df = pl.read_parquet(filename)
         df = pl.concat([cur_df, df])
         df.write_parquet(filename)
