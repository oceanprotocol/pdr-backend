html, body, #root {
    margin: 0;
    height: 100vh;
}

body{
    padding: 10px;
}

.main-container {
    height: calc( 100vh - 105px );
    width: 100%;
    display: flex;
    justify-content: space-between;
}

#page_title {
    width: 100%;
    text-align: center;
    padding-top: 10px;
    padding-bottom: 20px;
}

#error_message {
    display: flex;
    width: 100%;
    justify-content: center;
    align-items: center;
    text-align: center;
}

#loading {
    height: calc( 100vh - 105px );
    width: 100%;
}

#predictoors_container .show-hide {
    display: none;
}

/* Hide the default radio circle */
#date-period-radio-items input[type="radio"] {
    display: none;
}

#feeds_page_table {
    width: 100%;
    overflow-x: auto;
    max-height: 50vh;
}

#feeds_page_table table {
    table-layout: auto;
}

#feeds_page_table table td::before {
    content: '';
    display: block;
    width: 100px;
}

#feeds_page_table table td {
    padding: 10px 15px;
    text-align: center;
}

#feeds_page_table table th {
    padding: 5px;
}

#feeds_page_table table th .column-actions {
    display: flex;
    align-items: center;
}

#feeds_page_table table th .column-header-name {
    width: 100px;
    display: flex;
    align-items: center;
    justify-content: center;
    text-align: center;
    overflow: hidden;
    white-space: normal;
    text-overflow: ellipsis;
    line-height: 1.5em;
    -webkit-box-orient: vertical;
    -webkit-line-clamp: 2;
}

button{
    background-color: #007BFF !important;
    color: white;
    border: 0;
}

/* Style the label as buttons */
#date-period-radio-items label {
    display: inline-block;
    padding: 5px 14px;
    margin-right: 10px;
    background-color: #007BFF;
    color: white;
    border: 1px solid #007BFF;
    border-radius: 4px;
    cursor: pointer;
}

/* Style for selected label */
#date-period-radio-items label:has(input:checked) {
    background-color: #00254d;
    border-color: #0056b3;
}

.form-check-label, .form-switch{
    margin: 0;
}

.wrap-with-gap {
    display: flex;
    justify-content: space-between;
    align-items: center;
    gap: 10px;
}

.table-title {
    display: flex;
    justify-content: space-between;
    align-items: center;
}

.button-select-all {
    border: 0;
    min-width: 90px;
    font-size: 15px;
    background-color: #dedede;
    border-radius: 3px;
}

.button-clear-all {
    border: 0;
    font-size: 15px;
    background-color: #dedede;
    border-radius: 3px;
}

.show-hide {
    display: none;
}

.tooltip-question-mark {
    border-radius: 50%;
    width: 14px;
    height: 14px;
    line-height: 14px;
    font-size: 10px;
    padding: 0;
    text-align: center;
    color: white;
    background-color: #6c757d !important;
    border: 0px none;
    margin-left: 5px;
}

.ms-auto{
    margin: 0 auto !important;
}

<<<<<<< HEAD
.dropdown-toggle{
    background-color: transparent !important;
    color: #aaa;
    border-color: #aaa;
    border-radius: 4px;
    padding: 5px 10px;
}

.dropdown-toggle:hover{
    color: black;
=======
#feeds_page_metrics_row {
    display: flex;
    border: 1px solid grey;
    border-radius: 10px;
    justify-content: space-between;
    padding: 10px 40px;
    margin-bottom: 10px;
>>>>>>> 7515bb75
}<|MERGE_RESOLUTION|>--- conflicted
+++ resolved
@@ -165,7 +165,6 @@
     margin: 0 auto !important;
 }
 
-<<<<<<< HEAD
 .dropdown-toggle{
     background-color: transparent !important;
     color: #aaa;
@@ -176,7 +175,8 @@
 
 .dropdown-toggle:hover{
     color: black;
-=======
+}
+
 #feeds_page_metrics_row {
     display: flex;
     border: 1px solid grey;
@@ -184,5 +184,4 @@
     justify-content: space-between;
     padding: 10px 40px;
     margin-bottom: 10px;
->>>>>>> 7515bb75
 }