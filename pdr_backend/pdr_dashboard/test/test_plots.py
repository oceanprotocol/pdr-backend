import math
from unittest.mock import patch

from enforce_typing import enforce_types

from pdr_backend.cli.arg_feed import ArgFeed
from pdr_backend.cli.arg_feeds import ArgFeeds
from pdr_backend.pdr_dashboard.dash_components.plots import (
    create_figure,
    get_feed_figures,
    get_figures_and_metrics,
    process_payouts,
)
from pdr_backend.util.time_types import UnixTimeS


@enforce_types
def test_process_payouts(_sample_app):

    ## convert List[Payout] to List[dict]
<<<<<<< HEAD
    payouts = _sample_app.data.payouts(None, None, 0)
=======
    payouts = _sample_app.data.payouts_from_bronze_predictions(None, None).to_dict(
        orient="records"
    )
>>>>>>> 73951619

    feed = "0x18f54cc21b7a2fdd011bea06bba7801b280e3151"
    user = "0x43584049fe6127ea6745d8ba42274e911f2a2d5c"

    ## filter payouts by user and feed
    filtered_payouts = payouts[
        payouts["ID"].str.contains(user) & payouts["ID"].str.contains(feed)
    ]
    filtered_payouts = filtered_payouts.sort_values("slot")
    tx_fee_cost = 0.2

    result = process_payouts(
        payouts=filtered_payouts, tx_fee_cost=tx_fee_cost, calculate_confint=True
    )

    filtered_payouts = filtered_payouts.to_dict("records")
    slots = result.slot_in_unixts
    accuracies = result.accuracies
    profits = result.profits
    stakes = result.stakes
    correct_predictions = result.correct_predictions
    predictions = result.predictions
    acc_intervals = result.acc_intervals
    costs = result.tx_cost

    assert correct_predictions == 14
    assert costs > 0
    assert predictions == 24
    assert len(slots) == len(filtered_payouts)
    assert slots.iloc[0] == UnixTimeS(filtered_payouts[0]["slot"]).to_milliseconds()

    ## calculate accuracies
    test_accuracies = [
        (sum(p["payout"] > 0 for p in filtered_payouts[: i + 1]) / (i + 1)) * 100
        for i in range(len(filtered_payouts))
    ]

    assert len(accuracies) == len(test_accuracies)

    for i, accuracy in enumerate(accuracies):
        assert accuracy == test_accuracies[i]

    ## calculate profits
    test_profits = [
        sum(float(max(p["payout"], 0) - p["stake"]) for p in filtered_payouts[: i + 1])
        for i in range(len(filtered_payouts))
    ]

    assert len(profits) == len(test_profits)

    # check if profits are the same
    for i, profit in enumerate(profits):
        assert math.isclose(profit, test_profits[i], rel_tol=1e-9)

    test_stakes = [p["stake"] for p in filtered_payouts]

    assert len(stakes) == len(test_stakes)

    # check if stakes are the same
    for i, stake in enumerate(stakes):
        assert math.isclose(stake, test_stakes[i], rel_tol=1e-9)

    ## calculate accuracy intervals
    assert len(acc_intervals) == len(test_stakes)

    for i, acc_interval in enumerate(acc_intervals):
        assert isinstance(acc_interval.acc_l, float)
        assert isinstance(acc_interval.acc_u, float)


class MockFigure:
    def __init__(self, data_traces):
        self.data_traces = data_traces
        self.layout = {}
        self.update_layout_called = 0

    def update_layout(self, **kwargs):
        self.layout.update(kwargs)
        self.update_layout_called += 1
        return self.layout


@enforce_types
@patch("plotly.graph_objects.Figure", new=MockFigure)
def test_create_figure():
    result = create_figure(
        data_traces=[],
        title="title",
        yaxis_title="yaxis_title",
        show_legend=True,
    )

    assert isinstance(result, MockFigure)
    assert result.data_traces == []
    assert result.layout == {
        "barmode": "stack",
        "title": "title",
        "margin": {"l": 20, "r": 0, "t": 50, "b": 0},
        "showlegend": True,
        "legend": {
            "orientation": "h",
            "yanchor": "bottom",
            "y": 1.02,
            "xanchor": "right",
            "x": 1,
        },
        "yaxis": {"range": None, "title": "yaxis_title"},
        "xaxis": {
            "nticks": 5,
            "tickformat": "%m-%d %H:%M",
            "type": "date",
        },
    }

    assert result.update_layout_called == 1


@enforce_types
@patch("plotly.graph_objects.Figure", new=MockFigure)
def test_get_figures_and_metrics(_sample_app):
    db_mgr = _sample_app.data
<<<<<<< HEAD
    payouts = db_mgr.payouts(None, None, 0)
=======
    ## convert List[Payout] to List[dict]
    payouts = db_mgr.payouts_from_bronze_predictions(None, None).to_dict(
        orient="records"
    )
>>>>>>> 73951619

    sample_feeds = ArgFeeds(
        [
            ArgFeed(
                contract="0x18f54cc21b7a2fdd011bea06bba7801b280e3151",
                pair="ADA/USDT",
                exchange="binance",
                timeframe="1h",
            ),
        ]
    )
    sample_predictoors = ["0x43584049fe6127ea6745d8ba42274e911f2a2d5c"]
    fee_cost = 0.2

    figs_metrics = get_figures_and_metrics(
        payouts, sample_feeds, sample_predictoors, fee_cost
    )

    fig_accuracy = figs_metrics.fig_accuracy
    fig_profit = figs_metrics.fig_profit
    fig_costs = figs_metrics.fig_costs
    fig_stakes = figs_metrics.fig_stakes

    # Check if figures are instances of MockFigure
    assert isinstance(fig_accuracy, MockFigure)
    assert isinstance(fig_profit, MockFigure)
    assert isinstance(fig_costs, MockFigure)
    assert isinstance(fig_stakes, MockFigure)

    # Check if the figures have the correct layout and data traces
    assert len(fig_accuracy.data_traces) == 3
    assert len(fig_profit.data_traces) == 1
    assert len(fig_costs.data_traces) == 1
    assert len(fig_stakes.data_traces) == 1

    assert fig_accuracy.layout["title"] == "Accuracy"
    assert fig_profit.layout["title"] == "Profit"
    assert fig_costs.layout["title"] == "Costs"
    assert fig_stakes.layout["title"] == "Stakes"

    assert fig_accuracy.layout["yaxis"]["title"] == "Accuracy(%)"
    assert fig_profit.layout["yaxis"]["title"] == "Profit(OCEAN)"
    assert fig_costs.layout["yaxis"]["title"] == "Fees(OCEAN)"
    assert fig_stakes.layout["yaxis"]["title"] == "Stake(OCEAN)"

    assert fig_accuracy.update_layout_called == 1
    assert fig_profit.update_layout_called == 1
    assert fig_costs.update_layout_called == 1
    assert fig_stakes.update_layout_called == 1

    # Check metrics
    avg_accuracy = figs_metrics.avg_accuracy
    total_profit = figs_metrics.total_profit
    total_cost = figs_metrics.total_cost
    avg_stake = figs_metrics.avg_stake

    assert avg_accuracy is not None
    assert total_profit is not None
    assert total_cost is not None
    assert avg_stake is not None

    assert isinstance(avg_accuracy, float)
    assert isinstance(total_profit, float)
    assert isinstance(total_cost, float)
    assert isinstance(avg_stake, float)


def test_get_feed_figures(
    _sample_app,
):
    feed_id = "0x18f54cc21b7a2fdd011bea06bba7801b280e3151"
    db_mgr = _sample_app.data
<<<<<<< HEAD
    payouts = db_mgr.payouts([feed_id], None, 0)
=======
    payouts = db_mgr.payouts_from_bronze_predictions([feed_id], None).to_dict(
        orient="records"
    )
>>>>>>> 73951619

    subscriptions = db_mgr.feed_daily_subscriptions_by_feed_id(feed_id)

    # Execute the function
    figures = get_feed_figures(payouts, subscriptions)

    # Assertions to check if the figures have the expected data
    assert len(figures.sales_fig.data) == 1, "Sales figure should have one trace."
    assert len(figures.revenues_fig.data) == 1, "Revenues figure should have one trace."
    assert (
        len(figures.accuracies_fig.data) == 1
    ), "Accuracies figure should have one trace."
    assert len(figures.stakes_fig.data) == 1, "Stakes figure should have one trace."
    assert (
        len(figures.predictions_fig.data) == 1
    ), "Predictions figure should have one trace."
    assert len(figures.profits_fig.data) == 1, "Profits figure should have one trace."<|MERGE_RESOLUTION|>--- conflicted
+++ resolved
@@ -18,13 +18,7 @@
 def test_process_payouts(_sample_app):
 
     ## convert List[Payout] to List[dict]
-<<<<<<< HEAD
-    payouts = _sample_app.data.payouts(None, None, 0)
-=======
-    payouts = _sample_app.data.payouts_from_bronze_predictions(None, None).to_dict(
-        orient="records"
-    )
->>>>>>> 73951619
+    payouts = _sample_app.data.payouts_from_bronze_predictions(None, None)
 
     feed = "0x18f54cc21b7a2fdd011bea06bba7801b280e3151"
     user = "0x43584049fe6127ea6745d8ba42274e911f2a2d5c"
@@ -146,14 +140,8 @@
 @patch("plotly.graph_objects.Figure", new=MockFigure)
 def test_get_figures_and_metrics(_sample_app):
     db_mgr = _sample_app.data
-<<<<<<< HEAD
-    payouts = db_mgr.payouts(None, None, 0)
-=======
     ## convert List[Payout] to List[dict]
-    payouts = db_mgr.payouts_from_bronze_predictions(None, None).to_dict(
-        orient="records"
-    )
->>>>>>> 73951619
+    payouts = db_mgr.payouts_from_bronze_predictions(None, None)
 
     sample_feeds = ArgFeeds(
         [
@@ -226,13 +214,7 @@
 ):
     feed_id = "0x18f54cc21b7a2fdd011bea06bba7801b280e3151"
     db_mgr = _sample_app.data
-<<<<<<< HEAD
-    payouts = db_mgr.payouts([feed_id], None, 0)
-=======
-    payouts = db_mgr.payouts_from_bronze_predictions([feed_id], None).to_dict(
-        orient="records"
-    )
->>>>>>> 73951619
+    payouts = db_mgr.payouts_from_bronze_predictions([feed_id], None)
 
     subscriptions = db_mgr.feed_daily_subscriptions_by_feed_id(feed_id)
 
