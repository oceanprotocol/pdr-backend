--- conflicted
+++ resolved
@@ -25,15 +25,9 @@
     ## filter payouts by user and feed
     filtered_payouts = [p for p in payouts if user in p["ID"] and feed in p["ID"]]
     filtered_payouts = sorted(filtered_payouts, key=lambda x: x["slot"])
-<<<<<<< HEAD
     tx_fee_cost = 0.2
-    result = process_payouts(filtered_payouts, tx_fee_cost)
-
-    assert len(result) == 7
-
-    slots, accuracies, profits, costs, stakes, correct_predictions, predictions = result
-=======
-    result = process_payouts(payouts=filtered_payouts, calculate_confint=True)
+
+    result = process_payouts(payouts=filtered_payouts, tx_fee_cost=tx_fee_cost, calculate_confint=True)
 
     slots = result.slot_in_date_format
     accuracies = result.accuracies
@@ -42,7 +36,7 @@
     correct_predictions = result.correct_predictions
     predictions = result.predictions
     acc_intervals = result.acc_intervals
->>>>>>> 95c80fa7
+    costs = result.tx_cost
 
     assert correct_predictions == 0
     assert costs > 0
@@ -155,27 +149,14 @@
         ]
     )
     sample_predictoors = ["0xeb18bad7365a40e36a41fb8734eb0b855d13b74f"]
-<<<<<<< HEAD
     fee_cost = 0.2
 
-    (
-        fig_accuracy,
-        fig_profit,
-        fig_costs,
-        fig_stakes,
-        avg_accuracy,
-        total_profit,
-        total_costs,
-        avg_stake,
-    ) = get_figures_and_metrics(payouts, sample_feeds, sample_predictoors, fee_cost)
-=======
-
-    figs_metrics = get_figures_and_metrics(payouts, sample_feeds, sample_predictoors)
+    figs_metrics = get_figures_and_metrics(payouts, sample_feeds, sample_predictoors, fee_cost)
 
     fig_accuracy = figs_metrics.fig_accuracy
     fig_profit = figs_metrics.fig_profit
     fig_costs = figs_metrics.fig_costs
->>>>>>> 95c80fa7
+    fig_stakes = figs_metrics.fig_stakes
 
     # Check if figures are instances of MockFigure
     assert isinstance(fig_accuracy, MockFigure)
@@ -192,35 +173,30 @@
     assert fig_accuracy.layout["title"] == "Accuracy"
     assert fig_profit.layout["title"] == "Profit"
     assert fig_costs.layout["title"] == "Costs"
-    assert fig_costs.layout["title"] == "Stakes"
+    assert fig_stakes.layout["title"] == "Stakes"
 
     assert fig_accuracy.layout["yaxis"]["title"] == "Accuracy(%)"
     assert fig_profit.layout["yaxis"]["title"] == "Profit(OCEAN)"
     assert fig_costs.layout["yaxis"]["title"] == "Fees(OCEAN)"
-    assert fig_costs.layout["yaxis"]["title"] == "Stake(OCEAN)"
+    assert fig_stakes.layout["yaxis"]["title"] == "Stake(OCEAN)"
 
     assert fig_accuracy.update_layout_called == 1
     assert fig_profit.update_layout_called == 1
     assert fig_costs.update_layout_called == 1
-    assert fig_costs.update_layout_called == 1
+    assert fig_stakes.update_layout_called == 1
 
     # Check metrics
-<<<<<<< HEAD
+    avg_accuracy = figs_metrics.avg_accuracy
+    total_profit = figs_metrics.total_profit
+    total_cost = figs_metrics.total_cost
+    avg_stake = figs_metrics.avg_stake
+
     assert avg_accuracy is not None
     assert total_profit is not None
-    assert total_costs is not None
+    assert total_cost is not None
     assert avg_stake is not None
 
     assert isinstance(avg_accuracy, float)
     assert isinstance(total_profit, float)
-    assert isinstance(total_costs, float)
-    assert isinstance(avg_stake, float)
-=======
-    assert figs_metrics.avg_accuracy is not None
-    assert figs_metrics.total_profit is not None
-    assert figs_metrics.avg_stake is not None
-
-    assert isinstance(figs_metrics.avg_accuracy, float)
-    assert isinstance(figs_metrics.total_profit, float)
-    assert isinstance(figs_metrics.avg_stake, float)
->>>>>>> 95c80fa7
+    assert isinstance(total_cost, float)
+    assert isinstance(avg_stake, float)