--- conflicted
+++ resolved
@@ -173,11 +173,8 @@
 
     # Navigate to Feeds
     dash_duo.wait_for_element("#navbar-container a[href='/feeds']").click()
-<<<<<<< HEAD
     dash_duo.wait_for_element_by_id("feeds_page_metrics_row", timeout=10)
-=======
     dash_duo.wait_for_element_by_id("feeds_table", timeout=10)
->>>>>>> b5c551ff
 
     # Navigate to Home
     dash_duo.wait_for_element("#navbar-container a[href='/']").click()
