--- conflicted
+++ resolved
@@ -138,11 +138,7 @@
     time.sleep(3)
 
     dash_duo.find_element("#feeds_table tbody tr:nth-child(2) input").click()
-<<<<<<< HEAD
-    time.sleep(3)
-=======
-    time.sleep(2)
->>>>>>> b16f5828
+    time.sleep(2)
 
     table_profit = dash_duo.find_element(
         "#predictoors_table tbody tr:nth-child(2) td:nth-child(3)"
