--- conflicted
+++ resolved
@@ -1,7 +1,6 @@
 import dash
 from dash import Input, Output, State
 
-from pdr_backend.util.time_types import UnixTimeMs
 from pdr_backend.cli.arg_feeds import ArgFeeds
 from pdr_backend.pdr_dashboard.dash_components.plots import get_figures_and_metrics
 from pdr_backend.pdr_dashboard.dash_components.view_elements import get_graph
@@ -12,24 +11,10 @@
     select_or_clear_all_by_table,
 )
 from pdr_backend.pdr_dashboard.util.format import format_value
-from pdr_backend.pdr_dashboard.pages.home import get_predictoors_cols_data
 
 
 # pylint: disable=too-many-statements
 def get_callbacks_home(app):
-    """
-    @app.callback(
-        Output("predictoors_table", "data", allow_duplicate=True),
-        [Input("start-date", "data")],
-        prevent_initial_call=True,
-    )
-    def update_page_data(start_date):
-        print("herrre")
-        app.predictoors_data = app.db_getter.predictoor_payouts_stats(UnixTimeMs(start_date * 1000) if start_date else None)
-        _predictoor_cols, predictoor_data = get_predictoors_cols_data(app.predictoors_data, app.favourite_addresses)
-        return predictoor_data
-    """
-
     @app.callback(
         Output("accuracy_chart", "children"),
         Output("profit_chart", "children"),
@@ -69,15 +54,10 @@
         if len(selected_feeds) == 0 or len(selected_predictoors) == 0:
             payouts = []
         else:
-            start_date = (
-                get_start_date_from_period(int(date_period))
-                if int(date_period) > 0
-                else 0
-            )
             payouts = app.data.payouts(
                 [row["contract"] for row in selected_feeds],
                 predictoors_addrs,
-                start_date,
+                0,
             )
 
         # get figures
@@ -188,29 +168,8 @@
             predictoors_table[i]["user"] for i in predictoors_table_selected_rows
         ]
 
-<<<<<<< HEAD
-        filtered_data = app.feeds_data
-
-        # filter feeds by payouts from selected predictoors
-        if predictoor_feeds_only and (len(predictoors_addrs) > 0):
-            feed_ids = app.db_getter.feed_ids_based_on_predictoors(predictoors_addrs)
-            filtered_data = [
-                obj
-                for obj in filtered_data
-                if obj["contract"] in feed_ids
-                if obj not in selected_feeds
-            ]
-        # filter feeds by pair address
-        filtered_data = (
-            filter_objects_by_field(
-                app.feeds_data, "pair", search_value, selected_feeds
-            )
-            if search_value
-            else filtered_data
-=======
         filtered_data = app.data.filter_for_feeds_table(
             predictoor_feeds_only, predictoors_addrs, search_value, selected_feeds
->>>>>>> 102d9ac3
         )
 
         selected_feed_indices = list(range(len(selected_feeds)))
