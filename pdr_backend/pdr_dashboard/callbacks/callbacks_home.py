import dash
from dash import Input, Output, State

from pdr_backend.cli.arg_feeds import ArgFeeds
from pdr_backend.pdr_dashboard.dash_components.plots import get_figures_and_metrics
from pdr_backend.pdr_dashboard.dash_components.view_elements import get_graph
from pdr_backend.pdr_dashboard.util.data import (
    filter_objects_by_field,
    get_date_period_text,
    get_start_date_from_period,
    select_or_clear_all_by_table,
<<<<<<< HEAD
    get_predictoors_home_page_table_data,
    get_feed_column_ids,
    sort_by_action,
)
from pdr_backend.pdr_dashboard.util.format import (
    format_value,
    format_table,
=======
>>>>>>> 102d9ac3
)


# pylint: disable=too-many-statements
def get_callbacks_home(app):
    @app.callback(
        Output("accuracy_chart", "children"),
        Output("profit_chart", "children"),
        Output("cost_chart", "children"),
        Output("stake_chart", "children"),
        Output("accuracy_metric", "children"),
        Output("profit_metric", "children"),
        Output("costs_metric", "children"),
        Output("stake_metric", "children"),
        Output("available_data_period_text", "children"),
        [
            Input("feeds_table", "selected_rows"),
            Input("predictoors_table", "selected_rows"),
            Input("feeds_table", "data"),
            Input("predictoors_table", "data"),
            Input("date-period-radio-items", "value"),
        ],
    )
    def get_display_data_from_db(
        feeds_table_selected_rows,
        predictoors_table_selected_rows,
        feeds_table,
        predictoors_table,
        date_period,
    ):
        # feeds_table_selected_rows is a list of ints
        # feeds_data is a list of dicts
        # get the feeds data for the selected rows
        selected_feeds = [feeds_table[i] for i in feeds_table_selected_rows]
        feeds = ArgFeeds.from_table_data(selected_feeds)

        selected_predictoors = [
            predictoors_table[i] for i in predictoors_table_selected_rows
        ]
        predictoors_addrs = [row["user"] for row in selected_predictoors]

        if len(selected_feeds) == 0 or len(selected_predictoors) == 0:
            payouts = []
        else:
            start_date = (
                get_start_date_from_period(int(date_period))
                if int(date_period) > 0
                else 0
            )
            payouts = app.data.payouts(
                [row["contract"] for row in selected_feeds],
                predictoors_addrs,
                start_date,
            )

        # get figures
        figs_metrics = get_figures_and_metrics(
            payouts,
            feeds,
            predictoors_addrs,
            app.data.fee_cost,
        )

        # get available period date text
        date_period_text = (
            get_date_period_text(payouts)
            if (
                int(date_period) == 0
                and (len(selected_feeds) > 0 or len(selected_predictoors) > 0)
            )
            else dash.no_update
        )

        return (
            get_graph(figs_metrics.fig_accuracy),
            get_graph(figs_metrics.fig_profit),
            get_graph(figs_metrics.fig_costs),
            get_graph(figs_metrics.fig_stakes),
            format_value(figs_metrics.avg_accuracy, "accuracy_metric"),
            format_value(figs_metrics.total_profit, "profit_metric"),
            format_value(figs_metrics.total_cost, "costs_metric"),
            format_value(figs_metrics.avg_stake, "stake_metric"),
            date_period_text,
        )

    @app.callback(
        Output("predictoors_table", "data", allow_duplicate=True),
        Output("predictoors_table", "selected_rows"),
        [
            Input("search-input-Predictoors", "value"),
            Input("predictoors_table", "selected_rows"),
            Input("predictoors_table", "data"),
            Input("show-favourite-addresses", "value"),
            Input("predictoors_table", "sort_by"),
        ],
        prevent_initial_call=True,
    )
    def update_predictoors_table_on_search(
        search_value,
        selected_rows,
        predictoors_table,
        show_favourite_addresses,
        sort_by,
    ):
        formatted_predictoors_data = app.data.formatted_predictoors_home_page_table_data
        selected_predictoors = [predictoors_table[i] for i in selected_rows]
        filtered_data = formatted_predictoors_data

        if "show-favourite-addresses.value" in dash.callback_context.triggered_prop_ids:
            custom_predictoors = [
                predictoor
                for predictoor in formatted_predictoors_data
                if predictoor["user"] in app.data.favourite_addresses
            ]

            if show_favourite_addresses:
                selected_predictoors += custom_predictoors
            else:
                selected_predictoors = [
                    predictoor
                    for predictoor in selected_predictoors
                    if predictoor not in custom_predictoors
                ]

        if search_value:
            # filter predictoors by user address
            filtered_data = filter_objects_by_field(
                filtered_data, "user", search_value, selected_predictoors
            )
        else:
            filtered_data = [p for p in filtered_data if p not in selected_predictoors]

        filtered_data = sort_by_action(filtered_data, sort_by)

        filtered_data = selected_predictoors + filtered_data
        selected_predictoor_indices = list(range(len(selected_predictoors)))

        return (filtered_data, selected_predictoor_indices)


    @app.callback(
        Output("feeds_table", "data", allow_duplicate=True),
        Output("feeds_table", "selected_rows"),
        [
            Input("search-input-Feeds", "value"),
            Input("feeds_table", "selected_rows"),
            Input("feeds_table", "data"),
            Input("toggle-switch-predictoor-feeds", "value"),
            Input("predictoors_table", "selected_rows"),
            Input("feeds_table", "sort_by"),
        ],
        State("predictoors_table", "data"),

        prevent_initial_call=True,
    )
    # pylint: disable=unused-argument
    def update_feeds_table_on_search(
        search_value,
        selected_rows,
        feeds_table,
        predictoor_feeds_only,
        predictoors_table_selected_rows,
        sort_by,
        predictoors_table,
    ):
        selected_feeds_contracts = [feeds_table[i]["contract"] for i in selected_rows]

        # find selected feeds from the home feeds table
        selected_feeds = [
            feed
            for feed in app.home_feeds_table_data
            if feed["contract"] in selected_feeds_contracts
        ]

        filtered_data = [feed for feed in app.home_feeds_table_data if feed not in selected_feeds]

        # Extract selected predictoor addresses
        predictoors_addrs = [
            predictoors_table[i]["user"] for i in predictoors_table_selected_rows
        ]

<<<<<<< HEAD

        # filter feeds by payouts from selected predictoors
        if predictoor_feeds_only and (len(predictoors_addrs) > 0):
            feed_ids = app.db_getter.feed_ids_based_on_predictoors(
                predictoors_addrs,
            )
            filtered_data = [
                obj
                for obj in filtered_data
                if obj["contract"] in feed_ids
                if obj not in selected_feeds
            ]

        # filter feeds by pair address
        filtered_data = (
            filter_objects_by_field(
                app.feeds_data, "pair", search_value, selected_feeds
            )
            if search_value
            else filtered_data
        )

        filtered_data = sort_by_action(filtered_data, sort_by)

        filtered_data = selected_feeds + filtered_data

=======
        filtered_data = app.data.filter_for_feeds_table(
            predictoor_feeds_only, predictoors_addrs, search_value, selected_feeds
        )

>>>>>>> 102d9ac3
        selected_feed_indices = list(range(len(selected_feeds)))

        filtered_data = format_table(filtered_data, get_feed_column_ids(filtered_data[0]))

        return filtered_data, selected_feed_indices


    @app.callback(
        Output("feeds_table", "selected_rows", allow_duplicate=True),
        [
            Input("select-all-feeds_table", "n_clicks"),
            Input("clear-all-feeds_table", "n_clicks"),
        ],
        State("feeds_table", "data"),
        prevent_initial_call=True,
    )
    def select_or_clear_all_feeds(_, __, rows):
        print("select_or_clear_all_feeds")
        """
        Select or clear all rows in the feeds table.
        """

        ctx = dash.callback_context
        return select_or_clear_all_by_table(ctx, "feeds_table", rows)

    @app.callback(
        Output("predictoors_table", "selected_rows", allow_duplicate=True),
        [
            Input("select-all-predictoors_table", "n_clicks"),
            Input("clear-all-predictoors_table", "n_clicks"),
        ],
        State("predictoors_table", "data"),
        prevent_initial_call=True,
    )
    def select_or_clear_all_predictoors(_, __, rows):
        """
        Select or clear all rows in the predictoors table.
        """

        ctx = dash.callback_context
        return select_or_clear_all_by_table(ctx, "predictoors_table", rows)<|MERGE_RESOLUTION|>--- conflicted
+++ resolved
@@ -9,16 +9,11 @@
     get_date_period_text,
     get_start_date_from_period,
     select_or_clear_all_by_table,
-<<<<<<< HEAD
-    get_predictoors_home_page_table_data,
-    get_feed_column_ids,
     sort_by_action,
 )
 from pdr_backend.pdr_dashboard.util.format import (
     format_value,
     format_table,
-=======
->>>>>>> 102d9ac3
 )
 
 
@@ -152,12 +147,10 @@
             filtered_data = [p for p in filtered_data if p not in selected_predictoors]
 
         filtered_data = sort_by_action(filtered_data, sort_by)
-
         filtered_data = selected_predictoors + filtered_data
         selected_predictoor_indices = list(range(len(selected_predictoors)))
 
         return (filtered_data, selected_predictoor_indices)
-
 
     @app.callback(
         Output("feeds_table", "data", allow_duplicate=True),
@@ -171,7 +164,6 @@
             Input("feeds_table", "sort_by"),
         ],
         State("predictoors_table", "data"),
-
         prevent_initial_call=True,
     )
     # pylint: disable=unused-argument
@@ -184,61 +176,27 @@
         sort_by,
         predictoors_table,
     ):
-        selected_feeds_contracts = [feeds_table[i]["contract"] for i in selected_rows]
-
-        # find selected feeds from the home feeds table
-        selected_feeds = [
-            feed
-            for feed in app.home_feeds_table_data
-            if feed["contract"] in selected_feeds_contracts
-        ]
-
-        filtered_data = [feed for feed in app.home_feeds_table_data if feed not in selected_feeds]
-
+        selected_feeds = [feeds_table[i] for i in selected_rows]
         # Extract selected predictoor addresses
         predictoors_addrs = [
             predictoors_table[i]["user"] for i in predictoors_table_selected_rows
         ]
 
-<<<<<<< HEAD
-
-        # filter feeds by payouts from selected predictoors
-        if predictoor_feeds_only and (len(predictoors_addrs) > 0):
-            feed_ids = app.db_getter.feed_ids_based_on_predictoors(
-                predictoors_addrs,
-            )
-            filtered_data = [
-                obj
-                for obj in filtered_data
-                if obj["contract"] in feed_ids
-                if obj not in selected_feeds
-            ]
-
-        # filter feeds by pair address
-        filtered_data = (
-            filter_objects_by_field(
-                app.feeds_data, "pair", search_value, selected_feeds
-            )
-            if search_value
-            else filtered_data
-        )
-
-        filtered_data = sort_by_action(filtered_data, sort_by)
-
-        filtered_data = selected_feeds + filtered_data
-
-=======
         filtered_data = app.data.filter_for_feeds_table(
             predictoor_feeds_only, predictoors_addrs, search_value, selected_feeds
         )
 
->>>>>>> 102d9ac3
+        feeds_col, _ = app.data.homepage_feeds_cols
+
+        filtered_data = sort_by_action(filtered_data, sort_by)
+        filtered_data = format_table(
+            filtered_data,
+            feeds_col[0]
+        )
+
         selected_feed_indices = list(range(len(selected_feeds)))
 
-        filtered_data = format_table(filtered_data, get_feed_column_ids(filtered_data[0]))
-
         return filtered_data, selected_feed_indices
-
 
     @app.callback(
         Output("feeds_table", "selected_rows", allow_duplicate=True),
@@ -250,7 +208,6 @@
         prevent_initial_call=True,
     )
     def select_or_clear_all_feeds(_, __, rows):
-        print("select_or_clear_all_feeds")
         """
         Select or clear all rows in the feeds table.
         """
