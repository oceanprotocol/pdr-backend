--- conflicted
+++ resolved
@@ -6,13 +6,7 @@
 from pdr_backend.pdr_dashboard.dash_components.plots import get_figures_and_metrics
 from pdr_backend.pdr_dashboard.dash_components.view_elements import get_graph
 from pdr_backend.pdr_dashboard.util.data import (
-<<<<<<< HEAD
-    get_date_period_text,
-    get_start_date_from_period,
-=======
-    filter_objects_by_field,
     get_date_period_text_for_selected_predictoors,
->>>>>>> fa39446e
     select_or_clear_all_by_table,
     get_start_date_from_period,
 )
@@ -36,14 +30,7 @@
         ],
         [
             Input("feeds_table", "selected_rows"),
-<<<<<<< HEAD
-            Input("date-period-radio-items", "value"),
-=======
-            Input("predictoors_table", "selected_rows"),
-            Input("feeds_table", "data"),
-            Input("predictoors_table", "data"),
             Input("general-lake-date-period-radio-items", "value"),
->>>>>>> fa39446e
         ],
         [
             State("feeds_table", "data"),
@@ -65,7 +52,6 @@
         selected_predictoors = [
             predictoors_table[i] for i in predictoors_table_selected_rows
         ]
-<<<<<<< HEAD
         selected_feeds_contracts = [row["contract"] for row in selected_feeds]
         selected_predictoors_addresses = [row["user"] for row in selected_predictoors]
         cache_key = hash(
@@ -73,8 +59,8 @@
                 tuple(selected_feeds_contracts),
                 tuple(selected_predictoors_addresses),
                 date_period,
-=======
-        predictoors_addrs = [row["user"] for row in selected_predictoors]
+            )
+        )
 
         if len(selected_feeds) == 0 or len(selected_predictoors) == 0:
             payouts = []
@@ -86,15 +72,13 @@
             )
             payouts = app.data.payouts(
                 [row["contract"] for row in selected_feeds],
-                predictoors_addrs,
+                selected_predictoors_addresses,
                 (
                     UnixTimeMs(UnixTimeS(start_date).to_milliseconds())
                     if start_date
                     else None
                 ),
->>>>>>> fa39446e
             )
-        )
 
         # If cache_key is the same as previous cache,
         # return no_update
@@ -106,25 +90,21 @@
 
         # Update cache store with new cache_key
         feeds = ArgFeeds.from_table_data(selected_feeds)
-        predictoors_addrs = [row["user"] for row in selected_predictoors]
+
         start_date = (
             get_start_date_from_period(int(date_period)) if int(date_period) > 0 else 0
         )
         payouts = app.data.payouts(
-            [row["contract"] for row in selected_feeds], predictoors_addrs, start_date
-        )
-
-<<<<<<< HEAD
+            [row["contract"] for row in selected_feeds],
+            selected_feeds_contracts,
+            start_date,
+        )
+
         figs_metrics = get_figures_and_metrics(
-            payouts, feeds, predictoors_addrs, app.data.fee_cost
-        )
-        date_period_text = (
-            get_date_period_text(payouts) if int(date_period) == 0 else dash.no_update
-        )
-=======
+            payouts, feeds, selected_feeds_contracts, app.data.fee_cost
+        )
         # get available period date text
         date_period_text = get_date_period_text_for_selected_predictoors(payouts)
->>>>>>> fa39446e
 
         return (
             str_cache_key,
