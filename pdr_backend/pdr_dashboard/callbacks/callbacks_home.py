import dash
from dash import Input, Output, State

from pdr_backend.cli.arg_feeds import ArgFeeds
from pdr_backend.util.time_types import UnixTimeMs, UnixTimeS
from pdr_backend.pdr_dashboard.dash_components.plots import get_figures_and_metrics
from pdr_backend.pdr_dashboard.dash_components.view_elements import get_graph
from pdr_backend.pdr_dashboard.util.data import (
    get_date_period_text_for_selected_predictoors,
    select_or_clear_all_by_table,
    get_start_date_from_period,
)
from pdr_backend.pdr_dashboard.util.format import (
    format_value,
    fill_none_with_zero,
)


# pylint: disable=too-many-statements
def get_callbacks_home(app):
    @app.callback(
        [
            Output("accuracy_chart", "children"),
            Output("profit_chart", "children"),
            Output("cost_chart", "children"),
            Output("stake_chart", "children"),
            Output("accuracy_metric", "children"),
            Output("profit_metric", "children"),
            Output("costs_metric", "children"),
            Output("stake_metric", "children"),
            Output("available_data_period_text", "children"),
        ],
        [
            Input("feeds_table", "data"),
            Input("feeds_table", "selected_rows"),
<<<<<<< HEAD
=======
            Input("predictoors_table", "selected_rows"),
            Input("predictoors_table", "data"),
>>>>>>> 52b674d1
            Input("general-lake-date-period-radio-items", "value"),
        ],
        [
            State("feeds_table", "data"),
            State("predictoors_table", "data"),
            State("predictoors_table", "selected_rows"),
        ],
    )
    def get_display_data_from_db(
        feeds_table,
        feeds_table_selected_rows,
<<<<<<< HEAD
        date_period,
        feeds_table,
=======
        predictoors_table_selected_rows,
>>>>>>> 52b674d1
        predictoors_table,
        predictoors_table_selected_rows,
    ):
        # Create cache key
        selected_feeds = [feeds_table[i] for i in feeds_table_selected_rows]
        feeds = ArgFeeds.from_table_data(selected_feeds)

        selected_predictoors = [
            predictoors_table[i] for i in predictoors_table_selected_rows
        ]
        selected_feeds_contracts = [row["contract"] for row in selected_feeds]
        selected_predictoors_addresses = [row["user"] for row in selected_predictoors]

        if len(selected_feeds) == 0 or len(selected_predictoors) == 0:
            payouts = []
        else:
            start_date = (
                get_start_date_from_period(int(date_period))
                if int(date_period) > 0
                else 0
            )
            payouts = app.data.payouts_from_bronze_predictions(
                [row["contract"] for row in selected_feeds],
                selected_predictoors_addresses,
                (
                    UnixTimeMs(UnixTimeS(start_date).to_milliseconds())
                    if start_date
                    else None
                ),
            )

<<<<<<< HEAD
=======
            for payout in payouts:
                temp_payout = fill_none_with_zero(payout)
                payout.clear()
                payout.update(temp_payout)

        # get figures
>>>>>>> 52b674d1
        figs_metrics = get_figures_and_metrics(
            payouts, feeds, selected_feeds_contracts, app.data.fee_cost
        )
        # get available period date text
        date_period_text = get_date_period_text_for_selected_predictoors(payouts)

        return (
            get_graph(figs_metrics.fig_accuracy),
            get_graph(figs_metrics.fig_profit),
            get_graph(figs_metrics.fig_costs),
            get_graph(figs_metrics.fig_stakes),
            format_value(figs_metrics.avg_accuracy, "accuracy_metric"),
            format_value(figs_metrics.total_profit, "profit_metric"),
            format_value(figs_metrics.total_cost, "costs_metric"),
            format_value(figs_metrics.avg_stake, "stake_metric"),
            date_period_text,
        )

    @app.callback(
        Output("predictoors_table", "data", allow_duplicate=True),
        Output("predictoors_table", "selected_rows", allow_duplicate=True),
        [
            Input("predictoors_table", "data"),
            Input("predictoors_table", "selected_rows"),
        ],
        prevent_initial_call=True,
    )
    def update_predictoors_table_selection(
        predictoors_table,
        selected_rows,
    ):
        selected_table_rows = [predictoors_table[i] for i in selected_rows]
        non_selected_table_rows = [
            row for row in predictoors_table if row not in selected_table_rows
        ]

        return selected_table_rows + non_selected_table_rows, list(
            range(len(selected_table_rows))
        )

    @app.callback(
        Output("predictoors_table", "data", allow_duplicate=True),
        Output("predictoors_table", "selected_rows"),
        [
            Input("search-input-Predictoors", "value"),
            Input("predictoors_table", "data"),
            Input("show-favourite-addresses", "value"),
        ],
        State("predictoors_table", "selected_rows"),
        prevent_initial_call=True,
    )
    def update_predictoors_table_on_search(
        search_value,
        predictoors_table,
        show_favourite_addresses,
        selected_rows,
    ):
        selected_predictoors_rows_addresses = [
            predictoors_table[i]["user"] for i in selected_rows
        ]

        show_favourite_addresses = (
            "show-favourite-addresses.value" in dash.callback_context.triggered_prop_ids
        )

        return app.data.filter_for_predictoors_table(
            selected_predictoors_rows_addresses,
            show_favourite_addresses,
            search_value,
        )

    @app.callback(
        Output("feeds_table", "data", allow_duplicate=True),
        Output("feeds_table", "selected_rows", allow_duplicate=True),
        [
            Input("feeds_table", "data"),
            Input("feeds_table", "selected_rows"),
        ],
        prevent_initial_call=True,
    )
    def update_feeds_table_selection(
        feeds_table,
        selected_rows,
    ):
        selected_table_rows = [feeds_table[i] for i in selected_rows]
        non_selected_table_rows = [
            row for row in feeds_table if row not in selected_table_rows
        ]

        return selected_table_rows + non_selected_table_rows, list(
            range(len(selected_table_rows))
        )

    @app.callback(
        Output("feeds_table", "data"),
        Output("feeds_table", "selected_rows"),
        [
            Input("search-input-Feeds", "value"),
            Input("feeds_table", "data"),
            Input("toggle-switch-predictoor-feeds", "value"),
            Input("predictoors_table", "selected_rows"),
        ],
        State("predictoors_table", "data"),
        State("feeds_table", "selected_rows"),
        prevent_initial_call=True,
    )
    # pylint: disable=unused-argument
    def update_feeds_table_on_search(
        search_value,
        feeds_table,
        predictoor_feeds_only,
        predictoors_table_selected_rows,
        predictoors_table,
        selected_rows,
    ):
        selected_feeds_addrs = [feeds_table[i]["contract"] for i in selected_rows]
        selected_feeds = [
            f for f in app.data.feeds_data if f["contract"] in selected_feeds_addrs
        ]
        # Extract selected predictoor addresses
        predictoors_addrs = [
            predictoors_table[i]["user"] for i in predictoors_table_selected_rows
        ]

        filtered_data = app.data.filter_for_feeds_table(
            predictoor_feeds_only,
            predictoors_addrs,
            search_value,
            selected_feeds,
        )

        selected_feed_indices = list(range(len(selected_feeds)))

        return filtered_data, selected_feed_indices

    @app.callback(
        Output("feeds_table", "selected_rows", allow_duplicate=True),
        [
            Input("select-all-feeds_table", "n_clicks"),
            Input("clear-all-feeds_table", "n_clicks"),
        ],
        State("feeds_table", "data"),
        prevent_initial_call=True,
    )
    def select_or_clear_all_feeds(_, __, rows):
        """
        Select or clear all rows in the feeds table.
        """

        ctx = dash.callback_context
        return select_or_clear_all_by_table(ctx, "feeds_table", rows)

    @app.callback(
        Output("predictoors_table", "selected_rows", allow_duplicate=True),
        [
            Input("select-all-predictoors_table", "n_clicks"),
            Input("clear-all-predictoors_table", "n_clicks"),
        ],
        State("predictoors_table", "data"),
        prevent_initial_call=True,
    )
    def select_or_clear_all_predictoors(_, __, rows):
        """
        Select or clear all rows in the predictoors table.
        """

        ctx = dash.callback_context
        return select_or_clear_all_by_table(ctx, "predictoors_table", rows)<|MERGE_RESOLUTION|>--- conflicted
+++ resolved
@@ -31,13 +31,7 @@
             Output("available_data_period_text", "children"),
         ],
         [
-            Input("feeds_table", "data"),
             Input("feeds_table", "selected_rows"),
-<<<<<<< HEAD
-=======
-            Input("predictoors_table", "selected_rows"),
-            Input("predictoors_table", "data"),
->>>>>>> 52b674d1
             Input("general-lake-date-period-radio-items", "value"),
         ],
         [
@@ -47,14 +41,9 @@
         ],
     )
     def get_display_data_from_db(
-        feeds_table,
         feeds_table_selected_rows,
-<<<<<<< HEAD
         date_period,
         feeds_table,
-=======
-        predictoors_table_selected_rows,
->>>>>>> 52b674d1
         predictoors_table,
         predictoors_table_selected_rows,
     ):
@@ -86,15 +75,12 @@
                 ),
             )
 
-<<<<<<< HEAD
-=======
             for payout in payouts:
                 temp_payout = fill_none_with_zero(payout)
                 payout.clear()
                 payout.update(temp_payout)
 
         # get figures
->>>>>>> 52b674d1
         figs_metrics = get_figures_and_metrics(
             payouts, feeds, selected_feeds_contracts, app.data.fee_cost
         )
@@ -142,6 +128,7 @@
             Input("search-input-Predictoors", "value"),
             Input("predictoors_table", "data"),
             Input("show-favourite-addresses", "value"),
+            Input("general-lake-date-period-radio-items", "value"),
         ],
         State("predictoors_table", "selected_rows"),
         prevent_initial_call=True,
@@ -150,8 +137,13 @@
         search_value,
         predictoors_table,
         show_favourite_addresses,
-        selected_rows,
-    ):
+        _,
+        selected_rows,
+    ):
+        # detect if the data_period is triggered
+        if "general-lake-date-period-radio-items" in dash.callback_context.triggered_id:
+            app.data.refresh_predictoors_data()
+
         selected_predictoors_rows_addresses = [
             predictoors_table[i]["user"] for i in selected_rows
         ]
