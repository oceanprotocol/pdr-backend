from dash import dash_table, dcc, html

from pdr_backend.pdr_dashboard.dash_components.modal import get_modal
from pdr_backend.pdr_dashboard.dash_components.view_elements import (
    get_metric,
    get_search_bar,
)
<<<<<<< HEAD
from pdr_backend.util.time_types import UnixTimeMs
from pdr_backend.pdr_dashboard.util.data import get_feeds_data_for_feeds_table
from pdr_backend.pdr_dashboard.pages.common import TabularPage, Filter, add_to_filter
from pdr_backend.pdr_dashboard.dash_components.modal import get_modal
=======
from pdr_backend.pdr_dashboard.pages.common import Filter, TabularPage, add_to_filter
>>>>>>> 102d9ac3

filters = [
    {"name": "base_token", "placeholder": "Base Token", "options": []},
    {"name": "quote_token", "placeholder": "Quote Token", "options": []},
    {"name": "source", "placeholder": "Source", "options": []},
    {"name": "timeframe", "placeholder": "Timeframe", "options": []},
]

filters_objects = [Filter(**item) for item in filters]


class FeedsPage(TabularPage):
    def __init__(self, app):
        self.app = app

        for feed in app.data.feeds_data:
            pair_base, pair_quote = feed["pair"].split("/")

            # Update base currency filter
            add_to_filter(filters[0]["options"], pair_base)

            # Update quote currency filter
            add_to_filter(filters[1]["options"], pair_quote)

            # Update source filter
            add_to_filter(filters[2]["options"], feed["source"].capitalize())

            # Update timeframe filter
            add_to_filter(filters[3]["options"], feed["timeframe"])

    def layout(self):
        return html.Div(
            [
                dcc.Store(id="user-payout-stats"),
                self.get_metrics_row(),
                self.get_search_bar_row(),
                self.get_main_container(),
                get_modal(
                    modal_id="feeds_modal",
                ),
            ],
            className="page-layout",
        )

    def get_filters(self):
        return html.Div(
            [
                self.get_multiselect_dropdown(filter_obj)
                for filter_obj in filters_objects
            ]
            + [
                self.get_input_filter("Accuracy"),
                self.get_input_filter("Volume"),
                self.get_input_filter("Sales"),
                self.get_input_filter("Revenue"),
            ],
            className="filters-container",
        )

    def get_filters_section(self):
        return html.Div(
            [
                self.get_filters(),
                html.Button(
                    "Clear All",
                    id="clear_feeds_filters_button",
                    className="clear-filters-button",
                    style={
                        "width": "100px",
                        "hight": "100%",
                        "padding": "5px",
                    },
                ),
            ],
            className="filters-section",
            id="feeds-filters-section",
        )

    def get_metrics_row(self):
<<<<<<< HEAD
        stats = self.app.db_getter.feeds_stats(
            UnixTimeMs(self.app.start_date * 1000) if self.app.start_date else None
        )
=======
        stats = self.app.data.feeds_metrics
>>>>>>> 102d9ac3

        return html.Div(
            children=[
                get_metric(
                    label=key,
                    value=value,
                    value_id=f"feeds_page_{key}_metric",
                )
                for key, value in stats.items()
            ],
            className="metrics_row",
            id="feeds_page_metrics_row",
        )

    def get_search_bar_row(self):
        return html.Div(
            children=get_search_bar(
                "search-input-feeds-table", "Search for addrs, token ..."
            ),
            className="search-bar-row",
        )

    def get_main_container(self):
<<<<<<< HEAD
        feed_stats = self.app.db_getter.feed_payouts_stats(
            UnixTimeMs(self.app.start_date * 1000) if self.app.start_date else None
        )
        feed_subscriptions = self.app.db_getter.feed_subscription_stats(
            self.app.network_name,
            UnixTimeMs(self.app.start_date * 1000) if self.app.start_date else None,
        )

        feed_cols, feed_data, raw_feed_data = get_feeds_data_for_feeds_table(
            self.app.feeds_data, feed_stats, feed_subscriptions
        )

        self.app.feeds_table_data = raw_feed_data

        return html.Div(
            [
                self.get_filters_section(),
                get_feeds_table_area(feed_cols, feed_data),
=======
        return html.Div(
            [
                self.get_filters_section(),
                self.get_feeds_table_area(),
>>>>>>> 102d9ac3
            ],
            className="tabular-main-container",
        )

<<<<<<< HEAD

def get_feeds_table_area(
    columns,
    feeds_data,
):
    return html.Div(
        [
            dash_table.DataTable(
                id="feeds_page_table",
                columns=columns,
                hidden_columns=["full_addr", "sales_raw"],
                row_selectable="single",
                data=feeds_data,
                sort_action="custom",
                sort_mode="single",
            ),
        ],
        style={"width": "100%", "overflow": "scroll"},
    )
=======
    def get_feeds_table_area(
        self,
    ):
        return html.Div(
            [
                dash_table.DataTable(
                    id="feeds_page_table",
                    columns=self.app.data.feeds_cols,
                    hidden_columns=["full_addr", "sales_raw"],
                    row_selectable="single",
                    data=self.app.data.feeds_table_data,
                    sort_action="custom",
                    sort_mode="single",
                ),
            ],
            style={"width": "100%", "overflow": "scroll"},
        )
>>>>>>> 102d9ac3
<|MERGE_RESOLUTION|>--- conflicted
+++ resolved
@@ -5,14 +5,7 @@
     get_metric,
     get_search_bar,
 )
-<<<<<<< HEAD
-from pdr_backend.util.time_types import UnixTimeMs
-from pdr_backend.pdr_dashboard.util.data import get_feeds_data_for_feeds_table
-from pdr_backend.pdr_dashboard.pages.common import TabularPage, Filter, add_to_filter
-from pdr_backend.pdr_dashboard.dash_components.modal import get_modal
-=======
 from pdr_backend.pdr_dashboard.pages.common import Filter, TabularPage, add_to_filter
->>>>>>> 102d9ac3
 
 filters = [
     {"name": "base_token", "placeholder": "Base Token", "options": []},
@@ -27,6 +20,7 @@
 class FeedsPage(TabularPage):
     def __init__(self, app):
         self.app = app
+        self.app.data.get_feeds_data(self.app.start_date)
 
         for feed in app.data.feeds_data:
             pair_base, pair_quote = feed["pair"].split("/")
@@ -92,14 +86,6 @@
         )
 
     def get_metrics_row(self):
-<<<<<<< HEAD
-        stats = self.app.db_getter.feeds_stats(
-            UnixTimeMs(self.app.start_date * 1000) if self.app.start_date else None
-        )
-=======
-        stats = self.app.data.feeds_metrics
->>>>>>> 102d9ac3
-
         return html.Div(
             children=[
                 get_metric(
@@ -107,7 +93,7 @@
                     value=value,
                     value_id=f"feeds_page_{key}_metric",
                 )
-                for key, value in stats.items()
+                for key, value in self.app.data.feeds_metrics_data.items()
             ],
             className="metrics_row",
             id="feeds_page_metrics_row",
@@ -122,59 +108,15 @@
         )
 
     def get_main_container(self):
-<<<<<<< HEAD
-        feed_stats = self.app.db_getter.feed_payouts_stats(
-            UnixTimeMs(self.app.start_date * 1000) if self.app.start_date else None
-        )
-        feed_subscriptions = self.app.db_getter.feed_subscription_stats(
-            self.app.network_name,
-            UnixTimeMs(self.app.start_date * 1000) if self.app.start_date else None,
-        )
-
-        feed_cols, feed_data, raw_feed_data = get_feeds_data_for_feeds_table(
-            self.app.feeds_data, feed_stats, feed_subscriptions
-        )
-
-        self.app.feeds_table_data = raw_feed_data
-
-        return html.Div(
-            [
-                self.get_filters_section(),
-                get_feeds_table_area(feed_cols, feed_data),
-=======
         return html.Div(
             [
                 self.get_filters_section(),
                 self.get_feeds_table_area(),
->>>>>>> 102d9ac3
             ],
             className="tabular-main-container",
         )
 
-<<<<<<< HEAD
-
-def get_feeds_table_area(
-    columns,
-    feeds_data,
-):
-    return html.Div(
-        [
-            dash_table.DataTable(
-                id="feeds_page_table",
-                columns=columns,
-                hidden_columns=["full_addr", "sales_raw"],
-                row_selectable="single",
-                data=feeds_data,
-                sort_action="custom",
-                sort_mode="single",
-            ),
-        ],
-        style={"width": "100%", "overflow": "scroll"},
-    )
-=======
-    def get_feeds_table_area(
-        self,
-    ):
+    def get_feeds_table_area(self):
         return html.Div(
             [
                 dash_table.DataTable(
@@ -188,5 +130,4 @@
                 ),
             ],
             style={"width": "100%", "overflow": "scroll"},
-        )
->>>>>>> 102d9ac3
+        )