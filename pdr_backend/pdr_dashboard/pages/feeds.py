--- conflicted
+++ resolved
@@ -68,7 +68,6 @@
             style={"height": "100%"},
         )
 
-<<<<<<< HEAD
     def get_multiselect_dropdown(self, filter_obj: Filter):
         return dcc.Dropdown(
             id=filter_obj.name,
@@ -158,7 +157,8 @@
                 "justifyContent": "space-between",
                 "alignItems": "flex-start",
             },
-=======
+        )
+
     def get_metrics_row(self):
         stats = self.app.db_getter.feeds_stats()
 
@@ -172,7 +172,9 @@
                 for key, value in stats.items()
             ],
             id="feeds_page_metrics_row",
->>>>>>> 7515bb75
+            style={
+                "marginBottom": "60px"
+            }
         )
 
     def get_main_container(self):
