from typing import List, Dict, Any, Tuple

from dash import html, dcc, dash_table
import dash_bootstrap_components as dbc
from pdr_backend.pdr_dashboard.dash_components.util import (
    get_feed_payouts_stats_from_db,
    get_feed_subscription_stats_from_db,
    col_to_human,
    find_with_key_value,
)

from pdr_backend.pdr_dashboard.dash_components.view_elements import get_metric
from pdr_backend.pdr_dashboard.dash_components.util import get_feeds_stats_from_db


class FeedsPage:
    def __init__(self, app):
        self.app = app
<<<<<<< HEAD
        self.lake_dir = app.lake_dir
=======
>>>>>>> b5c551ff

    def layout(self):
        return html.Div(
            [
                dcc.Store(id="user-payout-stats"),
                dcc.Loading(
                    id="loading",
                    type="default",
                    children=[
                        self.get_main_container(),
                    ],
                    custom_spinner=html.H2(dbc.Spinner(), style={"height": "100%"}),
                ),
                self.get_metrics_row(),
            ],
            style={"height": "100%"},
        )

<<<<<<< HEAD
    def get_metrics_row(self):
        stats = get_feeds_stats_from_db(self.lake_dir)

        return html.Div(
            children=[
                get_metric(
                    label=key,
                    value=value,
                    value_id=f"feeds_page_{key}_metric",
                )
                for key, value in stats.items()
            ],
            style={
                "display": "flex",
                "justifyContent": "space-between",
                "border": "1px solid grey",
                "borderRadius": "10px",
                "padding": "10px 40px",
            },
            id="feeds_page_metrics_row",
        )
=======
    def get_main_container(self):
        feed_stats = get_feed_payouts_stats_from_db(self.app.lake_dir)
        feed_subscriptions = get_feed_subscription_stats_from_db(
            self.app.lake_dir, self.app.network_name
        )

        feed_cols, feed_data = self.get_feeds_data_for_feeds_table(
            feed_stats, feed_subscriptions
        )

        return html.Div(
            [self.get_feeds_table_area(feed_cols, feed_data)],
            className="main-container",
        )

    def get_feeds_table_area(
        self,
        columns,
        feeds_data,
    ):
        return html.Div(
            [
                dash_table.DataTable(
                    id="feeds_table",
                    columns=columns,
                    data=feeds_data,
                    sort_action="native",  # Enables sorting feature
                )
            ],
            style={"width": "100%"},
        )

    def get_feeds_stat_with_contract(
        self, contract: str, feed_stats: List[Dict[str, Any]]
    ) -> Dict[str, str]:
        result = find_with_key_value(feed_stats, "contract", contract)

        if result:
            return {
                "avg_accuracy": str(round(result["avg_accuracy"], 2)) + "%",
                "avg_stake_(OCEAN)": str(round(result["avg_stake"], 2)),
                "volume_(OCEAN)": str(round(result["volume"], 2)),
            }

        return {
            "avg_accuracy": "",
            "avg_stake_(OCEAN)": "",
            "volume_(OCEAN)": "",
        }

    def get_feeds_subscription_stat_with_contract(
        self, contract: str, feed_subcription_stats: List[Dict[str, Any]]
    ) -> Dict[str, str]:
        result = find_with_key_value(feed_subcription_stats, "contract", contract)

        if result:
            return {
                "price_(OCEAN)": str(result["price"]),
                "sales": f"{result['sales']} ({result['df_buy_count']}-DF)",
                "sales_revenue_(OCEAN)": str(result["sales_revenue"]),
            }

        return {
            "price_(OCEAN)": "",
            "sales": "",
            "sales_revenue_(OCEAN)": "",
        }

    def get_feeds_data_for_feeds_table(
        self,
        feed_stats: List[Dict[str, Any]],
        feed_subcription_stats: List[Dict[str, Any]],
    ) -> Tuple[List[Dict[str, str]], List[Dict[str, Any]]]:

        temp_data = self.app.feeds_data

        new_feed_data = []
        ## split the pair column into two columns
        for feed in temp_data:
            split_pair = feed["pair"].split("/")
            feed_item = {}
            feed_item["addr"] = feed["contract"][:5] + "..." + feed["contract"][-5:]
            feed_item["base_token"] = split_pair[0]
            feed_item["quote_token"] = split_pair[1]
            feed_item["exchange"] = feed["source"].capitalize()
            feed_item["time"] = feed["timeframe"]

            result = self.get_feeds_stat_with_contract(feed["contract"], feed_stats)

            feed_item.update(result)

            subscription_result = self.get_feeds_subscription_stat_with_contract(
                feed["contract"], feed_subcription_stats
            )

            feed_item.update(subscription_result)

            new_feed_data.append(feed_item)

        columns = [
            {"name": col_to_human(col), "id": col} for col in new_feed_data[0].keys()
        ]

        return columns, new_feed_data
>>>>>>> b5c551ff
<|MERGE_RESOLUTION|>--- conflicted
+++ resolved
@@ -16,10 +16,7 @@
 class FeedsPage:
     def __init__(self, app):
         self.app = app
-<<<<<<< HEAD
         self.lake_dir = app.lake_dir
-=======
->>>>>>> b5c551ff
 
     def layout(self):
         return html.Div(
@@ -29,16 +26,15 @@
                     id="loading",
                     type="default",
                     children=[
+                        self.get_metrics_row(),
                         self.get_main_container(),
                     ],
                     custom_spinner=html.H2(dbc.Spinner(), style={"height": "100%"}),
                 ),
-                self.get_metrics_row(),
             ],
             style={"height": "100%"},
         )
 
-<<<<<<< HEAD
     def get_metrics_row(self):
         stats = get_feeds_stats_from_db(self.lake_dir)
 
@@ -57,10 +53,11 @@
                 "border": "1px solid grey",
                 "borderRadius": "10px",
                 "padding": "10px 40px",
+                "marginBottom": "10px",
             },
             id="feeds_page_metrics_row",
         )
-=======
+
     def get_main_container(self):
         feed_stats = get_feed_payouts_stats_from_db(self.app.lake_dir)
         feed_subscriptions = get_feed_subscription_stats_from_db(
@@ -164,5 +161,4 @@
             {"name": col_to_human(col), "id": col} for col in new_feed_data[0].keys()
         ]
 
-        return columns, new_feed_data
->>>>>>> b5c551ff
+        return columns, new_feed_data