--- conflicted
+++ resolved
@@ -1,22 +1,13 @@
 import dash_bootstrap_components as dbc
 from dash import dash_table, dcc, html
 
-<<<<<<< HEAD
-from pdr_backend.pdr_dashboard.util.data import (
-    col_to_human,
-    get_predictoors_home_page_table_data,
-    get_feeds_subscription_stat_with_contract,
-    format_table,
-    get_feed_column_ids,
-)
-=======
->>>>>>> 102d9ac3
 from pdr_backend.pdr_dashboard.dash_components.view_elements import (
     get_date_period_selection_component,
     get_metric,
     get_tooltip_and_button,
 )
 
+from pdr_backend.pdr_dashboard.util.format import format_table
 
 class HomePage:
     def __init__(self, app):
@@ -71,58 +62,6 @@
 
         return list(range(len(feed_ids))), feed_data
 
-<<<<<<< HEAD
-    def get_feeds_cols_data(self):
-        data = self.app.feeds_data
-
-        feed_payouts_stats = self.app.db_getter.feed_payouts_stats()
-        feed_subscriptions = self.app.db_getter.feed_subscription_stats(
-            self.app.network_name
-        )
-
-        for feed in data:
-            # feed_payouts_stats is a list
-            # find with contract
-            feed["avg_accuracy"] = next(
-                (
-                    float(stat["avg_accuracy"])
-                    for stat in feed_payouts_stats
-                    if stat["contract"] == feed["contract"]
-                ),
-                0,
-            )
-
-            feed["sales"] = get_feeds_subscription_stat_with_contract(
-                feed["contract"], feed_subscriptions
-            )["sales_raw"]
-
-        self.app.home_feeds_table_data = data
-
-        columns = get_feed_column_ids(data[0])
-        data = format_table(data, columns)
-
-        hidden_columns = ["contract"]
-
-        return (columns, hidden_columns), data
-
-    def get_predictoors_cols_data(self):
-        predictoor_data = self.app.predictoors_data
-        data = get_predictoors_home_page_table_data(predictoor_data)
-
-        columns = [{"name": col_to_human(col), "id": col} for col in data[0].keys()]
-        hidden_columns = ["user"]
-
-        if not self.favourite_addresses:
-            return (columns, hidden_columns), data
-
-        data = [p for p in data if p["user"] in self.favourite_addresses] + [
-            p for p in data if p["user"] not in self.favourite_addresses
-        ]
-
-        return (columns, hidden_columns), data
-
-=======
->>>>>>> 102d9ac3
     def get_input_column(self):
         feed_cols, feed_data = self.app.data.homepage_feeds_cols
         predictoor_cols, predictoor_data = self.app.data.homepage_predictoors_cols
@@ -131,6 +70,8 @@
         self.selected_feeds, feed_data = self.get_feeds_for_favourite_predictoors(
             feed_data
         )
+
+        feed_data = format_table(feed_data, feed_cols[0])
 
         return html.Div(
             [
