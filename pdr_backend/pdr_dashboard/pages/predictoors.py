--- conflicted
+++ resolved
@@ -135,12 +135,8 @@
 
             temp_pred_item = {}
             temp_pred_item["addr"] = str(data_item["user"])
-<<<<<<< HEAD
             temp_pred_item["full_addr"] = str(data_item["user"])
-            temp_pred_item["gross_income_(OCEAN)"] = data_item["total_payout"]
-=======
             temp_pred_item["apr"] = data_item["apr"]
->>>>>>> 5b4dacbe
             temp_pred_item["accuracy"] = data_item["avg_accuracy"]
             temp_pred_item["number_of_feeds"] = str(data_item["feed_count"])
             temp_pred_item["staked_(OCEAN)"] = data_item["total_stake"]
