from typing import List, Dict, Any, Tuple

from dash import html, dash_table
import dash_bootstrap_components as dbc
from pdr_backend.pdr_dashboard.util.data import (
    get_feed_column_ids,
)
from pdr_backend.pdr_dashboard.dash_components.plots import (
    FeedModalFigures,
)
from pdr_backend.pdr_dashboard.dash_components.view_elements import (
    get_metric,
    get_graph,
    get_search_bar,
)
from pdr_backend.pdr_dashboard.util.format import format_table
<<<<<<< HEAD
from pdr_backend.pdr_dashboard.pages.common import TabularPage
=======
from pdr_backend.pdr_dashboard.pages.common import TabularPage, Filter
from pdr_backend.pdr_dashboard.util.prices import calculate_tx_gas_fee_cost_in_OCEAN


filters = [
    {"name": "apy", "placeholder": "APY", "options": []},
    {"name": "accuracy", "placeholder": "Accuracy", "options": []},
    {"name": "gross_income", "placeholder": "Gross Income", "options": []},
    {"name": "costs", "placeholder": "Costs", "options": []},
]

filters_objects = [Filter(**item) for item in filters]
>>>>>>> b363a327


class PredictoorsPage(TabularPage):
    def __init__(self, app):
        self.app = app

    def layout(self):
        return html.Div(
            [
                self.get_metrics_row(),
                self.get_search_bar_row(),
                self.get_main_container(),
                self.get_modal(),
            ],
            className="page-layout",
        )

    def get_filters(self):
        return html.Div(
            [
                self.get_input_filter("APY"),
                self.get_input_filter("Accuracy", "predictoors"),
                self.get_input_filter("Gross Income"),
                self.get_input_filter("Nr Feeds"),
                self.get_input_filter("Stake"),
                self.get_input_filter("Costs"),
            ],
            className="filters-container",
        )

    def get_filters_section(self):
        return html.Div(
            [
                self.get_filters(),
                html.Button(
                    "Clear All",
                    id="clear_predictoors_filters_button",
                    className="clear-filters-button",
                    style={
                        "width": "100px",
                        "hight": "100%",
                        "padding": "5px",
                    },
                ),
            ],
            className="filters-section",
            id="predictoors-filters-section",
        )

    def get_metrics_row(self):
        stats = self.app.db_getter.predictoors_stats()

        return html.Div(
            children=[
                get_metric(
                    label=key,
                    value=value,
                    value_id=key_id_name(key),
                )
                for key, value in stats.items()
            ],
            className="metrics_row",
            id="predictoors_page_metrics_row",
        )

    def get_search_bar_row(self):
        return html.Div(
            children=get_search_bar(
                "search-input-predictoors-table", "Search for predictoors..."
            ),
            className="search-bar-row",
        )

    def get_main_container(self):
<<<<<<< HEAD
        # TODO: replace with predictoors data
        p_cols, p_data, raw_feed_data = (
            self.get_predictoors_data_for_predictoors_table()
        )

        self.app.predictoors_table_data = raw_feed_data
=======
        predictoor_stats = self.app.db_getter.predictoor_payouts_stats()

        predictoor_cols, predictoor_data, raw_predictoor_data = (
            self.get_data_for_predictoors_table(predictoor_stats)
        )

        self.app.predictoor_table_data = raw_predictoor_data
>>>>>>> b363a327

        return html.Div(
            [
                self.get_filters_section(),
<<<<<<< HEAD
                self.get_predictoors_table_area(p_cols, p_data),
=======
                self.get_predictoor_table_area(predictoor_cols, predictoor_data),
>>>>>>> b363a327
            ],
            className="tabular-main-container",
        )

<<<<<<< HEAD
    def get_predictoors_table_area(
=======
    def get_predictoor_table_area(
>>>>>>> b363a327
        self,
        columns,
        predictoor_data,
    ):
        return html.Div(
            [
                dash_table.DataTable(
                    id="predictoors_page_table",
                    columns=columns,
                    hidden_columns=["full_addr", "sales_raw"],
                    row_selectable="single",
                    data=predictoor_data,
                    sort_action="native",  # Enables sorting feature
                ),
            ],
            style={"width": "100%", "overflow": "scroll"},
        )

<<<<<<< HEAD
    def get_feeds_stat_with_contract(
        self, contract: str, feed_stats: List[Dict[str, Any]]
    ) -> Dict[str, Union[float, int]]:
        # TODO: remove/adjust
        result = find_with_key_value(feed_stats, "contract", contract)

        if result:
            return {
                "avg_accuracy": float(result["avg_accuracy"]),
                "avg_stake_per_epoch_(OCEAN)": float(result["avg_stake"]),
                "volume_(OCEAN)": float(result["volume"]),
            }

        return {
            "avg_accuracy": 0,
            "avg_stake_per_epoch_(OCEAN)": 0,
            "volume_(OCEAN)": 0,
        }

    def get_feeds_subscription_stat_with_contract(
        self, contract: str, feed_subcription_stats: List[Dict[str, Any]]
    ) -> Dict[str, Union[float, int, str]]:
        # TODO: remove/adjust
        result = find_with_key_value(feed_subcription_stats, "contract", contract)

        if result:
            sales_str = f"{result['sales']}"

            df_buy_count_str = (
                f"{result['df_buy_count']}-DF" if result["df_buy_count"] > 0 else ""
            )
            ws_buy_count_str = (
                f"{result['ws_buy_count']}-WS" if result["ws_buy_count"] > 0 else ""
            )

            if df_buy_count_str or ws_buy_count_str:
                counts_str = "_".join(
                    filter(None, [df_buy_count_str, ws_buy_count_str])
                )

                if counts_str:
                    sales_str += f"_{counts_str}"

            return {
                "price_(OCEAN)": result["price"],
                "sales": sales_str,
                "sales_raw": result["sales"],
                "sales_revenue_(OCEAN)": result["sales_revenue"],
            }

        return {
            "price_(OCEAN)": 0,
            "sales": 0,
            "sales_raw": 0,
            "sales_revenue_(OCEAN)": 0,
        }

    def get_predictoors_data_for_predictoors_table(
        self,
=======
    def get_data_for_predictoors_table(
        self,
        predictoor_stats: List[Dict[str, Any]],
>>>>>>> b363a327
    ) -> Tuple[List[Dict[str, str]], List[Dict[str, Any]], List[Dict[str, Any]]]:

<<<<<<< HEAD
        temp_data = self.app.predictoors_data
        new_feed_data = []

        # TODO: temporary data until we have the queries
        for i, feed in enumerate(temp_data):
            if i > 3:
                break
            feed_item = {}
            feed_item["addr"] = feed["user"]
            feed_item["gross_income"] = 100 * i
            feed_item["accuracy"] = 0.15 * i
            feed_item["stake"] = 100 * i
            feed_item["nr_feeds"] = i + 2
            feed_item["costs"] = 100 * i
            feed_item["income_from_stakes"] = 100 * i
            feed_item["income_from_subscriptions"] = 100 * i
            feed_item["apy"] = 0.25 * i
            new_feed_data.append(feed_item)
=======
        temp_data = predictoor_stats

        new_predictoor_data = []

        appr_cost = calculate_tx_gas_fee_cost_in_OCEAN(
            self.app.web3_pp,
            "0x18f54cc21b7a2fdd011bea06bba7801b280e3151",
            self.app.prices,
        )

        ## split the pair column into two columns
        for data_item in temp_data:
            print("data_item--->", data_item)

            temp_pred_item = {}
            temp_pred_item["addr"] = str(data_item["user"])
            temp_pred_item["gross_income_(OCEAN)"] = data_item["total_payout"]
            temp_pred_item["accuracy"] = data_item["avg_accuracy"]
            temp_pred_item["staked_(OCEAN)"] = data_item["total_stake"]
            temp_pred_item["number_of_feeds"] = str(data_item["feed_count"])
            temp_pred_item["tx_costs_(OCEAN)"] = appr_cost * float(
                data_item["stake_count"]
            )
            temp_pred_item["income_from_stakes_(OCEAN)"] = data_item["total_profit"]
            temp_pred_item["apy"] = data_item["apy"]

            new_predictoor_data.append(temp_pred_item)
>>>>>>> b363a327

        columns = get_feed_column_ids(new_predictoor_data[0])

        formatted_data = format_table(new_predictoor_data, columns)

        return columns, formatted_data, new_predictoor_data

    # TODO: remove/adjust everything below
    def get_modal(self):
        return dbc.Modal(
            self.get_default_modal_content(),
            id="modal",
        )

    def get_default_modal_content(self):
        figures = FeedModalFigures()
        return [
            dbc.ModalHeader("Loading feed data", id="feeds-modal-header"),
            self.get_feed_graphs_modal_body(figures.get_figures()),
        ]

    def get_feed_graphs_modal_header(self, selected_row):
        return html.Div(
            html.Span(
                f"""{selected_row["base_token"]}-{selected_row["quote_token"]}
                {selected_row["time"]} {selected_row["exchange"]}
                """,
                style={"fontWeight": "bold", "fontSize": "20px"},
            ),
            id="feeds-modal-header",
        )

    def get_feed_graphs_modal_body(self, figures):
        return html.Div(
            [
                html.Div(get_graph(fig), style={"width": "45%", "margin": "0 auto"})
                for fig in figures
            ],
            id="feeds-modal-body",
        )


def key_id_name(key: str) -> str:
    sanitized_key = key.lower().replace(" ", "_").replace("(avg)", "")

    return f"predictoors_page_{sanitized_key}_metric"<|MERGE_RESOLUTION|>--- conflicted
+++ resolved
@@ -14,22 +14,8 @@
     get_search_bar,
 )
 from pdr_backend.pdr_dashboard.util.format import format_table
-<<<<<<< HEAD
 from pdr_backend.pdr_dashboard.pages.common import TabularPage
-=======
-from pdr_backend.pdr_dashboard.pages.common import TabularPage, Filter
 from pdr_backend.pdr_dashboard.util.prices import calculate_tx_gas_fee_cost_in_OCEAN
-
-
-filters = [
-    {"name": "apy", "placeholder": "APY", "options": []},
-    {"name": "accuracy", "placeholder": "Accuracy", "options": []},
-    {"name": "gross_income", "placeholder": "Gross Income", "options": []},
-    {"name": "costs", "placeholder": "Costs", "options": []},
-]
-
-filters_objects = [Filter(**item) for item in filters]
->>>>>>> b363a327
 
 
 class PredictoorsPage(TabularPage):
@@ -104,14 +90,6 @@
         )
 
     def get_main_container(self):
-<<<<<<< HEAD
-        # TODO: replace with predictoors data
-        p_cols, p_data, raw_feed_data = (
-            self.get_predictoors_data_for_predictoors_table()
-        )
-
-        self.app.predictoors_table_data = raw_feed_data
-=======
         predictoor_stats = self.app.db_getter.predictoor_payouts_stats()
 
         predictoor_cols, predictoor_data, raw_predictoor_data = (
@@ -119,25 +97,16 @@
         )
 
         self.app.predictoor_table_data = raw_predictoor_data
->>>>>>> b363a327
 
         return html.Div(
             [
                 self.get_filters_section(),
-<<<<<<< HEAD
-                self.get_predictoors_table_area(p_cols, p_data),
-=======
                 self.get_predictoor_table_area(predictoor_cols, predictoor_data),
->>>>>>> b363a327
             ],
             className="tabular-main-container",
         )
 
-<<<<<<< HEAD
-    def get_predictoors_table_area(
-=======
     def get_predictoor_table_area(
->>>>>>> b363a327
         self,
         columns,
         predictoor_data,
@@ -156,93 +125,11 @@
             style={"width": "100%", "overflow": "scroll"},
         )
 
-<<<<<<< HEAD
-    def get_feeds_stat_with_contract(
-        self, contract: str, feed_stats: List[Dict[str, Any]]
-    ) -> Dict[str, Union[float, int]]:
-        # TODO: remove/adjust
-        result = find_with_key_value(feed_stats, "contract", contract)
-
-        if result:
-            return {
-                "avg_accuracy": float(result["avg_accuracy"]),
-                "avg_stake_per_epoch_(OCEAN)": float(result["avg_stake"]),
-                "volume_(OCEAN)": float(result["volume"]),
-            }
-
-        return {
-            "avg_accuracy": 0,
-            "avg_stake_per_epoch_(OCEAN)": 0,
-            "volume_(OCEAN)": 0,
-        }
-
-    def get_feeds_subscription_stat_with_contract(
-        self, contract: str, feed_subcription_stats: List[Dict[str, Any]]
-    ) -> Dict[str, Union[float, int, str]]:
-        # TODO: remove/adjust
-        result = find_with_key_value(feed_subcription_stats, "contract", contract)
-
-        if result:
-            sales_str = f"{result['sales']}"
-
-            df_buy_count_str = (
-                f"{result['df_buy_count']}-DF" if result["df_buy_count"] > 0 else ""
-            )
-            ws_buy_count_str = (
-                f"{result['ws_buy_count']}-WS" if result["ws_buy_count"] > 0 else ""
-            )
-
-            if df_buy_count_str or ws_buy_count_str:
-                counts_str = "_".join(
-                    filter(None, [df_buy_count_str, ws_buy_count_str])
-                )
-
-                if counts_str:
-                    sales_str += f"_{counts_str}"
-
-            return {
-                "price_(OCEAN)": result["price"],
-                "sales": sales_str,
-                "sales_raw": result["sales"],
-                "sales_revenue_(OCEAN)": result["sales_revenue"],
-            }
-
-        return {
-            "price_(OCEAN)": 0,
-            "sales": 0,
-            "sales_raw": 0,
-            "sales_revenue_(OCEAN)": 0,
-        }
-
-    def get_predictoors_data_for_predictoors_table(
-        self,
-=======
     def get_data_for_predictoors_table(
         self,
         predictoor_stats: List[Dict[str, Any]],
->>>>>>> b363a327
     ) -> Tuple[List[Dict[str, str]], List[Dict[str, Any]], List[Dict[str, Any]]]:
 
-<<<<<<< HEAD
-        temp_data = self.app.predictoors_data
-        new_feed_data = []
-
-        # TODO: temporary data until we have the queries
-        for i, feed in enumerate(temp_data):
-            if i > 3:
-                break
-            feed_item = {}
-            feed_item["addr"] = feed["user"]
-            feed_item["gross_income"] = 100 * i
-            feed_item["accuracy"] = 0.15 * i
-            feed_item["stake"] = 100 * i
-            feed_item["nr_feeds"] = i + 2
-            feed_item["costs"] = 100 * i
-            feed_item["income_from_stakes"] = 100 * i
-            feed_item["income_from_subscriptions"] = 100 * i
-            feed_item["apy"] = 0.25 * i
-            new_feed_data.append(feed_item)
-=======
         temp_data = predictoor_stats
 
         new_predictoor_data = []
@@ -270,7 +157,6 @@
             temp_pred_item["apy"] = data_item["apy"]
 
             new_predictoor_data.append(temp_pred_item)
->>>>>>> b363a327
 
         columns = get_feed_column_ids(new_predictoor_data[0])
 
