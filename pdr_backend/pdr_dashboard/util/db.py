import logging
<<<<<<< HEAD
import os
import time
from datetime import datetime, timedelta, timezone
from typing import Any, List, Optional, Tuple, Union
=======
from datetime import datetime, timedelta, timezone

from typing import Any, Dict, List, Optional, Tuple, Union
>>>>>>> 54e94d3d

import polars as pl
from enforce_typing import enforce_types

from pdr_backend.lake.duckdb_data_store import tbl_parquet_path
from pdr_backend.lake.prediction import Prediction
from pdr_backend.lake.slot import Slot
from pdr_backend.lake.subscription import Subscription
from pdr_backend.lake.table_bronze_pdr_predictions import BronzePrediction
from pdr_backend.pdr_dashboard.util.format import (
    FEEDS_HOME_PAGE_TABLE_COLS,
    FEEDS_TABLE_COLS,
    PREDICTOORS_HOME_PAGE_TABLE_COLS,
    PREDICTOORS_TABLE_COLS,
    format_df,
)
from pdr_backend.pdr_dashboard.util.prices import (
    calculate_tx_gas_fee_cost_in_OCEAN,
    fetch_token_prices,
)
from pdr_backend.ppss.ppss import PPSS
from pdr_backend.util.constants_opf_addrs import get_opf_addresses
<<<<<<< HEAD
from pdr_backend.util.time_types import UnixTimeMs, UnixTimeS
=======
from pdr_backend.util.time_types import UnixTimeMs
from pdr_backend.pdr_dashboard.util.duckdb_file_reader import DuckDBFileReader
>>>>>>> 54e94d3d

logger = logging.getLogger("dashboard_db")


# pylint: disable=too-many-instance-attributes
class AppDataManager:
    def __init__(self, ppss: PPSS):
        self.network_name = ppss.web3_pp.network
        self.start_date: Optional[datetime] = None
        self.lake_dir = ppss.lake_ss.lake_dir
        self.file_reader = DuckDBFileReader(
            ppss.lake_ss.lake_dir, ppss.lake_ss.seconds_between_parquet_exports
        )

        self.min_timestamp, self.max_timestamp = (
            self.get_first_and_last_slot_timestamp()
        )

        # fetch token prices
        self.fee_cost = calculate_tx_gas_fee_cost_in_OCEAN(
            ppss.web3_pp,
            "0x18f54cc21b7a2fdd011bea06bba7801b280e3151",
            fetch_token_prices(),
        )

        # initial data loaded from database
        self.feeds_data = self._init_feeds_data()
        self.refresh_feeds_data()
        self.refresh_predictoors_data()

        valid_addresses = list(self.predictoors_data["user"].str.to_lowercase())
        self.favourite_addresses = [
            addr for addr in ppss.predictoor_ss.my_addresses if addr in valid_addresses
        ]

    @property
    def start_date_ms(self) -> int:
        return UnixTimeMs.from_dt(self.start_date) if self.start_date else None

    def set_start_date_from_period(self, period: int):
        start_dt = (
            datetime.now(tz=timezone.utc) - timedelta(days=period)
            if int(period) > 0
            else None
        )
        self.start_date = start_dt
<<<<<<< HEAD

    @enforce_types
    def _check_cache_query_data(
        self, query: str, cache_file_name: str, scalar: bool
    ) -> Union[Any, pl.DataFrame, None]:
        """
        Executes a query and caches the result in a parquet file for up to an hour.
        If a cached file exists and is less than an hour old, the cached result is used.

        Args:
            query: SQL query to execute.
            cache_file_name: Name of the cache file (without extension).
            scalar: Boolean flag indicating if the result should be a scalar.

        Returns:
            Query result as a list of dictionaries (for scalar=False)
            or a scalar value (for scalar=True),
            or None if the query execution fails.
        """
        cache_file_dir = os.path.join(self.lake_dir, "exports", "cache")
        cache_file_path = os.path.join(cache_file_dir, f"{cache_file_name}.parquet")

        try:
            # Ensure the cache directory exists
            os.makedirs(cache_file_dir, exist_ok=True)

            # Check if cache file exists and is less than 1 hour old
            if os.path.exists(cache_file_path):
                file_age = time.time() - os.path.getmtime(cache_file_path)
                if file_age < self.second_between_caches:
                    query = f"SELECT * FROM '{cache_file_path}'"
            else:
                # If cache file doesn't exist, run the query and cache the result
                duckdb.execute(
                    f"COPY ({query}) TO '{cache_file_path}' (FORMAT 'parquet')"
                )

            # Fetch and return results
            if scalar:
                resp = duckdb.execute(query).fetchone()

                return resp[0] if resp and len(resp) == 1 else resp

            # For non-scalar queries, fetch the result as a DataFrame and return as pl.DataFrame
            return duckdb.execute(query).pl()

        except FileNotFoundError as fnf_error:
            logger.error(
                "Error: The directory '%s' does not exist. Details: %s",
                cache_file_dir,
                str(fnf_error),
            )

        except PermissionError as perm_error:
            logger.error(
                "Error: Insufficient permissions to access '%s'. Details: %s",
                cache_file_path,
                str(perm_error),
            )

        except duckdb.BinderException as duckdb_bind_error:
            logger.error(
                "DuckDB binder error while executing query: %s", str(duckdb_bind_error)
            )

        except duckdb.IOException as duckdb_io_error:
            logger.error("DuckDB I/O error: %s", str(duckdb_io_error))

        except OSError as os_error:
            logger.error(
                "OS error while accessing the cache directory or file: %s",
                str(os_error),
            )

        except Exception as e:
            logger.error("An error occurred while querying or caching data: %s", str(e))

        return None

    @enforce_types
    def _query_db(
        self, query: str, scalar=False, cache_file_name=None, periodical=True
    ) -> Union[Any, pl.DataFrame]:
        """
        Query the database with the given query.
        Args:
            query (str): SQL query.
        Returns:
            dict: Query result.
        """
        try:
            if cache_file_name:
                if periodical:
                    period_days = (
                        (datetime.now(tz=timezone.utc) - self.start_date).days
                        if self.start_date
                        else 0
                    )
                    cache_file_name = f"{cache_file_name}_{period_days}_days"
                cache_data = self._check_cache_query_data(
                    query, cache_file_name, scalar
                )
                return cache_data

            # If scalar, fetch a single result
            if scalar:
                result = duckdb.execute(query).fetchone()
                return result[0] if result and len(result) == 1 else result

            return duckdb.execute(query).pl()
        except Exception as e:
            logger.error("Error querying the database: %s", e)
            return pl.DataFrame()
=======
        self.file_reader.set_start_date(start_dt)
>>>>>>> 54e94d3d

    @enforce_types
    def _init_feeds_data(self):
        df = self.file_reader._query_db(
            f"""
                SELECT contract, pair, timeframe, source
                FROM {tbl_parquet_path(self.lake_dir, BronzePrediction)}
                GROUP BY contract, pair, timeframe, source
            """,
            cache_file_name="feeds_data",
            periodical=False,
        )
        return df

    @enforce_types
    def _init_feed_payouts_stats(self) -> pl.DataFrame:
        query = f"""
                SELECT
                    p.contract,
                    SUM(p.stake) AS volume,
                    SUM(
                        CASE WHEN p.payout > 0
                        THEN 1 ELSE 0 END
                    ) * 100.0 / COUNT(*) AS avg_accuracy,
                    AVG(p.stake) AS avg_stake
                FROM
                    {tbl_parquet_path(self.lake_dir, BronzePrediction)} p
            """
        if self.start_date_ms:
            query += f"    WHERE timestamp > {self.start_date_ms}"

        query += """
            GROUP BY
                contract
            ORDER BY volume DESC
        """
        df = self.file_reader._query_db(query, cache_file_name="feed_payouts_stats")
        df.cast(
            {"avg_accuracy": pl.Float64, "avg_stake": pl.Float64, "volume": pl.Float64}
        )

        return df

    @enforce_types
    def _init_predictoor_payouts_stats(self) -> pl.DataFrame:

        query = f"""
            SELECT
                p."user",
                SUM(p.stake) AS total_stake,
                -- Calculate gross income: only include positive differences when payout > stake
                SUM(CASE WHEN p.payout > 0 THEN p.payout - p.stake ELSE 0 END) AS gross_income,
                -- Calculate total loss: sum up the negative income, capping positives at 0
                SUM(CASE WHEN p.payout = 0 THEN p.stake ELSE 0 END) AS stake_loss,
                SUM(p.payout) AS total_payout,
                -- Calculate total profit
                SUM(p.payout - p.stake) AS total_profit,
                -- Calculate total stake
                COUNT(p.ID) AS stake_count,
                COUNT(DISTINCT p.contract) AS feed_count,
                -- Count correct predictions where payout > 0
                SUM(CASE WHEN p.payout > 0 THEN 1 ELSE 0 END) AS correct_predictions,
                total_stake / stake_count AS avg_stake,
                MIN(p.slot) AS first_payout_time,
                MAX(p.slot) AS last_payout_time,
                -- Calculate the APR
                (SUM(p.payout - p.stake) / NULLIF(SUM(p.stake), 0)) * 100 AS apr,
                -- Calculate average accuracy
                SUM(CASE WHEN p.payout > 0 THEN 1 ELSE 0 END) * 100.0 / COUNT(*) AS avg_accuracy
            FROM
                {tbl_parquet_path(self.lake_dir, BronzePrediction)} p
        """

        if self.start_date_ms:
            query += f"    WHERE p.timestamp > {self.start_date_ms}"

        query += """
            GROUP BY
                p."user"
            ORDER BY
                apr DESC
        """

        df = self.file_reader._query_db(
            query, cache_file_name="predictoor_payouts_stats"
        )
        df.cast(
            {
                "avg_accuracy": pl.Float64,
                "total_stake": pl.Float64,
                "gross_income": pl.Float64,
                "stake_loss": pl.Float64,
            }
        )

        return df

    @enforce_types
    def _init_feed_subscription_stats(self) -> pl.DataFrame:
        opf_addresses = get_opf_addresses(self.network_name)

        query = f"""
            WITH ws_buy_counts AS (
                SELECT
                    SPLIT_PART(ID, '-', 1) AS contract,
                    COUNT(*) AS ws_buy_count
                FROM
                    {tbl_parquet_path(self.lake_dir, Subscription)}
                WHERE
                    "user" = '{opf_addresses["websocket"].lower()}'
                """
        if self.start_date_ms:
            query += f"AND timestamp > {self.start_date_ms}"

        query += f"""
                GROUP BY
                    SPLIT_PART(ID, '-', 1)
            ),
            user_buy_counts AS (
                SELECT
                    SPLIT_PART(ID, '-', 1) AS contract,
                    COUNT(*) AS df_buy_count
                FROM
                    {tbl_parquet_path(self.lake_dir, Subscription)}
                WHERE
                    "user" = '{opf_addresses["dfbuyer"].lower()}'
                """
        if self.start_date_ms:
            query += f"AND timestamp > {self.start_date_ms}"

        query += f"""
                GROUP BY
                    SPLIT_PART(ID, '-', 1)
            )
            SELECT
                main_contract AS contract,
                SUM(last_price_value) AS sales_revenue,
                AVG(last_price_value) AS price,
                COUNT(*) AS sales,
                COALESCE(ubc.df_buy_count, 0) AS df_buy_count,
                COALESCE(wbc.ws_buy_count, 0) AS ws_buy_count
            FROM
                (
                    SELECT
                        SPLIT_PART(ID, '-', 1) AS main_contract,
                        last_price_value
                    FROM
                        {tbl_parquet_path(self.lake_dir, Subscription)}
            """

        if self.start_date_ms:
            query += f"WHERE timestamp > {self.start_date_ms}"

        query += """
                ) AS main
            LEFT JOIN
                user_buy_counts ubc
            ON
                main.main_contract = ubc.contract
            LEFT JOIN
                ws_buy_counts wbc
            ON
                main.main_contract = wbc.contract
            GROUP BY
                main_contract, ubc.df_buy_count, wbc.ws_buy_count
        """

        df = self.file_reader._query_db(
            query, cache_file_name="feed_subscription_stats"
        )
        df.cast({"sales_revenue": pl.Float64, "price": pl.Float64})

        return df

    @enforce_types
    def feed_daily_subscriptions_by_feed_id(self, feed_id: str) -> pl.DataFrame:
        query = f"""
            WITH date_counts AS (
                SELECT
                    CAST(TO_TIMESTAMP(timestamp / 1000) AS DATE) AS day,
                    COUNT(*) AS count,
                    SUM(last_price_value) AS revenue
                FROM
                    {tbl_parquet_path(self.lake_dir, Subscription)}
                WHERE
                    ID LIKE '%{feed_id}%'
        """
        if self.start_date_ms:
            query += f" AND timestamp > {self.start_date_ms}"

        query += """
            GROUP BY
                    day
            )
            SELECT * FROM date_counts
            ORDER BY day;
        """

        return self.file_reader._query_db(query)

    @enforce_types
    def feed_ids_based_on_predictoors(
        self, predictoor_addrs: Optional[List] = None
    ) -> List[str]:
        if not predictoor_addrs and not self.favourite_addresses:
            return []

        if not predictoor_addrs:
            predictoor_addrs = self.favourite_addresses

        assert isinstance(predictoor_addrs, list)

        # Constructing the SQL query
        query = f"""
            SELECT LIST(DISTINCT p.contract) as feed_addrs
            FROM {tbl_parquet_path(self.lake_dir, BronzePrediction)} p
            WHERE p.contract IN (
                SELECT MIN(p.contract)
                FROM {tbl_parquet_path(self.lake_dir, BronzePrediction)} p
                WHERE (
                    {" OR ".join([f"p.user LIKE '%{item}%'" for item in predictoor_addrs])}
                )
                GROUP BY p.contract
            );
        """

        # Execute the query
        return self.file_reader._query_db(query, scalar=True)

    @enforce_types
    def payouts_from_bronze_predictions(
        self,
        feed_addrs: Optional[List],
        predictoor_addrs: Optional[List],
    ) -> List[dict]:
        """
        Get predictions data for the given feed and
        predictoor addresses from the bronze_pdr_predictions table.
        Args:
            feed_addrs (list): List of feed addresses.
            predictoor_addrs (list): List of predictoor addresses.
            start_date (int): The starting slot (timestamp)
                for filtering the results.
        Returns:
            list: List of predictions data.
        """

        # Start constructing the SQL query
        query = f"""SELECT * FROM
                {tbl_parquet_path(self.lake_dir, BronzePrediction)}
            """

        # List to hold the WHERE clause conditions
        conditions = []

        # Adding conditions for feed addresses if provided
        if feed_addrs:
            feed_conditions = " OR ".join(
                [f"contract = '{addr}'" for addr in feed_addrs]
            )
            conditions.append(f"({feed_conditions})")

        # Adding conditions for predictoor addresses if provided
        if predictoor_addrs:
            predictoor_conditions = " OR ".join(
                [f"user = '{addr}'" for addr in predictoor_addrs]
            )
            conditions.append(f"({predictoor_conditions})")

        # Adding condition for the start date if provided
        if self.start_date_ms:
            conditions.append(f"timestamp >= {self.start_date_ms}")

        # If there are any conditions, append them to the query
        if conditions:
            query += " WHERE " + " AND ".join(conditions)

        # ORDER BY slot
        query += " ORDER BY slot;"

        # Execute the query without passing parameters

        result = self.file_reader._query_db(query)
        result = result.fill_null(0)

        return result

    @enforce_types
    def feeds_metrics(self) -> dict[str, Union[int, float]]:
        query_feeds = f"""
            SELECT COUNT(DISTINCT(contract, pair, timeframe, source))
            FROM {tbl_parquet_path(self.lake_dir, Prediction)}
        """
        if self.start_date_ms:
            query_feeds += f"WHERE timestamp > {self.start_date_ms}"
        feeds = self.file_reader._query_db(
            query_feeds, scalar=True, cache_file_name="feeds"
        )

        query_payouts = f"""
            SELECT
                SUM(
                    CASE WHEN p.payout > 0
                    THEN 1 ELSE 0 END
                ) * 100.0 / COUNT(*) AS avg_accuracy,
                SUM(p.stake) AS total_stake
            FROM
                {tbl_parquet_path(self.lake_dir, BronzePrediction)} p
        """
        if self.start_date_ms:
            query_payouts += f"WHERE timestamp > {self.start_date_ms}"
        accuracy, volume = self.file_reader._query_db(
            query_payouts, scalar=True, cache_file_name="feeds_accuracy"
        )

        query_subscriptions = f"""
            SELECT COUNT(ID),
            SUM(last_price_value)
            FROM {tbl_parquet_path(self.lake_dir, Subscription)}
        """

        if self.start_date_ms:
            query_subscriptions += f" WHERE timestamp > {self.start_date_ms}"

        sales, revenue = self.file_reader._query_db(
            query_subscriptions, scalar=True, cache_file_name="sales_revenue"
        )

        return {
            "Feeds": feeds if feeds else 0,
            "Accuracy": accuracy if accuracy else 0.0,
            "Volume": volume if volume else 0,
            "Sales": sales if sales else 0,
            "Revenue": revenue if revenue else 0,
        }

    @enforce_types
<<<<<<< HEAD
    def predictoors_metrics(self) -> dict[str, Union[int, float]]:
        query_predictions = f"""
            SELECT COUNT(DISTINCT(user))
            FROM {tbl_parquet_path(self.lake_dir, Prediction)}
        """
        if self.start_date_ms:
            query_predictions += f" WHERE timestamp > {self.start_date_ms}"
        predictoors = self._query_db(
            query_predictions, scalar=True, cache_file_name="predictoors_metrics"
        )

        query_payouts = f"""
=======
    def predictoors_metrics(self) -> dict[str, Any]:
        query_predictoors_metrics = f"""
>>>>>>> 54e94d3d
                SELECT
                    COUNT(DISTINCT(user)) AS predictoors,
                    SUM(
                        CASE WHEN p.payout > 0
                        THEN 1 ELSE 0 END
                    ) * 100 / COUNT(*) AS avg_accuracy,
                    SUM(p.stake) AS tot_stake,
                    SUM(
                        CASE WHEN p.payout > p.stake
                        THEN p.payout - p.stake ELSE 0 END
                    ) AS tot_gross_income
                FROM
                    {tbl_parquet_path(self.lake_dir, BronzePrediction)} p
            """
        if self.start_date_ms:
            query_predictoors_metrics += f" WHERE timestamp > {self.start_date_ms}"
        predictoors, avg_accuracy, tot_stake, tot_gross_income = (
            self.file_reader._query_db(
                query_predictoors_metrics,
                scalar=True,
                cache_file_name="predictoor_metrics_predictoors",
            )
        )

        return {
            "Predictoors": predictoors,
            "Accuracy(avg)": avg_accuracy,
            "Staked": tot_stake,
            "Gross Income": tot_gross_income,
        }

<<<<<<< HEAD
    @enforce_types
    def get_first_and_last_slot_timestamp(self) -> Tuple[UnixTimeS, UnixTimeS]:
        first_timestamp, last_timestamp = self._query_db(
=======
    def get_first_and_last_slot_timestamp(self):
        first_timestamp, last_timestamp = self.file_reader._query_db(
>>>>>>> 54e94d3d
            f"""
                SELECT
                    MIN(timestamp) as min,
                    MAX(timestamp) as max
                FROM
                    {tbl_parquet_path(self.lake_dir, Slot)}
            """,
            scalar=True,
            cache_file_name="first_and_last_slot_timestamp",
            periodical=False,
        )
        return (
            UnixTimeMs(first_timestamp).to_seconds(),
            UnixTimeMs(last_timestamp).to_seconds(),
        )

    @enforce_types
    def refresh_feeds_data(self) -> None:
        self.feeds_metrics_data = self.feeds_metrics()
        self.feeds_payout_stats = self._init_feed_payouts_stats()
        self.feeds_subscriptions = self._init_feed_subscription_stats()

        # data formatting for tables, columns and raw data
        self.feeds_table_data, self.raw_feeds_data = (
            self._formatted_data_for_feeds_table
        )

    @enforce_types
    def refresh_predictoors_data(self) -> None:
        self.predictoors_metrics_data = self.predictoors_metrics()
        self.predictoors_data = self._init_predictoor_payouts_stats()

        # data formatting for tables, columns and raw data
        # pylint: disable=unbalanced-tuple-unpacking
        self.predictoors_table_data, self.raw_predictoors_data = (
            self._formatted_data_for_predictoors_table
        )

    @property
    @enforce_types
    def _formatted_data_for_feeds_table(
        self,
    ) -> Tuple[pl.DataFrame, pl.DataFrame]:
        df = self.feeds_data.clone()
        df = df.with_columns(
            pl.col("contract").alias("full_addr"),
            pl.col("contract").alias("addr"),
            pl.col("pair")
            .str.split_exact("/", 1)
            .map_elements(lambda x: x["field_0"], return_dtype=pl.String)
            .alias("base_token"),
            pl.col("pair")
            .str.split_exact("/", 1)
            .map_elements(lambda x: x["field_1"], return_dtype=pl.String)
            .alias("quote_token"),
            pl.col("source").str.to_titlecase().alias("source"),
            pl.lit("").alias("sales_str"),
        )
        df = df.join(self.feeds_payout_stats, on="contract")
        df = df.join(self.feeds_subscriptions, on="contract")
        df = df.fill_null(0)

        columns = [col["id"] for col in FEEDS_TABLE_COLS]
        df = df[columns]

        formatted_data = df.clone()
        formatted_data = format_df(formatted_data)

        return formatted_data, df

    @property
    @enforce_types
    def _formatted_data_for_predictoors_table(
        self,
    ) -> Tuple[pl.DataFrame, pl.DataFrame]:
        df = self.predictoors_data.clone()
        df = df.with_columns(
            pl.col("user").alias("full_addr"),
            pl.col("user").alias("addr"),
            pl.col("stake_count").mul(self.fee_cost).alias("tx_costs_(OCEAN)"),
        )
        df = df.fill_null(0)
        df = df.with_columns(
            pl.struct(["total_profit", "tx_costs_(OCEAN)"])
            .map_elements(
                lambda x: x["total_profit"] - x["tx_costs_(OCEAN)"],
                return_dtype=pl.Float64,
            )
            .alias("net_income_(OCEAN)")
        )

        columns = [col["id"] for col in PREDICTOORS_TABLE_COLS]

        df = df[columns]

        formatted_data = df.clone()
        formatted_data = format_df(formatted_data)

        return formatted_data, df

    @enforce_types
    def filter_for_feeds_table(
        self,
        predictoor_feeds_only: bool,
        predictoors_addrs: List[str],
        search_value: Optional[str],
        selected_feeds_addrs: List[str],
    ) -> List[dict]:
        filtered_data = self.formatted_feeds_home_page_table_data.clone()

        # filter feeds by payouts from selected predictoors
        if predictoor_feeds_only and (len(predictoors_addrs) > 0):
            feed_ids = self.feed_ids_based_on_predictoors(
                predictoors_addrs,
            )
            filtered_data = filtered_data.filter(
                filtered_data["contract"].is_in(feed_ids)
            )

        if search_value:
            filtered_data = filtered_data.filter(
                filtered_data["pair"].str.contains(search_value)
            )

        filtered_data = filtered_data.filter(
            ~filtered_data["contract"].is_in(selected_feeds_addrs)
        )
        selected_feeds = self.formatted_feeds_home_page_table_data.filter(
            self.formatted_feeds_home_page_table_data["contract"].is_in(
                selected_feeds_addrs
            )
        )

        return pl.concat([selected_feeds, filtered_data]).to_dicts()

    @property
    @enforce_types
    def formatted_predictoors_home_page_table_data(self) -> pl.DataFrame:
        """
        Process the user payouts stats data.
        Args:
            user_payout_stats (list): List of user payouts stats data.
        Returns:
            list: List of processed user payouts stats data.
        """
        df = self.predictoors_data.clone()
        df = df.with_columns(
            pl.col("user").alias("full_addr"),
            pl.col("user").alias("addr"),
        )
        df = df.fill_null(0)

        cols = [col["id"] for col in PREDICTOORS_HOME_PAGE_TABLE_COLS]

        formatted_data = df.clone()
        formatted_data = formatted_data[cols]
        return format_df(formatted_data)

    @property
    @enforce_types
    def formatted_feeds_home_page_table_data(self) -> pl.DataFrame:
        df = self.feeds_data.clone()
        df = df.join(self.feeds_payout_stats, on="contract")
        df = df.join(self.feeds_subscriptions, on="contract")
        df = df.fill_nan(0)

        columns = [col["id"] for col in FEEDS_HOME_PAGE_TABLE_COLS]
        df = df[columns]

        formatted_data = df.clone()
        formatted_data = format_df(formatted_data)

        return formatted_data

    @property
    @enforce_types
    def homepage_feeds_cols(self) -> Tuple[Tuple, pl.DataFrame]:
        data = self.formatted_feeds_home_page_table_data

        columns = FEEDS_HOME_PAGE_TABLE_COLS
        hidden_columns = ["contract"]

        return (columns, hidden_columns), data

    @property
    @enforce_types
    def homepage_predictoors_cols(self) -> Tuple[Tuple, pl.DataFrame]:
        data = self.formatted_predictoors_home_page_table_data

        if self.favourite_addresses:
            df = data.clone()
            df1 = df.filter(df["full_addr"].is_in(self.favourite_addresses))
            df2 = df.filter(~df["full_addr"].is_in(self.favourite_addresses))
            data = pl.concat([df1, df2])

        columns = PREDICTOORS_HOME_PAGE_TABLE_COLS
        hidden_columns = ["full_addr"]

        return (columns, hidden_columns), data<|MERGE_RESOLUTION|>--- conflicted
+++ resolved
@@ -1,14 +1,6 @@
 import logging
-<<<<<<< HEAD
-import os
-import time
 from datetime import datetime, timedelta, timezone
-from typing import Any, List, Optional, Tuple, Union
-=======
-from datetime import datetime, timedelta, timezone
-
-from typing import Any, Dict, List, Optional, Tuple, Union
->>>>>>> 54e94d3d
+from typing import List, Optional, Tuple, Union
 
 import polars as pl
 from enforce_typing import enforce_types
@@ -31,12 +23,8 @@
 )
 from pdr_backend.ppss.ppss import PPSS
 from pdr_backend.util.constants_opf_addrs import get_opf_addresses
-<<<<<<< HEAD
+from pdr_backend.pdr_dashboard.util.duckdb_file_reader import DuckDBFileReader
 from pdr_backend.util.time_types import UnixTimeMs, UnixTimeS
-=======
-from pdr_backend.util.time_types import UnixTimeMs
-from pdr_backend.pdr_dashboard.util.duckdb_file_reader import DuckDBFileReader
->>>>>>> 54e94d3d
 
 logger = logging.getLogger("dashboard_db")
 
@@ -76,6 +64,7 @@
     def start_date_ms(self) -> int:
         return UnixTimeMs.from_dt(self.start_date) if self.start_date else None
 
+    @enforce_types
     def set_start_date_from_period(self, period: int):
         start_dt = (
             datetime.now(tz=timezone.utc) - timedelta(days=period)
@@ -83,123 +72,7 @@
             else None
         )
         self.start_date = start_dt
-<<<<<<< HEAD
-
-    @enforce_types
-    def _check_cache_query_data(
-        self, query: str, cache_file_name: str, scalar: bool
-    ) -> Union[Any, pl.DataFrame, None]:
-        """
-        Executes a query and caches the result in a parquet file for up to an hour.
-        If a cached file exists and is less than an hour old, the cached result is used.
-
-        Args:
-            query: SQL query to execute.
-            cache_file_name: Name of the cache file (without extension).
-            scalar: Boolean flag indicating if the result should be a scalar.
-
-        Returns:
-            Query result as a list of dictionaries (for scalar=False)
-            or a scalar value (for scalar=True),
-            or None if the query execution fails.
-        """
-        cache_file_dir = os.path.join(self.lake_dir, "exports", "cache")
-        cache_file_path = os.path.join(cache_file_dir, f"{cache_file_name}.parquet")
-
-        try:
-            # Ensure the cache directory exists
-            os.makedirs(cache_file_dir, exist_ok=True)
-
-            # Check if cache file exists and is less than 1 hour old
-            if os.path.exists(cache_file_path):
-                file_age = time.time() - os.path.getmtime(cache_file_path)
-                if file_age < self.second_between_caches:
-                    query = f"SELECT * FROM '{cache_file_path}'"
-            else:
-                # If cache file doesn't exist, run the query and cache the result
-                duckdb.execute(
-                    f"COPY ({query}) TO '{cache_file_path}' (FORMAT 'parquet')"
-                )
-
-            # Fetch and return results
-            if scalar:
-                resp = duckdb.execute(query).fetchone()
-
-                return resp[0] if resp and len(resp) == 1 else resp
-
-            # For non-scalar queries, fetch the result as a DataFrame and return as pl.DataFrame
-            return duckdb.execute(query).pl()
-
-        except FileNotFoundError as fnf_error:
-            logger.error(
-                "Error: The directory '%s' does not exist. Details: %s",
-                cache_file_dir,
-                str(fnf_error),
-            )
-
-        except PermissionError as perm_error:
-            logger.error(
-                "Error: Insufficient permissions to access '%s'. Details: %s",
-                cache_file_path,
-                str(perm_error),
-            )
-
-        except duckdb.BinderException as duckdb_bind_error:
-            logger.error(
-                "DuckDB binder error while executing query: %s", str(duckdb_bind_error)
-            )
-
-        except duckdb.IOException as duckdb_io_error:
-            logger.error("DuckDB I/O error: %s", str(duckdb_io_error))
-
-        except OSError as os_error:
-            logger.error(
-                "OS error while accessing the cache directory or file: %s",
-                str(os_error),
-            )
-
-        except Exception as e:
-            logger.error("An error occurred while querying or caching data: %s", str(e))
-
-        return None
-
-    @enforce_types
-    def _query_db(
-        self, query: str, scalar=False, cache_file_name=None, periodical=True
-    ) -> Union[Any, pl.DataFrame]:
-        """
-        Query the database with the given query.
-        Args:
-            query (str): SQL query.
-        Returns:
-            dict: Query result.
-        """
-        try:
-            if cache_file_name:
-                if periodical:
-                    period_days = (
-                        (datetime.now(tz=timezone.utc) - self.start_date).days
-                        if self.start_date
-                        else 0
-                    )
-                    cache_file_name = f"{cache_file_name}_{period_days}_days"
-                cache_data = self._check_cache_query_data(
-                    query, cache_file_name, scalar
-                )
-                return cache_data
-
-            # If scalar, fetch a single result
-            if scalar:
-                result = duckdb.execute(query).fetchone()
-                return result[0] if result and len(result) == 1 else result
-
-            return duckdb.execute(query).pl()
-        except Exception as e:
-            logger.error("Error querying the database: %s", e)
-            return pl.DataFrame()
-=======
         self.file_reader.set_start_date(start_dt)
->>>>>>> 54e94d3d
 
     @enforce_types
     def _init_feeds_data(self):
@@ -537,23 +410,8 @@
         }
 
     @enforce_types
-<<<<<<< HEAD
     def predictoors_metrics(self) -> dict[str, Union[int, float]]:
-        query_predictions = f"""
-            SELECT COUNT(DISTINCT(user))
-            FROM {tbl_parquet_path(self.lake_dir, Prediction)}
-        """
-        if self.start_date_ms:
-            query_predictions += f" WHERE timestamp > {self.start_date_ms}"
-        predictoors = self._query_db(
-            query_predictions, scalar=True, cache_file_name="predictoors_metrics"
-        )
-
-        query_payouts = f"""
-=======
-    def predictoors_metrics(self) -> dict[str, Any]:
         query_predictoors_metrics = f"""
->>>>>>> 54e94d3d
                 SELECT
                     COUNT(DISTINCT(user)) AS predictoors,
                     SUM(
@@ -585,14 +443,8 @@
             "Gross Income": tot_gross_income,
         }
 
-<<<<<<< HEAD
-    @enforce_types
     def get_first_and_last_slot_timestamp(self) -> Tuple[UnixTimeS, UnixTimeS]:
-        first_timestamp, last_timestamp = self._query_db(
-=======
-    def get_first_and_last_slot_timestamp(self):
         first_timestamp, last_timestamp = self.file_reader._query_db(
->>>>>>> 54e94d3d
             f"""
                 SELECT
                     MIN(timestamp) as min,
