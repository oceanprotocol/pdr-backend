import logging
from typing import Any, Dict, List, Optional, Tuple, Union

from enforce_typing import enforce_types

from pdr_backend.lake.duckdb_data_store import DuckDBDataStore
from pdr_backend.lake.payout import Payout
from pdr_backend.lake.prediction import Prediction
from pdr_backend.lake.subscription import Subscription
from pdr_backend.lake.table_bronze_pdr_predictions import BronzePrediction
from pdr_backend.lake.slot import Slot
from pdr_backend.pdr_dashboard.util.data import (
    filter_objects_by_field,
    get_feed_column_ids,
    get_feeds_stat_with_contract,
    get_feeds_subscription_stat_with_contract,
)
<<<<<<< HEAD
from pdr_backend.pdr_dashboard.util.format import format_table
=======
from pdr_backend.pdr_dashboard.util.format import (
    format_dict,
    format_table,
    fill_none_with_zero,
)
>>>>>>> 52b674d1
from pdr_backend.pdr_dashboard.util.prices import (
    calculate_tx_gas_fee_cost_in_OCEAN,
    fetch_token_prices,
)
from pdr_backend.util.constants_opf_addrs import get_opf_addresses

logger = logging.getLogger("predictoor_dashboard_utils")

PREDICTOORS_HOME_PAGE_TABLE_COLS = [
    {"name": "Addr", "id": "addr"},
    {"name": "Full Addr", "id": "full_addr"},
    {"name": "Apr", "id": "apr"},
    {"name": "Accuracy", "id": "accuracy"},
    {"name": "Number Of Feeds", "id": "number_of_feeds"},
    {"name": "Staked (Ocean)", "id": "staked_(OCEAN)"},
    {"name": "Gross Income (Ocean)", "id": "gross_income_(OCEAN)"},
    {"name": "Stake Loss (Ocean)", "id": "stake_loss_(OCEAN)"},
    {"name": "Tx Costs (Ocean)", "id": "tx_costs_(OCEAN)"},
    {"name": "Net Income (Ocean)", "id": "net_income_(OCEAN)"},
]


# pylint: disable=too-many-instance-attributes
class AppDataManager:
    def __init__(self, ppss):
        self.lake_dir = ppss.lake_ss.lake_dir
        self.network_name = ppss.web3_pp.network
        self.start_date = None

        self.min_timestamp, self.max_timestamp = (
            self.get_first_and_last_slot_timestamp()
        )

        # fetch token prices
        self.fee_cost = calculate_tx_gas_fee_cost_in_OCEAN(
            ppss.web3_pp,
            "0x18f54cc21b7a2fdd011bea06bba7801b280e3151",
            fetch_token_prices(),
        )

        # initial data loaded from database
        self.feeds_data = self._init_feeds_data()
        self.refresh_feeds_data()
        self.refresh_predictoors_data()

        valid_addresses = [p["user"].lower() for p in self.predictoors_data]
        self.favourite_addresses = [
            addr for addr in ppss.predictoor_ss.my_addresses if addr in valid_addresses
        ]

    @enforce_types
    def _query_db(self, query: str, scalar=False) -> Union[List[dict], Exception]:
        """
        Query the database with the given query.
        Args:
            query (str): SQL query.
        Returns:
            dict: Query result.
        """
        try:
            db = DuckDBDataStore(self.lake_dir, read_only=True)

            if scalar:
                result = db.query_scalar(query)
            else:
                df = db.query_data(query)
                result = df.to_dicts() if len(df) else []

            db.duckdb_conn.close()
            return result
        except Exception as e:
            logger.error("Error querying the database: %s", e)
            return []

    @enforce_types
    def _init_feeds_data(self):
        return self._query_db(
            f"""
                SELECT contract, pair, timeframe, source
                FROM {BronzePrediction.get_lake_table_name()}
                GROUP BY contract, pair, timeframe, source
            """,
        )

    @enforce_types
    def _init_feed_payouts_stats(self):
        query = f"""
                SELECT
                    p.contract,
                    SUM(p.stake) AS volume,
                    SUM(
                        CASE WHEN p.payout > 0 
                        THEN 1 ELSE 0 END
                    ) * 100.0 / COUNT(*) AS avg_accuracy,
                    AVG(p.stake) AS avg_stake
                FROM
                    {BronzePrediction.get_lake_table_name()} p
            """
        if self.start_date:
            query += f"    WHERE timestamp > {self.start_date}"

        query += """
            GROUP BY
                contract
            ORDER BY volume DESC;
        """
        return self._query_db(query)

    @enforce_types
    def _init_predictoor_payouts_stats(self):

        query = f"""
            SELECT
                p."user",
                SUM(p.stake) AS total_stake,
                -- Calculate gross income: only include positive differences when payout > stake
                SUM(CASE WHEN p.payout > 0 THEN p.payout - p.stake ELSE 0 END) AS gross_income,
                -- Calculate total loss: sum up the negative income, capping positives at 0
                SUM(CASE WHEN p.payout = 0 THEN p.stake ELSE 0 END) AS stake_loss,
                SUM(p.payout) AS total_payout,
                -- Calculate total profit
                SUM(p.payout - p.stake) AS total_profit,
                -- Calculate total stake
                COUNT(p.ID) AS stake_count,
                COUNT(DISTINCT p.contract) AS feed_count,
                -- Count correct predictions where payout > 0
                SUM(CASE WHEN p.payout > 0 THEN 1 ELSE 0 END) AS correct_predictions,
                total_stake / stake_count AS avg_stake,
                MIN(p.slot) AS first_payout_time,
                MAX(p.slot) AS last_payout_time,
                -- Calculate the APR
                (SUM(p.payout - p.stake) / NULLIF(SUM(p.stake), 0)) * 100 AS apr,
                -- Calculate average accuracy
                SUM(CASE WHEN p.payout > 0 THEN 1 ELSE 0 END) * 100.0 / COUNT(*) AS avg_accuracy
            FROM
                {BronzePrediction.get_lake_table_name()} p
        """

        if self.start_date:
            query += f"    WHERE p.timestamp > {self.start_date}"

        query += """
            GROUP BY
                p."user"
            ORDER BY
                apr DESC;
        """
        return self._query_db(query)

    @enforce_types
    def _init_feed_subscription_stats(self):
        opf_addresses = get_opf_addresses(self.network_name)

        query = f"""
            WITH ws_buy_counts AS (
                SELECT
                    SPLIT_PART(ID, '-', 1) AS contract,
                    COUNT(*) AS ws_buy_count
                FROM
                    {Subscription.get_lake_table_name()}
                WHERE
                    "user" = '{opf_addresses["websocket"].lower()}'
                """
        if self.start_date:
            query += f"AND timestamp > {self.start_date}"

        query += f"""
                GROUP BY
                    SPLIT_PART(ID, '-', 1)
            ),
            user_buy_counts AS (
                SELECT
                    SPLIT_PART(ID, '-', 1) AS contract,
                    COUNT(*) AS df_buy_count
                FROM
                    {Subscription.get_lake_table_name()}
                WHERE
                    "user" = '{opf_addresses["dfbuyer"].lower()}'
                """
        if self.start_date:
            query += f"AND timestamp > {self.start_date}"

        query += f"""
                GROUP BY
                    SPLIT_PART(ID, '-', 1)
            )
            SELECT
                main_contract AS contract,
                SUM(last_price_value) AS sales_revenue,
                AVG(last_price_value) AS price,
                COUNT(*) AS sales,
                COALESCE(ubc.df_buy_count, 0) AS df_buy_count,
                COALESCE(wbc.ws_buy_count, 0) AS ws_buy_count
            FROM
                (
                    SELECT
                        SPLIT_PART(ID, '-', 1) AS main_contract,
                        last_price_value
                    FROM
                        {Subscription.get_lake_table_name()}
            """

        if self.start_date:
            query += f"WHERE timestamp > {self.start_date}"

        query += """
                ) AS main
            LEFT JOIN
                user_buy_counts ubc
            ON
                main.main_contract = ubc.contract
            LEFT JOIN
                ws_buy_counts wbc
            ON
                main.main_contract = wbc.contract
            GROUP BY
                main_contract, ubc.df_buy_count, wbc.ws_buy_count
        """

        return self._query_db(query)

    @enforce_types
    def feed_daily_subscriptions_by_feed_id(self, feed_id: str):
        query = f"""
            WITH date_counts AS (
                SELECT
                    CAST(TO_TIMESTAMP(timestamp / 1000) AS DATE) AS day,
                    COUNT(*) AS count,
                    SUM(last_price_value) AS revenue
                FROM
                    {Subscription.get_lake_table_name()}
                WHERE
                    ID LIKE '%{feed_id}%'
        """
        if self.start_date:
            query += f" AND timestamp > {self.start_date}"

        query += """
            GROUP BY
                    day
            )
            SELECT * FROM date_counts
            ORDER BY day;
        """

        return self._query_db(query)

    def feed_ids_based_on_predictoors(
        self, predictoor_addrs: Optional[List[str]] = None
    ):
        if not predictoor_addrs and not self.favourite_addresses:
            return []

        if not predictoor_addrs:
            predictoor_addrs = self.favourite_addresses

        assert isinstance(predictoor_addrs, list)

        # Constructing the SQL query
        query = f"""
            SELECT LIST(DISTINCT p.contract) as feed_addrs
            FROM bronze_pdr_predictions p
            WHERE p.contract IN (
                SELECT MIN(p.contract)
                FROM {BronzePrediction.get_lake_table_name()} p
                WHERE (
                    {" OR ".join([f"p.user LIKE '%{item}%'" for item in predictoor_addrs])}
                )
                GROUP BY p.contract
            );
        """

        # Execute the query
        return self._query_db(query, scalar=True)

    def payouts_from_bronze_predictions(
        self,
        feed_addrs: Union[List[str], None],
        predictoor_addrs: Union[List[str], None],
        start_date: int,
    ) -> List[dict]:
        """
        Get predictions data for the given feed and
        predictoor addresses from the bronze_pdr_predictions table.
        Args:
            feed_addrs (list): List of feed addresses.
            predictoor_addrs (list): List of predictoor addresses.
            start_date (int): The starting slot (timestamp)
                for filtering the results.
        Returns:
            list: List of predictions data.
        """

        # Start constructing the SQL query
        query = f"SELECT * FROM {BronzePrediction.get_lake_table_name()}"

        # List to hold the WHERE clause conditions
        conditions = []

        # Adding conditions for feed addresses if provided
        if feed_addrs:
            feed_conditions = " OR ".join(
                [f"contract = '{addr}'" for addr in feed_addrs]
            )
            conditions.append(f"({feed_conditions})")

        # Adding conditions for predictoor addresses if provided
        if predictoor_addrs:
            predictoor_conditions = " OR ".join(
                [f"user = '{addr}'" for addr in predictoor_addrs]
            )
            conditions.append(f"({predictoor_conditions})")

        # Adding condition for the start date if provided
        if start_date:
            conditions.append(f"slot >= {start_date}")

        # If there are any conditions, append them to the query
        if conditions:
            query += " WHERE " + " AND ".join(conditions)

        query += ";"

        # Execute the query without passing parameters
        return self._query_db(query)

    def payouts(
        self,
        feed_addrs: Union[List[str], None],
        predictoor_addrs: Union[List[str], None],
        start_date: int,
    ) -> List[dict]:
        """
        Get payouts data for the given feed and predictoor addresses.
        Args:
            feed_addrs (list): List of feed addresses.
            predictoor_addrs (list): List of predictoor addresses.
            start_date (int): The starting slot (timestamp) for filtering the results.
        Returns:
            list: List of payouts data.
        """

        # Start constructing the SQL query
        query = f"SELECT * FROM {Payout.get_lake_table_name()}"

        # List to hold the WHERE clause conditions
        conditions = []

        # Adding conditions for feed addresses if provided
        if feed_addrs:
            feed_conditions = " OR ".join(["ID LIKE %s" for _ in feed_addrs])
            conditions.append(f"({feed_conditions})")

        # Adding conditions for predictoor addresses if provided
        if predictoor_addrs:
            predictoor_conditions = " OR ".join(
                ["ID LIKE %s" for _ in predictoor_addrs]
            )
            conditions.append(f"({predictoor_conditions})")

        # Adding condition for the start date if provided
        if start_date:
            conditions.append("timestamp >= %s")

        # If there are any conditions, append them to the query
        if conditions:
            query += " WHERE " + " AND ".join(conditions)

        query += ";"

        # List of parameters to prevent SQL injection
        params = []
        if feed_addrs:
            params.extend([f"'%{item}%'" for item in feed_addrs])
        if predictoor_addrs:
            params.extend([f"'%{item}%'" for item in predictoor_addrs])
        if start_date:
            params.append(str(start_date))

        query = query % tuple(params)

        # Execute the query
        return self._query_db(query)

    @enforce_types
    def feeds_metrics(self) -> dict[str, Any]:
        query_feeds = f"""
            SELECT COUNT(DISTINCT(contract, pair, timeframe, source))
            FROM {Prediction.get_lake_table_name()}
        """
        if self.start_date:
            query_feeds += f"WHERE timestamp > {self.start_date}"
        feeds = self._query_db(
            query_feeds,
            scalar=True,
        )

        query_payouts = f"""
            SELECT
                SUM(
                    CASE WHEN p.payout > 0 
                    THEN 1 ELSE 0 END
                ) * 100.0 / COUNT(*) AS avg_accuracy,
                SUM(p.stake) AS total_stake
            FROM
                {BronzePrediction.get_lake_table_name()} p
        """
        if self.start_date:
            query_payouts += f"WHERE timestamp > {self.start_date}"
        accuracy, volume = self._query_db(
            query_payouts,
            scalar=True,
        )

        query_subscriptions = f"""
            SELECT COUNT(ID),
            SUM(last_price_value)
            FROM {Subscription.get_lake_table_name()}
        """
        if self.start_date:
            query_subscriptions += f" WHERE timestamp > {self.start_date}"
        sales, revenue = self._query_db(
            query_subscriptions,
            scalar=True,
        )

        return {
            "Feeds": feeds if feeds else 0,
            "Accuracy": accuracy if accuracy else 0.0,
            "Volume": volume if volume else 0,
            "Sales": sales if sales else 0,
            "Revenue": revenue if revenue else 0,
        }

    @enforce_types
    def predictoors_metrics(self) -> dict[str, Any]:
        query_predictions = f"""
            SELECT COUNT(DISTINCT(user))
            FROM {Prediction.get_lake_table_name()}
        """
        if self.start_date:
            query_predictions += f" WHERE timestamp > {self.start_date}"
        predictoors = self._query_db(
            query_predictions,
            scalar=True,
        )

        query_payouts = f"""
                SELECT
                    SUM(
                        CASE WHEN p.payout > 0
                        THEN 1 ELSE 0 END
                    ) * 100 / COUNT(*) AS avg_accuracy,
                    SUM(p.stake) AS tot_stake,
                    SUM(
                        CASE WHEN p.payout > p.stake
                        THEN p.payout - p.stake ELSE 0 END
                    ) AS tot_gross_income
                FROM
                    {BronzePrediction.get_lake_table_name()} p
            """
        if self.start_date:
            query_payouts += f" WHERE timestamp > {self.start_date}"
        avg_accuracy, tot_stake, tot_gross_income = self._query_db(
            query_payouts,
            scalar=True,
        )

        return {
            "Predictoors": predictoors,
            "Accuracy(avg)": avg_accuracy,
            "Staked": tot_stake,
            "Gross Income": tot_gross_income,
        }

    def get_first_and_last_slot_timestamp(self):
        first_timestamp, last_timestamp = self._query_db(
            f"""
                SELECT 
                    MIN(timestamp) as min,
                    MAX(timestamp) as max
                FROM 
                    {Slot.get_lake_table_name()}
            """,
            scalar=True,
        )
        return first_timestamp / 1000, last_timestamp / 1000

    def refresh_feeds_data(self):
        self.feeds_metrics_data = self.feeds_metrics()
        self.feeds_payout_stats = self._init_feed_payouts_stats()
        self.feeds_subscriptions = self._init_feed_subscription_stats()

        # data formatting for tables, columns and raw data
        self.feeds_cols, self.feeds_table_data, self.raw_feeds_data = (
            self._formatted_data_for_feeds_table
        )

    def refresh_predictoors_data(self):
        self.predictoors_metrics_data = self.predictoors_metrics()
        self.predictoors_data = self._init_predictoor_payouts_stats()

        # data formatting for tables, columns and raw data
        (
            self.predictoors_cols,
            self.predictoors_table_data,
            self.raw_predictoors_data,
        ) = self._formatted_data_for_predictoors_table

    @property
    def _formatted_data_for_feeds_table(
        self,
    ) -> Tuple[List[Dict[str, str]], List[Dict[str, Any]], List[Dict[str, Any]]]:

        new_feed_data = []

        # split the pair column into two columns
        for feed in self.feeds_data:
            split_pair = feed["pair"].split("/")
            feed_item = {}
            feed_item["addr"] = feed["contract"]
            feed_item["base_token"] = split_pair[0]
            feed_item["quote_token"] = split_pair[1]
            feed_item["source"] = feed["source"].capitalize()
            feed_item["timeframe"] = feed["timeframe"]
            feed_item["full_addr"] = feed["contract"]

            result = get_feeds_stat_with_contract(
                feed["contract"], self.feeds_payout_stats
            )

            feed_item.update(result)

            subscription_result = get_feeds_subscription_stat_with_contract(
                feed["contract"], self.feeds_subscriptions
            )

            feed_item.update(subscription_result)

            new_feed_data.append(feed_item)

        columns = get_feed_column_ids(new_feed_data[0])

        formatted_data = format_table(new_feed_data, columns)

        return columns, formatted_data, new_feed_data

    @property
    def _formatted_data_for_predictoors_table(
        self,
    ) -> Tuple[List[Dict[str, str]], List[Dict[str, Any]], List[Dict[str, Any]]]:

        new_predictoor_data = []

        if len(self.predictoors_data) == 0:
            return (
                PREDICTOORS_HOME_PAGE_TABLE_COLS,
                [],
                [],
            )

        # split the pair column into two columns
        for data_item in self.predictoors_data:
            tx_costs = self.fee_cost * float(data_item["stake_count"])

            temp_data_item = fill_none_with_zero(data_item)

            temp_pred_item: Dict[str, Any] = {}
            temp_pred_item["addr"] = str(temp_data_item["user"])
            temp_pred_item["full_addr"] = str(temp_data_item["user"])
            temp_pred_item["apr"] = temp_data_item["apr"]
            temp_pred_item["accuracy"] = temp_data_item["avg_accuracy"]
            temp_pred_item["number_of_feeds"] = temp_data_item["feed_count"]
            temp_pred_item["staked_(OCEAN)"] = temp_data_item["total_stake"]
            temp_pred_item["gross_income_(OCEAN)"] = temp_data_item["gross_income"]
            temp_pred_item["stake_loss_(OCEAN)"] = temp_data_item["stake_loss"]
            temp_pred_item["tx_costs_(OCEAN)"] = tx_costs
            temp_pred_item["net_income_(OCEAN)"] = (
                temp_data_item["total_profit"] - tx_costs
            )

            new_predictoor_data.append(temp_pred_item)

        columns = get_feed_column_ids(new_predictoor_data[0])

        formatted_data = format_table(new_predictoor_data, columns)

        return columns, formatted_data, new_predictoor_data

    def filter_for_feeds_table(
        self,
        predictoor_feeds_only,
        predictoors_addrs,
        search_value,
        selected_feeds,
    ):
        filtered_data = self.feeds_data

        # filter feeds by payouts from selected predictoors
        if predictoor_feeds_only and (len(predictoors_addrs) > 0):
            feed_ids = (
                self.feed_ids_based_on_predictoors(
                    predictoors_addrs,
                )
                or []
            )
            filtered_data = [
                obj
                for obj in filtered_data
                if obj["contract"] in feed_ids
                if obj not in selected_feeds
            ]

        # filter feeds by pair address
        filtered_data = (
            filter_objects_by_field(
                self.feeds_data, "pair", search_value, selected_feeds
            )
            if search_value
            else filtered_data
        )

        return format_table(
            selected_feeds + filtered_data, self.homepage_feeds_format_cols
        )

    def filter_for_predictoors_table(
        self,
        selected_predictoors_addresses,
        show_favourite_addresses,
        search_value,
    ):
        filtered_data = self.predictoors_data

        selected_predictoors = [
            p
            for p in self.predictoors_data
            if p["user"] in selected_predictoors_addresses
        ]

        if show_favourite_addresses:
            custom_predictoors = [
                predictoor
                for predictoor in self.predictoors_data
                if predictoor["user"] in self.favourite_addresses
            ]

<<<<<<< HEAD
            if show_favourite_addresses:
                selected_predictoors += custom_predictoors
            else:
                selected_predictoors = [
                    predictoor
                    for predictoor in selected_predictoors
                    if predictoor not in custom_predictoors
                ]

        if search_value:
            # filter predictoors by user address
            filtered_data = filter_objects_by_field(
                filtered_data, "user", search_value, selected_predictoors
=======
        payout_stats = deepcopy(self.predictoors_data)
        for data in payout_stats:
            temp_data = fill_none_with_zero(data)

            formatted_data = format_dict(
                data=temp_data,
                only_include_keys=["user", "total_profit", "avg_accuracy", "avg_stake"],
>>>>>>> 52b674d1
            )
        else:
            filtered_data = [
                p
                for p in filtered_data
                if p["user"] not in selected_predictoors_addresses
            ]

        selected_predictoor_indices = list(range(len(selected_predictoors)))

        filtered_data = selected_predictoors + filtered_data
        res = format_table(
            filtered_data,
            self.homepage_predictoor_format_cols,
            skip=["user"],
            map_source={"user_address": "user"},
        )

        return res, selected_predictoor_indices

    @property
    def homepage_feeds_format_cols(self):
        return [
            {"name": "Contract", "id": "contract"},
            {"name": "Pair", "id": "pair"},
            {"name": "Timeframe", "id": "timeframe"},
            {"name": "Source", "id": "source"},
            {"name": "Accuracy", "id": "avg_accuracy"},
            {"name": "Sales", "id": "sales"},
        ]

    @property
    def homepage_feeds_cols(self):
        data = self.feeds_data

        feeds_payout_stats = self.feeds_payout_stats
        feeds_subscriptions = self.feeds_subscriptions

        for feed in data:
            # feed_payouts_stats is a list
            # find with contract
            feed["avg_accuracy"] = next(
                (
                    float(stat["avg_accuracy"])
                    for stat in feeds_payout_stats
                    if stat["contract"] == feed["contract"]
                ),
                0,
            )

            feed["sales"] = get_feeds_subscription_stat_with_contract(
                feed["contract"], feeds_subscriptions
            )["sales_raw"]

        columns = self.homepage_feeds_format_cols
        hidden_columns = ["contract"]

        return (columns, hidden_columns), data

    @property
    def homepage_predictoor_format_cols(self):
        return [
            {"name": "User", "id": "user"},
            {"name": "User Address", "id": "user_address"},
            {"name": "Profit", "id": "total_profit"},
            {"name": "Accuracy", "id": "avg_accuracy"},
            {"name": "Stake", "id": "avg_stake"},
        ]

    @property
    def homepage_predictoors_cols(self):
        data = format_table(
            self.predictoors_data,
            self.homepage_predictoor_format_cols,
            skip=["user"],
            map_source={"user_address": "user"},
        )

        columns = [
            col for col in self.homepage_predictoor_format_cols if col["id"] != "user"
        ]
        hidden_columns = ["user"]

        if not self.favourite_addresses:
            return (columns, hidden_columns), data

        data = [p for p in data if p["user"] in self.favourite_addresses] + [
            p for p in data if p["user"] not in self.favourite_addresses
        ]

        return (columns, hidden_columns), data<|MERGE_RESOLUTION|>--- conflicted
+++ resolved
@@ -15,15 +15,10 @@
     get_feeds_stat_with_contract,
     get_feeds_subscription_stat_with_contract,
 )
-<<<<<<< HEAD
-from pdr_backend.pdr_dashboard.util.format import format_table
-=======
 from pdr_backend.pdr_dashboard.util.format import (
-    format_dict,
     format_table,
     fill_none_with_zero,
 )
->>>>>>> 52b674d1
 from pdr_backend.pdr_dashboard.util.prices import (
     calculate_tx_gas_fee_cost_in_OCEAN,
     fetch_token_prices,
@@ -671,7 +666,6 @@
                 if predictoor["user"] in self.favourite_addresses
             ]
 
-<<<<<<< HEAD
             if show_favourite_addresses:
                 selected_predictoors += custom_predictoors
             else:
@@ -685,15 +679,6 @@
             # filter predictoors by user address
             filtered_data = filter_objects_by_field(
                 filtered_data, "user", search_value, selected_predictoors
-=======
-        payout_stats = deepcopy(self.predictoors_data)
-        for data in payout_stats:
-            temp_data = fill_none_with_zero(data)
-
-            formatted_data = format_dict(
-                data=temp_data,
-                only_include_keys=["user", "total_profit", "avg_accuracy", "avg_stake"],
->>>>>>> 52b674d1
             )
         else:
             filtered_data = [
