--- conflicted
+++ resolved
@@ -6,13 +6,7 @@
 import pandas
 from enforce_typing import enforce_types
 
-<<<<<<< HEAD
 from pdr_backend.lake.duckdb_data_store import tbl_parquet_path
-from pdr_backend.lake.payout import Payout
-=======
-import duckdb
-from pdr_backend.ppss.ppss import PPSS
->>>>>>> 73951619
 from pdr_backend.lake.prediction import Prediction
 from pdr_backend.lake.slot import Slot
 from pdr_backend.lake.subscription import Subscription
@@ -365,72 +359,7 @@
         # Execute the query without passing parameters
         result = self._query_db(query)
         result.fillna(0, inplace=True)
-<<<<<<< HEAD
-
-        return result
-
-    def payouts(
-        self,
-        feed_addrs: Union[List[str], None],
-        predictoor_addrs: Union[List[str], None],
-        start_date: int,
-    ) -> List[dict]:
-        """
-        Get payouts data for the given feed and predictoor addresses.
-        Args:
-            feed_addrs (list): List of feed addresses.
-            predictoor_addrs (list): List of predictoor addresses.
-            start_date (int): The starting slot (timestamp) for filtering the results.
-        Returns:
-            list: List of payouts data.
-        """
-
-        # Start constructing the SQL query
-        query = f"SELECT * FROM {tbl_parquet_path(self.lake_dir, Payout)}"
-
-        # List to hold the WHERE clause conditions
-        conditions = []
-
-        # Adding conditions for feed addresses if provided
-        if feed_addrs:
-            feed_conditions = " OR ".join(["ID LIKE %s" for _ in feed_addrs])
-            conditions.append(f"({feed_conditions})")
-
-        # Adding conditions for predictoor addresses if provided
-        if predictoor_addrs:
-            predictoor_conditions = " OR ".join(
-                ["ID LIKE %s" for _ in predictoor_addrs]
-            )
-            conditions.append(f"({predictoor_conditions})")
-
-        # Adding condition for the start date if provided
-        if start_date:
-            conditions.append("timestamp >= %s")
-
-        # If there are any conditions, append them to the query
-        if conditions:
-            query += " WHERE " + " AND ".join(conditions)
-
-        query += ";"
-
-        # List of parameters to prevent SQL injection
-        params = []
-        if feed_addrs:
-            params.extend([f"'%{item}%'" for item in feed_addrs])
-        if predictoor_addrs:
-            params.extend([f"'%{item}%'" for item in predictoor_addrs])
-        if start_date:
-            params.append(str(start_date))
-
-        query = query % tuple(params)
-
-        # Execute the query
-        result = self._query_db(query)
-        result.fillna(0, inplace=True)
-
-=======
-
->>>>>>> 73951619
+
         return result
 
     @enforce_types
