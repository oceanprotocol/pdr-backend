--- conflicted
+++ resolved
@@ -8,11 +8,8 @@
 from pdr_backend.lake.payout import Payout
 from pdr_backend.lake.prediction import Prediction
 from pdr_backend.lake.subscription import Subscription
-<<<<<<< HEAD
 from pdr_backend.lake.table_bronze_pdr_predictions import BronzePrediction
-=======
 from pdr_backend.lake.slot import Slot
->>>>>>> fa39446e
 from pdr_backend.pdr_dashboard.util.data import (
     col_to_human,
     filter_objects_by_field,
@@ -66,29 +63,9 @@
         )
 
         # initial data loaded from database
-<<<<<<< HEAD
-        self.feeds_payout_stats = self._init_feed_payouts_stats()
-        self.feeds_subscriptions = self._init_feed_subscription_stats()
-
-        self.predictoors_data = self._init_predictoor_payouts_stats()
-
-        self.feeds_data = self._init_feeds_data()
-
-        # initial data formatting for tables, columns and raw data
-        self.feeds_cols, self.feeds_table_data, self.raw_feeds_data = (
-            self._formatted_data_for_feeds_table
-        )
-
-        (
-            self.predictoors_cols,
-            self.predictoors_table_data,
-            self.raw_predictoors_data,
-        ) = self._formatted_data_for_predictoors_table
-=======
         self.feeds_data = self._init_feeds_data()
         self.refresh_feeds_data()
         self.refresh_predictoors_data()
->>>>>>> fa39446e
 
         valid_addresses = [p["user"].lower() for p in self.predictoors_data]
         self.favourite_addresses = [
@@ -141,26 +118,17 @@
                     ) * 100.0 / COUNT(*) AS avg_accuracy,
                     AVG(p.stake) AS avg_stake
                 FROM
-<<<<<<< HEAD
                     {BronzePrediction.get_lake_table_name()} p
-                GROUP BY
-                    p.contract
-                ORDER BY
-                    volume DESC;
-            """,
-        )
-=======
-                    {Payout.get_lake_table_name()}
             """
         if self.start_date:
             query += f"    WHERE timestamp > {self.start_date}"
+
         query += """
             GROUP BY
                 contract
             ORDER BY volume DESC;
         """
         return self._query_db(query)
->>>>>>> fa39446e
 
     @enforce_types
     def _init_predictoor_payouts_stats(self):
@@ -189,17 +157,13 @@
                 -- Calculate average accuracy
                 SUM(CASE WHEN p.payout > 0 THEN 1 ELSE 0 END) * 100.0 / COUNT(*) AS avg_accuracy
             FROM
-<<<<<<< HEAD
                 {BronzePrediction.get_lake_table_name()} p
-=======
-                {Payout.get_lake_table_name()} p
         """
 
         if self.start_date:
             query += f"    WHERE p.timestamp > {self.start_date}"
 
         query += """
->>>>>>> fa39446e
             GROUP BY
                 p."user"
             ORDER BY
@@ -460,28 +424,18 @@
 
         query_payouts = f"""
             SELECT
-                SUM(CASE WHEN payout > 0 THEN 1 ELSE 0 END) * 100.0 / COUNT(*) AS avg_accuracy,
-                SUM(stake) AS total_stake
+                SUM(
+                    CASE WHEN p.payout > 0 
+                    THEN 1 ELSE 0 END
+                ) * 100.0 / COUNT(*) AS avg_accuracy,
+                SUM(p.stake) AS total_stake
             FROM
-                {Payout.get_lake_table_name()}
+                {BronzePrediction.get_lake_table_name()} p
         """
         if self.start_date:
             query_payouts += f"WHERE timestamp > {self.start_date}"
         accuracy, volume = self._query_db(
-<<<<<<< HEAD
-            f"""
-                SELECT
-                    SUM(
-                        CASE WHEN p.payout > 0 
-                        THEN 1 ELSE 0 END
-                    ) * 100.0 / COUNT(*) AS avg_accuracy,
-                    SUM(p.stake) AS total_stake
-                FROM
-                    {BronzePrediction.get_lake_table_name()} p
-            """,
-=======
             query_payouts,
->>>>>>> fa39446e
             scalar=True,
         )
 
@@ -530,17 +484,12 @@
                         THEN p.payout - p.stake ELSE 0 END
                     ) AS tot_gross_income
                 FROM
-<<<<<<< HEAD
                     {BronzePrediction.get_lake_table_name()} p
-            """,
-=======
-                    {Payout.get_lake_table_name()}
             """
         if self.start_date:
             query_payouts += f" WHERE timestamp > {self.start_date}"
         avg_accuracy, tot_stake, tot_gross_income = self._query_db(
             query_payouts,
->>>>>>> fa39446e
             scalar=True,
         )
 
@@ -638,12 +587,7 @@
             )
 
         # split the pair column into two columns
-<<<<<<< HEAD
-        for data_item in temp_data:
-
-=======
         for data_item in self.predictoors_data:
->>>>>>> fa39446e
             tx_costs = self.fee_cost * float(data_item["stake_count"])
 
             temp_data_item = fill_none_with_zero(data_item)
