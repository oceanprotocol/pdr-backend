import logging
from typing import Any, Dict, List, Optional, Tuple, Union

import pandas
from enforce_typing import enforce_types

from pdr_backend.lake.duckdb_data_store import DuckDBDataStore
from pdr_backend.lake.payout import Payout
from pdr_backend.lake.prediction import Prediction
<<<<<<< HEAD
=======
from pdr_backend.lake.subscription import Subscription
from pdr_backend.lake.table_bronze_pdr_predictions import BronzePrediction
>>>>>>> 52b674d1
from pdr_backend.lake.slot import Slot
from pdr_backend.lake.subscription import Subscription
from pdr_backend.pdr_dashboard.util.data import get_sales_str
from pdr_backend.pdr_dashboard.util.format import (
    FEEDS_HOME_PAGE_TABLE_COLS,
    FEEDS_TABLE_COLS,
    PREDICTOORS_HOME_PAGE_TABLE_COLS,
    PREDICTOORS_TABLE_COLS,
    format_df,
)
<<<<<<< HEAD
=======
from pdr_backend.pdr_dashboard.util.format import (
    format_dict,
    format_table,
    fill_none_with_zero,
)
>>>>>>> 52b674d1
from pdr_backend.pdr_dashboard.util.prices import (
    calculate_tx_gas_fee_cost_in_OCEAN,
    fetch_token_prices,
)
from pdr_backend.util.constants_opf_addrs import get_opf_addresses

logger = logging.getLogger("predictoor_dashboard_utils")


# pylint: disable=too-many-instance-attributes
class AppDataManager:
    def __init__(self, ppss):
        self.lake_dir = ppss.lake_ss.lake_dir
        self.network_name = ppss.web3_pp.network
        self.start_date = None

        self.min_timestamp, self.max_timestamp = (
            self.get_first_and_last_slot_timestamp()
        )

        # fetch token prices
        self.fee_cost = calculate_tx_gas_fee_cost_in_OCEAN(
            ppss.web3_pp,
            "0x18f54cc21b7a2fdd011bea06bba7801b280e3151",
            fetch_token_prices(),
        )

        # initial data loaded from database
        self.feeds_data = self._init_feeds_data()
        self.refresh_feeds_data()
        self.refresh_predictoors_data()

        valid_addresses = list(self.predictoors_data["user"].str.lower())
        self.favourite_addresses = [
            addr for addr in ppss.predictoor_ss.my_addresses if addr in valid_addresses
        ]

    @enforce_types
    def _query_db(self, query: str, scalar=False) -> Union[List[dict], Exception]:
        """
        Query the database with the given query.
        Args:
            query (str): SQL query.
        Returns:
            dict: Query result.
        """
        try:
            db = DuckDBDataStore(self.lake_dir, read_only=True)

            if scalar:
                result = db.query_scalar(query)
            else:
                df = db.query_data(query)
                result = df.to_pandas()

            db.duckdb_conn.close()
            return result
        except Exception as e:
            logger.error("Error querying the database: %s", e)
            return []

    @enforce_types
    def _init_feeds_data(self):
        df = self._query_db(
            f"""
                SELECT contract, pair, timeframe, source
                FROM {BronzePrediction.get_lake_table_name()}
                GROUP BY contract, pair, timeframe, source
            """,
        )
        return df

    @enforce_types
    def _init_feed_payouts_stats(self):
        query = f"""
                SELECT
                    p.contract,
                    SUM(p.stake) AS volume,
                    SUM(
                        CASE WHEN p.payout > 0 
                        THEN 1 ELSE 0 END
                    ) * 100.0 / COUNT(*) AS avg_accuracy,
                    AVG(p.stake) AS avg_stake
                FROM
                    {BronzePrediction.get_lake_table_name()} p
            """
        if self.start_date:
            query += f"    WHERE timestamp > {self.start_date}"

        query += """
            GROUP BY
                contract
            ORDER BY volume DESC;
        """
        df = self._query_db(query)

        df["avg_accuracy"] = df["avg_accuracy"].astype(float)
        df["avg_stake"] = df["avg_stake"].astype(float)
        df["volume"] = df["volume"].astype(float)

        return df

    @enforce_types
    def _init_predictoor_payouts_stats(self):

        query = f"""
            SELECT
                p."user",
                SUM(p.stake) AS total_stake,
                -- Calculate gross income: only include positive differences when payout > stake
                SUM(CASE WHEN p.payout > 0 THEN p.payout - p.stake ELSE 0 END) AS gross_income,
                -- Calculate total loss: sum up the negative income, capping positives at 0
                SUM(CASE WHEN p.payout = 0 THEN p.stake ELSE 0 END) AS stake_loss,
                SUM(p.payout) AS total_payout,
                -- Calculate total profit
                SUM(p.payout - p.stake) AS total_profit,
                -- Calculate total stake
                COUNT(p.ID) AS stake_count,
                COUNT(DISTINCT p.contract) AS feed_count,
                -- Count correct predictions where payout > 0
                SUM(CASE WHEN p.payout > 0 THEN 1 ELSE 0 END) AS correct_predictions,
                total_stake / stake_count AS avg_stake,
                MIN(p.slot) AS first_payout_time,
                MAX(p.slot) AS last_payout_time,
                -- Calculate the APR
                (SUM(p.payout - p.stake) / NULLIF(SUM(p.stake), 0)) * 100 AS apr,
                -- Calculate average accuracy
                SUM(CASE WHEN p.payout > 0 THEN 1 ELSE 0 END) * 100.0 / COUNT(*) AS avg_accuracy
            FROM
                {BronzePrediction.get_lake_table_name()} p
        """

        if self.start_date:
            query += f"    WHERE p.timestamp > {self.start_date}"

        query += """
            GROUP BY
                p."user"
            ORDER BY
                apr DESC;
        """
        df = self._query_db(query)

        df["avg_accuracy"] = df["avg_accuracy"].astype(float)
        df["total_stake"] = df["total_stake"].astype(float)
        df["gross_income"] = df["gross_income"].astype(float)
        df["stake_loss"] = df["stake_loss"].astype(float)

        return df

    @enforce_types
    def _init_feed_subscription_stats(self):
        opf_addresses = get_opf_addresses(self.network_name)

        query = f"""
            WITH ws_buy_counts AS (
                SELECT
                    SPLIT_PART(ID, '-', 1) AS contract,
                    COUNT(*) AS ws_buy_count
                FROM
                    {Subscription.get_lake_table_name()}
                WHERE
                    "user" = '{opf_addresses["websocket"].lower()}'
                """
        if self.start_date:
            query += f"AND timestamp > {self.start_date}"

        query += f"""
                GROUP BY
                    SPLIT_PART(ID, '-', 1)
            ),
            user_buy_counts AS (
                SELECT
                    SPLIT_PART(ID, '-', 1) AS contract,
                    COUNT(*) AS df_buy_count
                FROM
                    {Subscription.get_lake_table_name()}
                WHERE
                    "user" = '{opf_addresses["dfbuyer"].lower()}'
                """
        if self.start_date:
            query += f"AND timestamp > {self.start_date}"

        query += f"""
                GROUP BY
                    SPLIT_PART(ID, '-', 1)
            )
            SELECT
                main_contract AS contract,
                SUM(last_price_value) AS sales_revenue,
                AVG(last_price_value) AS price,
                COUNT(*) AS sales,
                COALESCE(ubc.df_buy_count, 0) AS df_buy_count,
                COALESCE(wbc.ws_buy_count, 0) AS ws_buy_count
            FROM
                (
                    SELECT
                        SPLIT_PART(ID, '-', 1) AS main_contract,
                        last_price_value
                    FROM
                        {Subscription.get_lake_table_name()}
            """

        if self.start_date:
            query += f"WHERE timestamp > {self.start_date}"

        query += """
                ) AS main
            LEFT JOIN
                user_buy_counts ubc
            ON
                main.main_contract = ubc.contract
            LEFT JOIN
                ws_buy_counts wbc
            ON
                main.main_contract = wbc.contract
            GROUP BY
                main_contract, ubc.df_buy_count, wbc.ws_buy_count
        """

        df = self._query_db(query)
        df["sales_revenue"] = df["sales_revenue"].astype(float)
        df["price"] = df["price"].astype(float)

        return df

    @enforce_types
    def feed_daily_subscriptions_by_feed_id(self, feed_id: str):
        query = f"""
            WITH date_counts AS (
                SELECT
                    CAST(TO_TIMESTAMP(timestamp / 1000) AS DATE) AS day,
                    COUNT(*) AS count,
                    SUM(last_price_value) AS revenue
                FROM
                    {Subscription.get_lake_table_name()}
                WHERE
                    ID LIKE '%{feed_id}%'
        """
        if self.start_date:
            query += f" AND timestamp > {self.start_date}"

        query += """
            GROUP BY
                    day
            )
            SELECT * FROM date_counts
            ORDER BY day;
        """

        return self._query_db(query)

    def feed_ids_based_on_predictoors(
        self, predictoor_addrs: Optional[List[str]] = None
    ):
        if not predictoor_addrs and not self.favourite_addresses:
            return []

        if not predictoor_addrs:
            predictoor_addrs = self.favourite_addresses

        assert isinstance(predictoor_addrs, list)

        # Constructing the SQL query
        query = f"""
            SELECT LIST(DISTINCT p.contract) as feed_addrs
            FROM bronze_pdr_predictions p
            WHERE p.contract IN (
                SELECT MIN(p.contract)
                FROM {BronzePrediction.get_lake_table_name()} p
                WHERE (
                    {" OR ".join([f"p.user LIKE '%{item}%'" for item in predictoor_addrs])}
                )
                GROUP BY p.contract
            );
        """

        # Execute the query
        return self._query_db(query, scalar=True)

    def payouts_from_bronze_predictions(
        self,
        feed_addrs: Union[List[str], None],
        predictoor_addrs: Union[List[str], None],
        start_date: int,
    ) -> List[dict]:
        """
        Get predictions data for the given feed and
        predictoor addresses from the bronze_pdr_predictions table.
        Args:
            feed_addrs (list): List of feed addresses.
            predictoor_addrs (list): List of predictoor addresses.
            start_date (int): The starting slot (timestamp)
                for filtering the results.
        Returns:
            list: List of predictions data.
        """

        # Start constructing the SQL query
        query = f"SELECT * FROM {BronzePrediction.get_lake_table_name()}"

        # List to hold the WHERE clause conditions
        conditions = []

        # Adding conditions for feed addresses if provided
        if feed_addrs:
            feed_conditions = " OR ".join(
                [f"contract = '{addr}'" for addr in feed_addrs]
            )
            conditions.append(f"({feed_conditions})")

        # Adding conditions for predictoor addresses if provided
        if predictoor_addrs:
            predictoor_conditions = " OR ".join(
                [f"user = '{addr}'" for addr in predictoor_addrs]
            )
            conditions.append(f"({predictoor_conditions})")

        # Adding condition for the start date if provided
        if start_date:
            conditions.append(f"slot >= {start_date}")

        # If there are any conditions, append them to the query
        if conditions:
            query += " WHERE " + " AND ".join(conditions)

        query += ";"

        # Execute the query without passing parameters
        return self._query_db(query)

    def payouts(
        self,
        feed_addrs: Union[List[str], None],
        predictoor_addrs: Union[List[str], None],
        start_date: int,
    ) -> List[dict]:
        """
        Get payouts data for the given feed and predictoor addresses.
        Args:
            feed_addrs (list): List of feed addresses.
            predictoor_addrs (list): List of predictoor addresses.
            start_date (int): The starting slot (timestamp) for filtering the results.
        Returns:
            list: List of payouts data.
        """

        # Start constructing the SQL query
        query = f"SELECT * FROM {Payout.get_lake_table_name()}"

        # List to hold the WHERE clause conditions
        conditions = []

        # Adding conditions for feed addresses if provided
        if feed_addrs:
            feed_conditions = " OR ".join(["ID LIKE %s" for _ in feed_addrs])
            conditions.append(f"({feed_conditions})")

        # Adding conditions for predictoor addresses if provided
        if predictoor_addrs:
            predictoor_conditions = " OR ".join(
                ["ID LIKE %s" for _ in predictoor_addrs]
            )
            conditions.append(f"({predictoor_conditions})")

        # Adding condition for the start date if provided
        if start_date:
            conditions.append("timestamp >= %s")

        # If there are any conditions, append them to the query
        if conditions:
            query += " WHERE " + " AND ".join(conditions)

        query += ";"

        # List of parameters to prevent SQL injection
        params = []
        if feed_addrs:
            params.extend([f"'%{item}%'" for item in feed_addrs])
        if predictoor_addrs:
            params.extend([f"'%{item}%'" for item in predictoor_addrs])
        if start_date:
            params.append(str(start_date))

        query = query % tuple(params)

        # Execute the query
        return self._query_db(query)

    @enforce_types
    def feeds_metrics(self) -> dict[str, Any]:
        query_feeds = f"""
            SELECT COUNT(DISTINCT(contract, pair, timeframe, source))
            FROM {Prediction.get_lake_table_name()}
        """
        if self.start_date:
            query_feeds += f"WHERE timestamp > {self.start_date}"
        feeds = self._query_db(
            query_feeds,
            scalar=True,
        )

        query_payouts = f"""
            SELECT
                SUM(
                    CASE WHEN p.payout > 0 
                    THEN 1 ELSE 0 END
                ) * 100.0 / COUNT(*) AS avg_accuracy,
                SUM(p.stake) AS total_stake
            FROM
                {BronzePrediction.get_lake_table_name()} p
        """
        if self.start_date:
            query_payouts += f"WHERE timestamp > {self.start_date}"
        accuracy, volume = self._query_db(
            query_payouts,
            scalar=True,
        )

        query_subscriptions = f"""
            SELECT COUNT(ID),
            SUM(last_price_value)
            FROM {Subscription.get_lake_table_name()}
        """
        if self.start_date:
            query_subscriptions += f" WHERE timestamp > {self.start_date}"
        sales, revenue = self._query_db(
            query_subscriptions,
            scalar=True,
        )

        return {
            "Feeds": feeds if feeds else 0,
            "Accuracy": accuracy if accuracy else 0.0,
            "Volume": volume if volume else 0,
            "Sales": sales if sales else 0,
            "Revenue": revenue if revenue else 0,
        }

    @enforce_types
    def predictoors_metrics(self) -> dict[str, Any]:
        query_predictions = f"""
            SELECT COUNT(DISTINCT(user))
            FROM {Prediction.get_lake_table_name()}
        """
        if self.start_date:
            query_predictions += f" WHERE timestamp > {self.start_date}"
        predictoors = self._query_db(
            query_predictions,
            scalar=True,
        )

        query_payouts = f"""
                SELECT
                    SUM(
                        CASE WHEN p.payout > 0
                        THEN 1 ELSE 0 END
                    ) * 100 / COUNT(*) AS avg_accuracy,
                    SUM(p.stake) AS tot_stake,
                    SUM(
                        CASE WHEN p.payout > p.stake
                        THEN p.payout - p.stake ELSE 0 END
                    ) AS tot_gross_income
                FROM
                    {BronzePrediction.get_lake_table_name()} p
            """
        if self.start_date:
            query_payouts += f" WHERE timestamp > {self.start_date}"
        avg_accuracy, tot_stake, tot_gross_income = self._query_db(
            query_payouts,
            scalar=True,
        )

        return {
            "Predictoors": predictoors,
            "Accuracy(avg)": avg_accuracy,
            "Staked": tot_stake,
            "Gross Income": tot_gross_income,
        }

    def get_first_and_last_slot_timestamp(self):
        first_timestamp, last_timestamp = self._query_db(
            f"""
                SELECT
                    MIN(timestamp) as min,
                    MAX(timestamp) as max
                FROM
                    {Slot.get_lake_table_name()}
            """,
            scalar=True,
        )
        return first_timestamp / 1000, last_timestamp / 1000

    def refresh_feeds_data(self):
        self.feeds_metrics_data = self.feeds_metrics()
        self.feeds_payout_stats = self._init_feed_payouts_stats()
        self.feeds_subscriptions = self._init_feed_subscription_stats()

        # data formatting for tables, columns and raw data
        self.feeds_table_data, self.raw_feeds_data = (
            self._formatted_data_for_feeds_table
        )

    def refresh_predictoors_data(self):
        self.predictoors_metrics_data = self.predictoors_metrics()
        self.predictoors_data = self._init_predictoor_payouts_stats()

        # data formatting for tables, columns and raw data
        # pylint: disable=unbalanced-tuple-unpacking
        self.predictoors_table_data, self.raw_predictoors_data = (
            self._formatted_data_for_predictoors_table
        )

    @property
    def _formatted_data_for_feeds_table(
        self,
    ) -> Tuple[pandas.DataFrame, pandas.DataFrame]:
        df = self.feeds_data.copy()
        df["addr"] = df["full_addr"] = df["contract"]
        df[["base_token", "quote_token"]] = df["pair"].str.split("/", expand=True)
        df["source"] = df["source"].str.capitalize()
        df = df.merge(self.feeds_payout_stats, on="contract")
        df = df.merge(self.feeds_subscriptions, on="contract")
        df["sales_str"] = df.apply(get_sales_str, axis=1)
        df["sales_raw"] = df["sales"]

        columns = [col["id"] for col in FEEDS_TABLE_COLS]
        df = df[columns]

        formatted_data = df.copy()
        formatted_data = format_df(formatted_data)

        return formatted_data, df

    @property
    def _formatted_data_for_predictoors_table(
        self,
    ) -> Tuple[pandas.DataFrame, pandas.DataFrame]:
        df = self.predictoors_data.copy()
        df["addr"] = df["full_addr"] = df["user"]
        df["accuracy"] = df["avg_accuracy"]
        df["tx_costs_(OCEAN)"] = df["stake_count"] * self.fee_cost
        df["net_income_(OCEAN)"] = df["total_profit"] - df["tx_costs_(OCEAN)"]

        columns = [col["id"] for col in PREDICTOORS_TABLE_COLS]

<<<<<<< HEAD
        df = df[columns]
=======
            temp_data_item = fill_none_with_zero(data_item)

            temp_pred_item: Dict[str, Any] = {}
            temp_pred_item["addr"] = str(temp_data_item["user"])
            temp_pred_item["full_addr"] = str(temp_data_item["user"])
            temp_pred_item["apr"] = temp_data_item["apr"]
            temp_pred_item["accuracy"] = temp_data_item["avg_accuracy"]
            temp_pred_item["number_of_feeds"] = temp_data_item["feed_count"]
            temp_pred_item["staked_(OCEAN)"] = temp_data_item["total_stake"]
            temp_pred_item["gross_income_(OCEAN)"] = temp_data_item["gross_income"]
            temp_pred_item["stake_loss_(OCEAN)"] = temp_data_item["stake_loss"]
            temp_pred_item["tx_costs_(OCEAN)"] = tx_costs
            temp_pred_item["net_income_(OCEAN)"] = (
                temp_data_item["total_profit"] - tx_costs
            )
>>>>>>> 52b674d1

        formatted_data = df.copy()
        formatted_data = format_df(formatted_data)

        return formatted_data, df

    def filter_for_feeds_table(
        self,
        predictoor_feeds_only,
        predictoors_addrs,
        search_value,
        selected_feeds_addrs,
    ):
        filtered_data = self.feeds_data.copy()

        # filter feeds by payouts from selected predictoors
        if predictoor_feeds_only and (len(predictoors_addrs) > 0):
            feed_ids = self.feed_ids_based_on_predictoors(
                predictoors_addrs,
            )
            filtered_data = filtered_data[filtered_data["contract"].isin(feed_ids)]

        if search_value:
            filtered_data = filtered_data[
                filtered_data["pair"].str.contains(search_value)
            ]

        filtered_data = filtered_data[
            ~filtered_data["contract"].isin(selected_feeds_addrs)
        ]
        selected_feeds = self.feeds_data[
            self.feeds_data["contract"].isin(selected_feeds_addrs)
        ]

        return pandas.concat([selected_feeds, filtered_data]).to_dict("records")

    @property
    @enforce_types
    def formatted_predictoors_home_page_table_data(self) -> List[Dict[str, Any]]:
        """
        Process the user payouts stats data.
        Args:
            user_payout_stats (list): List of user payouts stats data.
        Returns:
            list: List of processed user payouts stats data.
        """

<<<<<<< HEAD
        df = self.predictoors_data.copy()
        df["addr"] = df["full_addr"] = df["user"]
=======
        payout_stats = deepcopy(self.predictoors_data)
        for data in payout_stats:
            temp_data = fill_none_with_zero(data)

            formatted_data = format_dict(
                data=temp_data,
                only_include_keys=["user", "total_profit", "avg_accuracy", "avg_stake"],
            )

            new_data = {
                "user_address": formatted_data["user"],
                "total_profit": formatted_data["total_profit"],
                "avg_accuracy": formatted_data["avg_accuracy"],
                "avg_stake": formatted_data["avg_stake"],
                "user": data["user"],
            }
>>>>>>> 52b674d1

        cols = [col["id"] for col in PREDICTOORS_HOME_PAGE_TABLE_COLS]

        formatted_data = df.copy()
        formatted_data = formatted_data[cols]
        return format_df(formatted_data)

    @property
    def homepage_feeds_cols(self):
        data = self.feeds_data

        columns = FEEDS_HOME_PAGE_TABLE_COLS
        hidden_columns = ["contract"]

        return (columns, hidden_columns), data

    @property
    def homepage_predictoors_cols(self):
        data = self.formatted_predictoors_home_page_table_data

        if self.favourite_addresses:
            df = data.copy()
            df1 = df[df["full_addr"].isin(self.favourite_addresses)]
            df2 = df[~df["full_addr"].isin(self.favourite_addresses)]
            data = pandas.concat([df1, df2])

        columns = PREDICTOORS_HOME_PAGE_TABLE_COLS
        hidden_columns = ["full_addr"]

        return (columns, hidden_columns), data<|MERGE_RESOLUTION|>--- conflicted
+++ resolved
@@ -7,13 +7,9 @@
 from pdr_backend.lake.duckdb_data_store import DuckDBDataStore
 from pdr_backend.lake.payout import Payout
 from pdr_backend.lake.prediction import Prediction
-<<<<<<< HEAD
-=======
+from pdr_backend.lake.slot import Slot
 from pdr_backend.lake.subscription import Subscription
 from pdr_backend.lake.table_bronze_pdr_predictions import BronzePrediction
->>>>>>> 52b674d1
-from pdr_backend.lake.slot import Slot
-from pdr_backend.lake.subscription import Subscription
 from pdr_backend.pdr_dashboard.util.data import get_sales_str
 from pdr_backend.pdr_dashboard.util.format import (
     FEEDS_HOME_PAGE_TABLE_COLS,
@@ -22,14 +18,6 @@
     PREDICTOORS_TABLE_COLS,
     format_df,
 )
-<<<<<<< HEAD
-=======
-from pdr_backend.pdr_dashboard.util.format import (
-    format_dict,
-    format_table,
-    fill_none_with_zero,
-)
->>>>>>> 52b674d1
 from pdr_backend.pdr_dashboard.util.prices import (
     calculate_tx_gas_fee_cost_in_OCEAN,
     fetch_token_prices,
@@ -109,7 +97,7 @@
                     p.contract,
                     SUM(p.stake) AS volume,
                     SUM(
-                        CASE WHEN p.payout > 0 
+                        CASE WHEN p.payout > 0
                         THEN 1 ELSE 0 END
                     ) * 100.0 / COUNT(*) AS avg_accuracy,
                     AVG(p.stake) AS avg_stake
@@ -435,7 +423,7 @@
         query_payouts = f"""
             SELECT
                 SUM(
-                    CASE WHEN p.payout > 0 
+                    CASE WHEN p.payout > 0
                     THEN 1 ELSE 0 END
                 ) * 100.0 / COUNT(*) AS avg_accuracy,
                 SUM(p.stake) AS total_stake
@@ -555,6 +543,7 @@
         df = df.merge(self.feeds_subscriptions, on="contract")
         df["sales_str"] = df.apply(get_sales_str, axis=1)
         df["sales_raw"] = df["sales"]
+        df.fillna(0, inplace=True)
 
         columns = [col["id"] for col in FEEDS_TABLE_COLS]
         df = df[columns]
@@ -572,29 +561,12 @@
         df["addr"] = df["full_addr"] = df["user"]
         df["accuracy"] = df["avg_accuracy"]
         df["tx_costs_(OCEAN)"] = df["stake_count"] * self.fee_cost
+        df.fillna(0, inplace=True)
         df["net_income_(OCEAN)"] = df["total_profit"] - df["tx_costs_(OCEAN)"]
 
         columns = [col["id"] for col in PREDICTOORS_TABLE_COLS]
 
-<<<<<<< HEAD
         df = df[columns]
-=======
-            temp_data_item = fill_none_with_zero(data_item)
-
-            temp_pred_item: Dict[str, Any] = {}
-            temp_pred_item["addr"] = str(temp_data_item["user"])
-            temp_pred_item["full_addr"] = str(temp_data_item["user"])
-            temp_pred_item["apr"] = temp_data_item["apr"]
-            temp_pred_item["accuracy"] = temp_data_item["avg_accuracy"]
-            temp_pred_item["number_of_feeds"] = temp_data_item["feed_count"]
-            temp_pred_item["staked_(OCEAN)"] = temp_data_item["total_stake"]
-            temp_pred_item["gross_income_(OCEAN)"] = temp_data_item["gross_income"]
-            temp_pred_item["stake_loss_(OCEAN)"] = temp_data_item["stake_loss"]
-            temp_pred_item["tx_costs_(OCEAN)"] = tx_costs
-            temp_pred_item["net_income_(OCEAN)"] = (
-                temp_data_item["total_profit"] - tx_costs
-            )
->>>>>>> 52b674d1
 
         formatted_data = df.copy()
         formatted_data = format_df(formatted_data)
@@ -641,28 +613,9 @@
         Returns:
             list: List of processed user payouts stats data.
         """
-
-<<<<<<< HEAD
         df = self.predictoors_data.copy()
         df["addr"] = df["full_addr"] = df["user"]
-=======
-        payout_stats = deepcopy(self.predictoors_data)
-        for data in payout_stats:
-            temp_data = fill_none_with_zero(data)
-
-            formatted_data = format_dict(
-                data=temp_data,
-                only_include_keys=["user", "total_profit", "avg_accuracy", "avg_stake"],
-            )
-
-            new_data = {
-                "user_address": formatted_data["user"],
-                "total_profit": formatted_data["total_profit"],
-                "avg_accuracy": formatted_data["avg_accuracy"],
-                "avg_stake": formatted_data["avg_stake"],
-                "user": data["user"],
-            }
->>>>>>> 52b674d1
+        df.fillna(0, inplace=True)
 
         cols = [col["id"] for col in PREDICTOORS_HOME_PAGE_TABLE_COLS]
 
