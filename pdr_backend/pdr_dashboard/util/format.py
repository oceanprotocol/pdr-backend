from typing import Union, Dict, List, Any

from enforce_typing import enforce_types
from numerize import numerize


FORMAT_CONFIG = {
    "feeds_page_Accuracy_metric": "percentage",
    "accuracy_metric": "percentage",
    "feeds_page_Volume_metric": "currency",
    "feeds_page_Revenue_metric": "currency",
    "feeds_page_Sales_metric": "currency_without_decimal",
    "profit_metric": "currency_without_decimal_with_suffix",
    "stake_metric": "currency_with_decimal_and_suffix",
    "costs_metric": "approximate_currency_with_decimal",
    "addr": "eth_address",
    "user": "eth_address",
    "avg_accuracy": "percentage",
    "avg_stake": "currency_conditional",
    "sales_revenue_(OCEAN)": "currency_conditional",
    "sales": "sales_info_data",
    "total_profit": "currency_without_decimal",
    "volume_(OCEAN)": "currency_without_decimal",
    "avg_stake_per_epoch_(OCEAN)": "currency_conditional",
<<<<<<< HEAD
    "staked_(OCEAN)": "currency_conditional",
    "gross_income_(OCEAN)": "currency_conditional",
    "income_from_stakes_(OCEAN)": "currency_conditional",
    "tx_costs_(OCEAN)": "currency_conditional",
    "apy": "percentage",
    "accuracy": "percentage",
=======
    "predictoors_page_accuracy_metric": "percentage",
    "predictoors_page_stake_metric": "currency",
    "predictoors_page_gross_income_metric": "currency",
>>>>>>> 43917811
}


@enforce_types
def pick_from_dict(data: Dict[str, Any], keys: List[str]) -> Dict[str, Any]:
    """
    Pick keys from dictionary.
    Args:
        data (Dict[str, Any]): Data.
        keys (List[str]): Keys.
    Returns:
        Dict[str, Any]: Picked keys.
    """
    return {key: data[key] for key in keys}


@enforce_types
def format_dict(data: Dict[str, Union[int, float, str]]) -> dict[str, str]:
    """
    Format dictionary.
    Args:
        data (Dict[str, Union[int, float, str]]): Data.
    Returns:
        Dict[str, str]: Formatted dictionary.
    """
    return {key: format_value(data[key] if isinstance(data[key], str) else float(data[key]), key) for key in data.keys()}


@enforce_types
def format_value(value: Union[int, float, str], value_id: str) -> str:
    """
    Format value.
    Args:
        value (Union[int, float]): Value.
        value_id (str): Value id.
    Returns:
        str: Formatted value.
    """
    if value_id in FORMAT_CONFIG:
        return globals()["format_" + FORMAT_CONFIG[value_id]](value)
    return str(value)


@enforce_types
def format_table(
    rows: list[dict[str, Union[int, float]]], columns: list[dict[str, str]]
) -> list[dict[str, str]]:
    """
    Format table rows.
    Args:
        rows (list[dict[str, Union[int, float]]]): Table rows.
        columns (list[dict[str, str]]): Table columns.
    Returns:
        list[dict[str, str]]: Formatted table rows.
    """
    return [
        {
            column["id"]: format_value(row[column["id"]], column["id"])
            for column in columns
        }
        for row in rows
    ]


@enforce_types
def format_sales_info_data(data: Union[str, int]) -> str:
    """
    Format sales multiple data.
    Args:
        data str: Sales data. eg: 2160_2140-DF_20-WS
    Returns:
        str: Formatted sales data. eg: 2.16K (2.14K DF, 20 WS)
    """
    splitted_data = str(data).split("_")

    result_data = []

    for _, item in enumerate(splitted_data):
        if item.isnumeric():
            result_data.append(
                format_currency(int(item), suffix="", show_decimal=False)
            )
        else:
            splitted_item = item.split("-")
            formatted_nr = format_currency(
                int(splitted_item[0]), suffix="", show_decimal=False
            )

            result_data.append(f"{formatted_nr} {splitted_item[1]}")

    info_part = (", ").join(result_data[1:])

    if info_part:
        info_part = f" ({info_part})"

    return result_data[0] + info_part


@enforce_types
def format_eth_address(address: str) -> str:
    """
    Shorten ethereum address.
    Args:
        address (str): Address.
    Returns:
        str: Formatted address.
    """
    if not address:
        return "No address"

    return f"{address[:5]}...{address[-5:]}"


@enforce_types
def format_currency(
    amount: Union[float, int], suffix: str = " OCEAN", show_decimal: bool = False
) -> str:
    """
    Format Ocean amount.
    Args:
        amount (float): Ocean amount.
    Returns:
        str: Formatted Ocean amount.
    """
    formatted_amount = (
        f"{round(amount, 2)}" if show_decimal else numerize.numerize(amount)
    )
    return f"{formatted_amount}{suffix}"


@enforce_types
def format_percentage(accuracy: Union[float, int]) -> str:
    """
    Format accuracy.
    Args:
        accuracy (float): Accuracy.
    Returns:
        str: Formatted accuracy.
    """
    return f"{round(float(accuracy), 2)}%"


@enforce_types
def format_currency_conditional(amount: Union[float, int]) -> str:
    return format_currency(amount, suffix="", show_decimal=amount < 1000 and amount > -1000)


@enforce_types
def format_currency_without_decimal(amount: Union[float, int]) -> str:
    return format_currency(amount, suffix="", show_decimal=False)


@enforce_types
def format_currency_without_decimal_with_suffix(amount: Union[float, int]) -> str:
    return format_currency(amount, suffix=" OCEAN", show_decimal=False)


@enforce_types
def format_currency_with_decimal(value: Union[float, int]) -> str:
    return format_currency(value, suffix="", show_decimal=True)


@enforce_types
def format_currency_with_decimal_and_suffix(value: Union[float, int]) -> str:
    return format_currency(value, suffix=" OCEAN", show_decimal=True)


@enforce_types
def format_approximate_currency_with_decimal(value: Union[float, int]) -> str:
    formatted_value = format_currency(value, suffix="", show_decimal=True)
    return f"~{formatted_value}"<|MERGE_RESOLUTION|>--- conflicted
+++ resolved
@@ -22,18 +22,15 @@
     "total_profit": "currency_without_decimal",
     "volume_(OCEAN)": "currency_without_decimal",
     "avg_stake_per_epoch_(OCEAN)": "currency_conditional",
-<<<<<<< HEAD
     "staked_(OCEAN)": "currency_conditional",
     "gross_income_(OCEAN)": "currency_conditional",
     "income_from_stakes_(OCEAN)": "currency_conditional",
     "tx_costs_(OCEAN)": "currency_conditional",
     "apy": "percentage",
     "accuracy": "percentage",
-=======
     "predictoors_page_accuracy_metric": "percentage",
     "predictoors_page_stake_metric": "currency",
     "predictoors_page_gross_income_metric": "currency",
->>>>>>> 43917811
 }
 
 
