import logging
from datetime import datetime, timedelta
from typing import Any, Dict, List, Optional, Union

import dash
from enforce_typing import enforce_types

logger = logging.getLogger("predictoor_dashboard_utils")


@enforce_types
def get_feed_column_ids(data: Dict[str, Any]):
    return [
        {"name": col_to_human(col=col, replace_rules=["total_"]), "id": col}
        for col in data.keys()
    ]


@enforce_types
def filter_objects_by_field(
    objects: List[Dict[str, Any]],
    field: str,
    search_string: str,
    previous_objects: Optional[List] = None,
) -> List[Dict[str, Any]]:
    if previous_objects is None:
        previous_objects = []

    return [
        obj
        for obj in objects
        if search_string.lower() in obj[field].lower() and obj not in previous_objects
    ]


@enforce_types
def select_or_clear_all_by_table(
    ctx,
    table_id: str,
    rows: List[Dict[str, Any]],
) -> Union[List[int], dash.no_update]:
    """
    Select or unselect all rows in a table.
    Args:
        ctx (dash.callback_context): Dash callback context.
    Returns:
        list: List of selected rows or dash.no_update.
    """
    if not ctx.triggered:
        return dash.no_update

    button_id = ctx.triggered[0]["prop_id"].split(".")[0]

    selected_rows = []
    if button_id == f"select-all-{table_id}":
        selected_rows = list(range(len(rows)))

    return selected_rows


def get_start_date_from_period(number_days: int):
    return int((datetime.now() - timedelta(days=number_days)).timestamp())


def get_date_period_text(payouts: List):
    if not payouts:
        return "there is no data available"
    start_date = payouts[0]["slot"] if len(payouts) > 0 else 0
    end_date = payouts[-1]["slot"] if len(payouts) > 0 else 0
    date_period_text = f"""
        available {datetime.fromtimestamp(start_date).strftime('%d-%m-%Y')}
        - {datetime.fromtimestamp(end_date).strftime('%d-%m-%Y')}
    """
    return date_period_text


@enforce_types
def col_to_human(col: str, replace_rules: List[str] = ["avg_", "total_"]) -> str:
    temp_col = col
    for rule in replace_rules:
        temp_col = temp_col.replace(rule, "")

    return temp_col.replace("_", " ").title()


@enforce_types
def find_with_key_value(
    objects: List[Dict[str, Any]], key: str, value: str
) -> Union[Dict[str, Any], None]:
    for obj in objects:
        if obj[key] == value:
            return obj

    return None


def get_feeds_stat_with_contract(
    contract: str, feed_stats: List[Dict[str, Any]]
) -> Dict[str, Union[float, int]]:
    result = find_with_key_value(feed_stats, "contract", contract)

    if result:
        return {
            "avg_accuracy": float(result["avg_accuracy"]),
            "avg_stake_per_epoch_(OCEAN)": float(result["avg_stake"]),
            "volume_(OCEAN)": float(result["volume"]),
        }

    return {
        "avg_accuracy": 0,
        "avg_stake_per_epoch_(OCEAN)": 0,
        "volume_(OCEAN)": 0,
    }


def get_feeds_subscription_stat_with_contract(
    contract: str, feed_subcription_stats: List[Dict[str, Any]]
) -> Dict[str, Union[float, int, str]]:
    result = find_with_key_value(feed_subcription_stats, "contract", contract)

    if not result:
        return {
            "price_(OCEAN)": 0,
            "sales": 0,
            "sales_raw": 0,
            "sales_revenue_(OCEAN)": 0,
        }

    sales_str = f"{result['sales']}"

    df_buy_count_str = (
        f"{result['df_buy_count']}-DF" if result["df_buy_count"] > 0 else ""
    )
    ws_buy_count_str = (
        f"{result['ws_buy_count']}-WS" if result["ws_buy_count"] > 0 else ""
    )

    if df_buy_count_str or ws_buy_count_str:
        counts_str = "_".join(filter(None, [df_buy_count_str, ws_buy_count_str]))

        if counts_str:
            sales_str += f"_{counts_str}"

    return {
        "price_(OCEAN)": result["price"],
        "sales": sales_str,
        "sales_raw": result["sales"],
        "sales_revenue_(OCEAN)": result["sales_revenue"],
<<<<<<< HEAD
    }


def get_feeds_data_for_feeds_table(
    feeds_data: List[Dict[str, Any]],
    feed_stats: List[Dict[str, Any]],
    feed_subcription_stats: List[Dict[str, Any]],
) -> Tuple[List[Dict[str, str]], List[Dict[str, Any]], List[Dict[str, Any]]]:

    new_feed_data = []
    ## split the pair column into two columns
    for feed in feeds_data:
        split_pair = feed["pair"].split("/")
        feed_item = {}
        feed_item["addr"] = feed["contract"]
        feed_item["base_token"] = split_pair[0]
        feed_item["quote_token"] = split_pair[1]
        feed_item["source"] = feed["source"].capitalize()
        feed_item["timeframe"] = feed["timeframe"]
        feed_item["full_addr"] = feed["contract"]

        result = get_feeds_stat_with_contract(feed["contract"], feed_stats)

        feed_item.update(result)

        subscription_result = get_feeds_subscription_stat_with_contract(
            feed["contract"], feed_subcription_stats
        )

        feed_item.update(subscription_result)

        new_feed_data.append(feed_item)

    columns = get_feed_column_ids(new_feed_data[0])

    formatted_data = format_table(new_feed_data, columns)

    return columns, formatted_data, new_feed_data

@enforce_types
def sort_by_action(
    data: List, sort_by: Union[List | None]
) -> List:
    """
    Sort the data based on the sort_by action.
    Args:
        data (list): List of data.
        sort_by (list): List of sort_by actions.
    Returns:
        list: List of sorted data.
    """
    if sort_by is None or not sort_by:
        return data

    sort_key = sort_by[0]["column_id"]
    sort_direction = sort_by[0]["direction"]
    reverse = sort_direction == "desc"

    return sorted(data, key=lambda x: x.get(sort_key, ""), reverse=reverse)
=======
    }
>>>>>>> 102d9ac3
<|MERGE_RESOLUTION|>--- conflicted
+++ resolved
@@ -146,45 +146,8 @@
         "sales": sales_str,
         "sales_raw": result["sales"],
         "sales_revenue_(OCEAN)": result["sales_revenue"],
-<<<<<<< HEAD
     }
 
-
-def get_feeds_data_for_feeds_table(
-    feeds_data: List[Dict[str, Any]],
-    feed_stats: List[Dict[str, Any]],
-    feed_subcription_stats: List[Dict[str, Any]],
-) -> Tuple[List[Dict[str, str]], List[Dict[str, Any]], List[Dict[str, Any]]]:
-
-    new_feed_data = []
-    ## split the pair column into two columns
-    for feed in feeds_data:
-        split_pair = feed["pair"].split("/")
-        feed_item = {}
-        feed_item["addr"] = feed["contract"]
-        feed_item["base_token"] = split_pair[0]
-        feed_item["quote_token"] = split_pair[1]
-        feed_item["source"] = feed["source"].capitalize()
-        feed_item["timeframe"] = feed["timeframe"]
-        feed_item["full_addr"] = feed["contract"]
-
-        result = get_feeds_stat_with_contract(feed["contract"], feed_stats)
-
-        feed_item.update(result)
-
-        subscription_result = get_feeds_subscription_stat_with_contract(
-            feed["contract"], feed_subcription_stats
-        )
-
-        feed_item.update(subscription_result)
-
-        new_feed_data.append(feed_item)
-
-    columns = get_feed_column_ids(new_feed_data[0])
-
-    formatted_data = format_table(new_feed_data, columns)
-
-    return columns, formatted_data, new_feed_data
 
 @enforce_types
 def sort_by_action(
@@ -205,7 +168,4 @@
     sort_direction = sort_by[0]["direction"]
     reverse = sort_direction == "desc"
 
-    return sorted(data, key=lambda x: x.get(sort_key, ""), reverse=reverse)
-=======
-    }
->>>>>>> 102d9ac3
+    return sorted(data, key=lambda x: x.get(sort_key, ""), reverse=reverse)