from functools import wraps
from datetime import datetime
from typing import Any, Dict, List, Optional, Tuple, Union

import dash
import polars as pl
from enforce_typing import enforce_types

import dash_bootstrap_components as dbc
from dash import dcc, html

from pdr_backend.util.time_types import UnixTimeS
from pdr_backend.pdr_dashboard.pages.common import Filter


@enforce_types
def toggle_modal_helper(
    ctx: dash._callback_context.CallbackContext,
    modal_id: str,
    is_open_input: bool,
    selected_rows: Optional[List],
) -> Tuple[bool, List[int]]:
    triggered_id = ctx.triggered[0]["prop_id"].split(".")[0]

    modal_type = modal_id.split("_")[0]
    safe_trigger_ids = [f"{modal_type}_page_table", modal_id]

    if triggered_id not in safe_trigger_ids:
        return dash.no_update, dash.no_update

    if triggered_id == modal_id:
        if is_open_input:
            return dash.no_update, dash.no_update

        # Modal close button is clicked, clear the selection
        return False, []

    if selected_rows and not is_open_input:
        return True, dash.no_update

    # Clear the selection if modal is not opened
    return False, []


def wrap_outputs_loading(results, loading_id_prefix="loading", spinner=None):
    """
    Wraps the callback results in a `dcc.Loading` component with `dbc.Spinner`.

    Args:
        results (tuple or any): The callback results that need to be wrapped.
        loading_id_prefix (str): The prefix for the loading component IDs.
        spinner: Optional custom spinner from `dash_bootstrap_components.Spinner`.

    Returns:
        tuple: Wrapped outputs in `dcc.Loading` components.
    """
    if not isinstance(results, tuple):
        results = (results,)

    # Wrap each output in a `dcc.Loading` component
    wrapped_outputs = [
        dcc.Loading(
            id=f"{loading_id_prefix}_{i}",
            type="default",
            children=results[i],
            custom_spinner=spinner or html.H2(dbc.Spinner(), style={"height": "100%"}),
        )
        for i in range(len(results))
    ]

    return tuple(wrapped_outputs)


def with_loading(loading_id_prefix="loading", spinner=None):
    """
    A decorator that wraps the outputs of a Dash callback with `dcc.Loading`.

    Args:
        loading_id_prefix (str): Prefix for the loading component IDs.
        spinner: Optional custom spinner.

    Returns:
        function: Decorated function with `dcc.Loading` wrapping the outputs.
    """

    def decorator(func):
        @wraps(func)
        def wrapper(*args, **kwargs):
            results = func(*args, **kwargs)
            return wrap_outputs_loading(results, loading_id_prefix, spinner)

        return wrapper

    return decorator


@enforce_types
def select_or_clear_all_by_table(
    ctx,
    table_id: str,
    rows: List[Dict[str, Any]],
) -> Union[List[int], dash.no_update]:
    """
    Select or unselect all rows in a table.
    Args:
        ctx (dash.callback_context): Dash callback context.
    Returns:
        list: List of selected rows or dash.no_update.
    """
    if not ctx.triggered:
        return dash.no_update

    button_id = ctx.triggered[0]["prop_id"].split(".")[0]

    selected_rows = []
    if button_id == f"select-all-{table_id}":
        selected_rows = list(range(len(rows)))

    return selected_rows


@enforce_types
def _format_date_text(
    start_date: Optional[datetime],
    end_date: Optional[datetime],
    show_end_date_time: bool = False,
) -> str:
    if not start_date or not end_date:
        return "there is no data available"

    return f"""
        {start_date.strftime('%d-%m-%y')} -> {end_date.strftime('%d-%m-%y')}
        {end_date.strftime(' %H:%M') if show_end_date_time else ''}
    """


@enforce_types
def get_date_period_text_for_selected_predictoors(payouts: pl.DataFrame) -> str:
    if payouts.is_empty():
        return _format_date_text(None, None)

    start_date = UnixTimeS(payouts.item(0, "slot")).to_dt()
    end_date = UnixTimeS(payouts.item(-1, "slot")).to_dt()

    return _format_date_text(start_date, end_date)


@enforce_types
def get_date_period_text_header(start_date: UnixTimeS, end_date: UnixTimeS) -> str:
<<<<<<< HEAD
    return _format_date_text(start_date.to_dt(), end_date.to_dt())


def get_empty_feeds_filters() -> List[Filter]:
    filters = [
        {"name": "base_token", "placeholder": "Base Token", "options": []},
        {"name": "quote_token", "placeholder": "Quote Token", "options": []},
        {"name": "source", "placeholder": "Source", "options": []},
        {"name": "timeframe", "placeholder": "Timeframe", "options": []},
    ]

    return [Filter(**item) for item in filters]


@enforce_types
def produce_feeds_filter_options(
    df: pl.DataFrame,
) -> Tuple[List[str], List[str], List[str], List[str]]:
    df = df.with_columns(
        pl.col("pair")
        .str.split_exact("/", 1)
        .map_elements(lambda x: x["field_0"], return_dtype=pl.String)
        .alias("base_token"),
        pl.col("pair")
        .str.split_exact("/", 1)
        .map_elements(lambda x: x["field_1"], return_dtype=pl.String)
        .alias("quote_token"),
        pl.col("source").str.to_titlecase().alias("source"),
    )

    return (
        df["base_token"].unique().to_list(),
        df["quote_token"].unique().to_list(),
        df["source"].unique().to_list(),
        df["timeframe"].unique().to_list(),
    )


def check_data_loaded(
    output_count=1,
    alternative_output: Optional[Union[Dict[str, Any], List[Dict[str, Any]]]] = None,
):
    def decorator(func):
        @wraps(func)
        def wrapper(*args, **kwargs):
            is_initial_data_loaded = args[-1]  # assuming the last argument is the state
            if not is_initial_data_loaded or not is_initial_data_loaded["loaded"]:
                if alternative_output:
                    return alternative_output

                if output_count > 1:
                    return tuple(
                        dash.no_update for _ in range(output_count)
                    )  # multiple outputs

                return dash.no_update  # single output
            return func(*args, **kwargs)

        return wrapper

    return decorator


def get_feeds_for_favourite_predictoors(app, feed_data, predictoor_addrs):
    feed_ids = app.data.feed_ids_based_on_predictoors(predictoor_addrs)

    if not feed_ids:
        return [], feed_data

    feed_data = app.data.formatted_feeds_home_page_table_data.clone()
    feed_data = feed_data.filter(feed_data["contract"].is_in(feed_ids))

    return list(range(len(feed_ids))), feed_data
=======
    return _format_date_text(start_date.to_dt(), end_date.to_dt(), True)
>>>>>>> 4609a1d4
<|MERGE_RESOLUTION|>--- conflicted
+++ resolved
@@ -147,7 +147,6 @@
 
 @enforce_types
 def get_date_period_text_header(start_date: UnixTimeS, end_date: UnixTimeS) -> str:
-<<<<<<< HEAD
     return _format_date_text(start_date.to_dt(), end_date.to_dt())
 
 
@@ -220,7 +219,4 @@
     feed_data = app.data.formatted_feeds_home_page_table_data.clone()
     feed_data = feed_data.filter(feed_data["contract"].is_in(feed_ids))
 
-    return list(range(len(feed_ids))), feed_data
-=======
-    return _format_date_text(start_date.to_dt(), end_date.to_dt(), True)
->>>>>>> 4609a1d4
+    return list(range(len(feed_ids))), feed_data