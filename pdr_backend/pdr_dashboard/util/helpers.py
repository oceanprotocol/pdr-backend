--- conflicted
+++ resolved
@@ -1,10 +1,4 @@
-<<<<<<< HEAD
 from functools import wraps
-
-import dash
-from dash import dcc, html
-import dash_bootstrap_components as dbc
-=======
 from datetime import datetime
 from typing import Any, Dict, List, Optional, Tuple, Union
 
@@ -13,7 +7,8 @@
 from enforce_typing import enforce_types
 
 from pdr_backend.util.time_types import UnixTimeS
->>>>>>> 31cb3ab2
+import dash_bootstrap_components as dbc
+from dash import dcc, html
 
 
 @enforce_types
@@ -45,7 +40,6 @@
     return False, []
 
 
-<<<<<<< HEAD
 def wrap_outputs_loading(results, loading_id_prefix="loading", spinner=None):
     """
     Wraps the callback results in a `dcc.Loading` component with `dbc.Spinner`.
@@ -96,7 +90,8 @@
         return wrapper
 
     return decorator
-=======
+
+
 @enforce_types
 def select_or_clear_all_by_table(
     ctx,
@@ -145,5 +140,4 @@
 
 @enforce_types
 def get_date_period_text_header(start_date: UnixTimeS, end_date: UnixTimeS) -> str:
-    return _format_date_text(start_date.to_dt(), end_date.to_dt())
->>>>>>> 31cb3ab2
+    return _format_date_text(start_date.to_dt(), end_date.to_dt())