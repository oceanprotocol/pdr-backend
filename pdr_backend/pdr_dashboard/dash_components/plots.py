from itertools import product
from typing import List, Optional, Union, NamedTuple

import plotly.graph_objects as go
from enforce_typing import enforce_types
from statsmodels.stats.proportion import proportion_confint

from pdr_backend.cli.arg_feeds import ArgFeeds
from pdr_backend.util.time_types import UnixTimeS


# pylint: disable=too-many-instance-attributes
class FiguresAndMetricsResult:
    def __init__(self):
        self.avg_accuracy = 0.0
        self.total_profit = 0.0
        self.avg_stake = 0.0
        self.total_cost = 0.0

        self.accuracy_scatters = []
        self.fig_accuracy = None

        self.profit_scatters = []
        self.fig_profit = None

        self.stakes_scatters = []
        self.fig_stakes = None

        self.costs_scatters = []
        self.fig_costs = None

    def make_figures(self):
        fig_config = {
            "accuracy_scatters": {
                "fallback": [go.Scatter(x=[], y=[], mode="lines", name="accuracy")],
                "fig_attr": "fig_accuracy",
                "args": {
                    "title": "Accuracy",
                    "yaxis_title": "Accuracy(%)",
                    "yaxis_range": [30, 70],
                },
            },
            "profit_scatters": {
                "fallback": [go.Scatter(x=[], y=[], mode="lines", name="profit")],
                "fig_attr": "fig_profit",
                "args": {
                    "title": "Profit",
                    "yaxis_title": "Profit(OCEAN)",
                    "show_legend": False,
                },
            },
            "stakes_scatters": {
                "fallback": [go.Bar(x=[], y=[], name="stakes", width=5)],
                "fig_attr": "fig_stakes",
                "args": {
                    "title": "Stakes",
                    "yaxis_title": "Stake(OCEAN)",
                    "show_legend": False,
                },
            },
            "costs_scatters": {
                "fallback": [go.Bar(x=[], y=[], name="costs", width=5)],
                "fig_attr": "fig_costs",
                "args": {
                    "title": "Costs",
                    "yaxis_title": "Fees(OCEAN)",
                    "show_legend": False,
                },
            },
        }

        for key, value in fig_config.items():
            scatters = getattr(self, key) or value["fallback"]

            fig = create_figure(
                scatters,
                **value["args"],
            )
            setattr(self, value["fig_attr"], fig)


class AccInterval(NamedTuple):
    acc_l: float
    acc_u: float


class ProcessedPayouts:
    def __init__(self):
        self.slot_in_unixts = []
        self.accuracies = []
        self.profits = []
        self.stakes = []
        self.correct_predictions = 0
        self.predictions = 0
        self.acc_intervals = []
        self.tx_cost = 0.0
        self.tx_costs = []

    def as_accuracy_scatters_bounds(self, short_name, show_confidence_interval: bool):
        scatters = [
            go.Scatter(
                x=self.slot_in_date_format,
                y=self.accuracies,
                mode="lines",
                name=short_name,
            )
        ]

        if show_confidence_interval:
            scatters = scatters + [
                go.Scatter(
                    x=self.slot_in_date_format,
                    y=[interval.acc_l * 100 for interval in self.acc_intervals],
                    mode="lines",
                    name="accuracy_lowerbound",
                    marker_color="#636EFA",
                    showlegend=False,
                ),
                go.Scatter(
                    x=self.slot_in_date_format,
                    y=[interval.acc_u * 100 for interval in self.acc_intervals],
                    mode="lines",
                    fill="tonexty",
                    name="accuracy_upperbound",
                    marker_color="#636EFA",
                    showlegend=False,
                ),
            ]

        return scatters

    def as_profit_scatters(self, short_name):
        return [
            go.Scatter(
                x=self.slot_in_date_format,
                y=self.profits,
                mode="lines",
                name=short_name,
            )
        ]

    def as_stakes_scatters(self, short_name):
        return [
            go.Bar(
                x=self.slot_in_date_format,
                y=self.stakes,
                name=short_name,
                width=5,
            )
        ]

    def as_costs_scatters(self, label, short_name):
        return [
            go.Bar(
                x=[label],
                y=[self.tx_costs[-1]],
                name=short_name,
            )
        ]


def process_payouts(
    payouts: List[dict], tx_fee_cost, calculate_confint: bool = False
) -> ProcessedPayouts:
    """
    Process payouts data for a given predictor and feed.
    Args:
        payouts (list): List of payouts data.
        predictor (str): Predictor address.
        feed (str): Feed contract address.
    Returns:
        tuple: Tuple of slots, accuracies, profits, stakes.
    """
    processed = ProcessedPayouts()

    profit = 0.0
    for p in payouts:
        processed.predictions += 1
        processed.tx_cost += tx_fee_cost
        profit_change = float(max(p["payout"], 0) - p["stake"])
        profit += profit_change
        processed.correct_predictions += p["payout"] > 0

        if calculate_confint:
            acc_l, acc_u = proportion_confint(
                count=processed.correct_predictions, nobs=processed.predictions
            )

            processed.acc_intervals.append(
                AccInterval(
                    acc_l,
                    acc_u,
                )
            )

        processed.slot_in_unixts.append(UnixTimeS(int(p["slot"])).to_milliseconds())
        processed.accuracies.append(
            (processed.correct_predictions / processed.predictions) * 100
        )
        processed.profits.append(profit)
        processed.stakes.append(p["stake"])
        processed.tx_costs.append(processed.tx_cost)

    return processed


@enforce_types
def create_figure(
    data_traces: List[Union[go.Scatter, go.Bar]],
    title: str,
    yaxis_title: str,
    show_legend: bool = True,
    yaxis_range: Union[List, None] = None,
):
    """
    Create a figure with the given data traces.
    Args:
        data_traces (list): List of data traces.
        title (str): Figure title.
        yaxis_title (str): Y-axis title.
        show_legend (bool): Show legend. Default is True.
        yaxis_range (list, optional): Custom range for the y-axis.
        xaxis_tickformat (str, optional): Custom format string for x-axis ticks.
    Returns:
        go.Figure: Plotly figure.
    """
    fig = go.Figure(data_traces)
    legend_config = (
        {
            "orientation": "h",
            "yanchor": "bottom",
            "y": 1.02,
            "xanchor": "right",
            "x": 1,
        }
        if show_legend
        else {}
    )

    fig.update_layout(
        title=title,
        margin={"l": 20, "r": 0, "t": 50, "b": 0},
        showlegend=show_legend,
        legend=legend_config,
        barmode="stack",
        yaxis={"range": yaxis_range if yaxis_range else None, "title": yaxis_title},
        xaxis={
            "type": "date",
            "nticks": 5,
            "tickformat": "%m-%d %H:%M",
        },
    )
    return fig


@enforce_types
def get_figures_and_metrics(
    payouts: Optional[List], feeds: ArgFeeds, predictors: List[str], fee_cost: float
) -> FiguresAndMetricsResult:
    """
    Get figures for accuracy, profit, and costs.
    Args:
        payouts (list): List of payouts data.
        feeds (list): List of feeds data.
        predictors (list): List of predictors data.
    Returns:
        FiguresAndMetricsResult: Tuple of accuracy, profit, and
        costs figures, avg accuracy, total profit, avg stake
    """
    figs_metrics = FiguresAndMetricsResult()
    fee_cost = 2 * fee_cost

    if not payouts:
        figs_metrics.make_figures()
        return figs_metrics

    all_stakes = []
    correct_prediction_count = 0
    prediction_count = 0

    for predictor, feed in product(predictors, feeds):
        filtered_payouts = [
            p for p in payouts if predictor in p["ID"] and feed.contract in p["ID"]
        ]

        if not filtered_payouts:
            continue

        show_confidence_interval = len(predictors) == 1 and len(feeds) == 1

        processed_data = process_payouts(
            payouts=filtered_payouts,
            tx_fee_cost=fee_cost,
            calculate_confint=show_confidence_interval,
        )

        all_stakes.extend(processed_data.stakes)
        correct_prediction_count += processed_data.correct_predictions
        prediction_count += processed_data.predictions
        figs_metrics.total_profit += (
            processed_data.profits[-1] if processed_data.profits else 0.0
        )
        figs_metrics.total_cost += (
            processed_data.tx_costs[-1] if processed_data.tx_costs else 0.0
        )

        short_name = f"{predictor[:5]} - {str(feed)}"

<<<<<<< HEAD
        figs_metrics.accuracy_scatters.extend(
            processed_data.as_accuracy_scatters_bounds(
                short_name, show_confidence_interval
=======
        if show_confidence_interval:
            figs_metrics.accuracy_scatters.append(
                go.Scatter(
                    x=processed_data.slot_in_unixts,
                    y=[
                        interval.acc_l * 100
                        for interval in processed_data.acc_intervals
                    ],
                    mode="lines",
                    name="accuracy_lowerbound",
                    marker_color="#636EFA",
                    showlegend=False,
                )
            )
            figs_metrics.accuracy_scatters.append(
                go.Scatter(
                    x=processed_data.slot_in_unixts,
                    y=[
                        interval.acc_u * 100
                        for interval in processed_data.acc_intervals
                    ],
                    mode="lines",
                    fill="tonexty",
                    name="accuracy_upperbound",
                    marker_color="#636EFA",
                    showlegend=False,
                )
>>>>>>> dee5b46b
            )
        )

<<<<<<< HEAD
        figs_metrics.profit_scatters.extend(
            processed_data.as_profit_scatters(short_name)
        )

        figs_metrics.stakes_scatters.extend(
            processed_data.as_stakes_scatters(short_name)
        )

        figs_metrics.costs_scatters.extend(
            processed_data.as_costs_scatters(
                f"{feed.pair.base_str}-{feed.timeframe}-{predictor[:4]}", short_name
=======
        figs_metrics.accuracy_scatters.append(
            go.Scatter(
                x=processed_data.slot_in_unixts,
                y=processed_data.accuracies,
                mode="lines",
                name=short_name,
            )
        )
        figs_metrics.profit_scatters.append(
            go.Scatter(
                x=processed_data.slot_in_unixts,
                y=processed_data.profits,
                mode="lines",
                name=short_name,
            )
        )
        figs_metrics.stakes_scatters.append(
            go.Histogram(
                x=processed_data.slot_in_unixts,
                y=processed_data.stakes,
                name=short_name,
>>>>>>> dee5b46b
            )
        )

    figs_metrics.avg_stake = sum(all_stakes) / len(all_stakes) if all_stakes else 0.0
    figs_metrics.avg_accuracy = (
        (correct_prediction_count / prediction_count) * 100 if prediction_count else 0.0
    )
    figs_metrics.make_figures()

    return figs_metrics<|MERGE_RESOLUTION|>--- conflicted
+++ resolved
@@ -99,7 +99,7 @@
     def as_accuracy_scatters_bounds(self, short_name, show_confidence_interval: bool):
         scatters = [
             go.Scatter(
-                x=self.slot_in_date_format,
+                x=self.slot_in_unixts,
                 y=self.accuracies,
                 mode="lines",
                 name=short_name,
@@ -109,7 +109,7 @@
         if show_confidence_interval:
             scatters = scatters + [
                 go.Scatter(
-                    x=self.slot_in_date_format,
+                    x=self.slot_in_unixts,
                     y=[interval.acc_l * 100 for interval in self.acc_intervals],
                     mode="lines",
                     name="accuracy_lowerbound",
@@ -117,7 +117,7 @@
                     showlegend=False,
                 ),
                 go.Scatter(
-                    x=self.slot_in_date_format,
+                    x=self.slot_in_unixts,
                     y=[interval.acc_u * 100 for interval in self.acc_intervals],
                     mode="lines",
                     fill="tonexty",
@@ -132,7 +132,7 @@
     def as_profit_scatters(self, short_name):
         return [
             go.Scatter(
-                x=self.slot_in_date_format,
+                x=self.slot_in_unixts,
                 y=self.profits,
                 mode="lines",
                 name=short_name,
@@ -141,11 +141,10 @@
 
     def as_stakes_scatters(self, short_name):
         return [
-            go.Bar(
-                x=self.slot_in_date_format,
+            go.Histogram(
+                x=self.slot_in_unixts,
                 y=self.stakes,
                 name=short_name,
-                width=5,
             )
         ]
 
@@ -306,43 +305,12 @@
 
         short_name = f"{predictor[:5]} - {str(feed)}"
 
-<<<<<<< HEAD
         figs_metrics.accuracy_scatters.extend(
             processed_data.as_accuracy_scatters_bounds(
                 short_name, show_confidence_interval
-=======
-        if show_confidence_interval:
-            figs_metrics.accuracy_scatters.append(
-                go.Scatter(
-                    x=processed_data.slot_in_unixts,
-                    y=[
-                        interval.acc_l * 100
-                        for interval in processed_data.acc_intervals
-                    ],
-                    mode="lines",
-                    name="accuracy_lowerbound",
-                    marker_color="#636EFA",
-                    showlegend=False,
-                )
-            )
-            figs_metrics.accuracy_scatters.append(
-                go.Scatter(
-                    x=processed_data.slot_in_unixts,
-                    y=[
-                        interval.acc_u * 100
-                        for interval in processed_data.acc_intervals
-                    ],
-                    mode="lines",
-                    fill="tonexty",
-                    name="accuracy_upperbound",
-                    marker_color="#636EFA",
-                    showlegend=False,
-                )
->>>>>>> dee5b46b
-            )
-        )
-
-<<<<<<< HEAD
+            )
+        )
+
         figs_metrics.profit_scatters.extend(
             processed_data.as_profit_scatters(short_name)
         )
@@ -354,29 +322,6 @@
         figs_metrics.costs_scatters.extend(
             processed_data.as_costs_scatters(
                 f"{feed.pair.base_str}-{feed.timeframe}-{predictor[:4]}", short_name
-=======
-        figs_metrics.accuracy_scatters.append(
-            go.Scatter(
-                x=processed_data.slot_in_unixts,
-                y=processed_data.accuracies,
-                mode="lines",
-                name=short_name,
-            )
-        )
-        figs_metrics.profit_scatters.append(
-            go.Scatter(
-                x=processed_data.slot_in_unixts,
-                y=processed_data.profits,
-                mode="lines",
-                name=short_name,
-            )
-        )
-        figs_metrics.stakes_scatters.append(
-            go.Histogram(
-                x=processed_data.slot_in_unixts,
-                y=processed_data.stakes,
-                name=short_name,
->>>>>>> dee5b46b
             )
         )
 
