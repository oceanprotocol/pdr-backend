import dash

from dash import Input, Output, State

from pdr_backend.pdr_dashboard.dash_components.plots import (
    get_figures_and_metrics,
)

from pdr_backend.pdr_dashboard.dash_components.util import (
    filter_objects_by_field,
    get_date_period_text,
    get_feed_ids_based_on_predictoors_from_db,
    get_payouts_from_db,
    get_start_date_from_period,
    select_or_clear_all_by_table,
    calculate_tx_gas_fee_cost_in_OCEAN,
)
from pdr_backend.pdr_dashboard.dash_components.view_elements import (
    get_graph,
)

from pdr_backend.cli.arg_feeds import ArgFeeds


# pylint: disable=too-many-statements
def get_callbacks(app):
    @app.callback(
        Output("accuracy_chart", "children"),
        Output("profit_chart", "children"),
        Output("cost_chart", "children"),
        Output("stake_chart", "children"),
        Output("accuracy_metric", "children"),
        Output("profit_metric", "children"),
        Output("costs_metric", "children"),
        Output("stake_metric", "children"),
        Output("available_data_period_text", "children"),
        [
            Input("feeds_table", "selected_rows"),
            Input("predictoors_table", "selected_rows"),
            Input("feeds_table", "data"),
            Input("predictoors_table", "data"),
            Input("date-period-radio-items", "value"),
        ],
    )
    def get_display_data_from_db(
        feeds_table_selected_rows,
        predictoors_table_selected_rows,
        feeds_table,
        predictoors_table,
        date_period,
    ):
        # feeds_table_selected_rows is a list of ints
        # feeds_data is a list of dicts
        # get the feeds data for the selected rows
        selected_feeds = [feeds_table[i] for i in feeds_table_selected_rows]
        feeds = ArgFeeds.from_table_data(selected_feeds)

        selected_predictoors = [
            predictoors_table[i] for i in predictoors_table_selected_rows
        ]
        predictoors_addrs = [row["user"] for row in selected_predictoors]

        if len(selected_feeds) == 0 or len(selected_predictoors) == 0:
            payouts = []
        else:
            start_date = (
                get_start_date_from_period(int(date_period))
                if int(date_period) > 0
                else 0
            )
            payouts = get_payouts_from_db(
                [row["contract"] for row in selected_feeds],
                predictoors_addrs,
                start_date,
                app.lake_dir,
            )

<<<<<<< HEAD
        # get fee estimate
        fee_cost = calculate_tx_gas_fee_cost_in_OCEAN(
            app.web3_pp, feeds[0].contract, app.prices
=======
        # get figures
        figs_metrics = get_figures_and_metrics(
            payouts,
            feeds,
            predictoors_addrs,
>>>>>>> 95c80fa7
        )

        # get figures
        (
            accuracy_fig,
            profit_fig,
            costs_fig,
            stakes_fig,
            avg_accuracy,
            total_profit,
            total_costs,
            avg_stake,
        ) = get_figures_and_metrics(payouts, feeds, predictoors_addrs, fee_cost)

        # get available period date text
        date_period_text = (
            get_date_period_text(payouts)
            if (
                int(date_period) == 0
                and (len(selected_feeds) > 0 or len(selected_predictoors) > 0)
            )
            else dash.no_update
        )

        return (
<<<<<<< HEAD
            get_graph(accuracy_fig),
            get_graph(profit_fig),
            get_graph(costs_fig),
            get_graph(stakes_fig),
            f"{round(avg_accuracy, 2)}%",
            f"{round(total_profit, 2)} OCEAN",
            f"~{round(total_costs, 2)} OCEAN",
            f"{round(avg_stake, 2)} OCEAN",
=======
            get_graph(figs_metrics.fig_accuracy),
            get_graph(figs_metrics.fig_profit),
            get_graph(figs_metrics.fig_costs),
            f"{round(figs_metrics.avg_accuracy, 2)}%",
            f"{round(figs_metrics.total_profit, 2)} OCEAN",
            f"{round(figs_metrics.avg_stake, 2)} OCEAN",
>>>>>>> 95c80fa7
            date_period_text,
        )

    @app.callback(
        Output("predictoors_table", "data", allow_duplicate=True),
        Output("predictoors_table", "selected_rows"),
        [
            Input("search-input-Predictoors", "value"),
            Input("predictoors_table", "selected_rows"),
            Input("predictoors_table", "data"),
            Input("show-favourite-addresses", "value"),
        ],
        prevent_initial_call=True,
    )
    def update_predictoors_table_on_search(
        search_value,
        selected_rows,
        predictoors_table,
        show_favourite_addresses,
    ):
        selected_predictoors = [predictoors_table[i] for i in selected_rows]
        filtered_data = app.predictoors_data

        if "show-favourite-addresses.value" in dash.callback_context.triggered_prop_ids:
            custom_predictoors = [
                predictoor
                for predictoor in app.predictoors_data
                if predictoor["user"] in app.favourite_addresses
            ]

            if show_favourite_addresses:
                selected_predictoors += custom_predictoors
            else:
                selected_predictoors = [
                    predictoor
                    for predictoor in selected_predictoors
                    if predictoor not in custom_predictoors
                ]

        if search_value:
            # filter predictoors by user address
            filtered_data = filter_objects_by_field(
                filtered_data, "user", search_value, selected_predictoors
            )
        else:
            filtered_data = [p for p in filtered_data if p not in selected_predictoors]

        filtered_data = selected_predictoors + filtered_data
        selected_predictoor_indices = list(range(len(selected_predictoors)))

        return (filtered_data, selected_predictoor_indices)

    @app.callback(
        Output("feeds_table", "data", allow_duplicate=True),
        Output("feeds_table", "selected_rows"),
        [
            Input("search-input-Feeds", "value"),
            Input("feeds_table", "selected_rows"),
            Input("feeds_table", "data"),
            Input("toggle-switch-predictoor-feeds", "value"),
            Input("predictoors_table", "selected_rows"),
        ],
        State("predictoors_table", "data"),
        prevent_initial_call=True,
    )
    # pylint: disable=unused-argument
    def update_feeds_table_on_search(
        search_value,
        selected_rows,
        feeds_table,
        predictoor_feeds_only,
        predictoors_table_selected_rows,
        predictoors_table,
    ):
        selected_feeds = [feeds_table[i] for i in selected_rows]
        # Extract selected predictoor addresses
        predictoors_addrs = [
            predictoors_table[i]["user"] for i in predictoors_table_selected_rows
        ]

        filtered_data = app.feeds_data

        # filter feeds by payouts from selected predictoors
        if predictoor_feeds_only and (len(predictoors_addrs) > 0):
            feed_ids = get_feed_ids_based_on_predictoors_from_db(
                app.lake_dir,
                predictoors_addrs,
            )
            filtered_data = [
                obj
                for obj in filtered_data
                if obj["contract"] in feed_ids
                if obj not in selected_feeds
            ]

        # filter feeds by pair address
        filtered_data = (
            filter_objects_by_field(
                app.feeds_data, "pair", search_value, selected_feeds
            )
            if search_value
            else filtered_data
        )

        filtered_data = selected_feeds + filtered_data

        selected_feed_indices = list(range(len(selected_feeds)))

        return filtered_data, selected_feed_indices

    @app.callback(
        Output("feeds_table", "selected_rows", allow_duplicate=True),
        [
            Input("select-all-feeds_table", "n_clicks"),
            Input("clear-all-feeds_table", "n_clicks"),
        ],
        State("feeds_table", "data"),
        prevent_initial_call=True,
    )
    def select_or_clear_all_feeds(_, __, rows):
        """
        Select or clear all rows in the feeds table.
        """

        ctx = dash.callback_context
        return select_or_clear_all_by_table(ctx, "feeds_table", rows)

    @app.callback(
        Output("predictoors_table", "selected_rows", allow_duplicate=True),
        [
            Input("select-all-predictoors_table", "n_clicks"),
            Input("clear-all-predictoors_table", "n_clicks"),
        ],
        State("predictoors_table", "data"),
        prevent_initial_call=True,
    )
    def select_or_clear_all_predictoors(_, __, rows):
        """
        Select or clear all rows in the predictoors table.
        """

        ctx = dash.callback_context
        return select_or_clear_all_by_table(ctx, "predictoors_table", rows)<|MERGE_RESOLUTION|>--- conflicted
+++ resolved
@@ -75,30 +75,18 @@
                 app.lake_dir,
             )
 
-<<<<<<< HEAD
         # get fee estimate
         fee_cost = calculate_tx_gas_fee_cost_in_OCEAN(
             app.web3_pp, feeds[0].contract, app.prices
-=======
+        )
+
         # get figures
         figs_metrics = get_figures_and_metrics(
             payouts,
             feeds,
             predictoors_addrs,
->>>>>>> 95c80fa7
-        )
-
-        # get figures
-        (
-            accuracy_fig,
-            profit_fig,
-            costs_fig,
-            stakes_fig,
-            avg_accuracy,
-            total_profit,
-            total_costs,
-            avg_stake,
-        ) = get_figures_and_metrics(payouts, feeds, predictoors_addrs, fee_cost)
+            fee_cost,
+        )
 
         # get available period date text
         date_period_text = (
@@ -111,23 +99,14 @@
         )
 
         return (
-<<<<<<< HEAD
-            get_graph(accuracy_fig),
-            get_graph(profit_fig),
-            get_graph(costs_fig),
-            get_graph(stakes_fig),
-            f"{round(avg_accuracy, 2)}%",
-            f"{round(total_profit, 2)} OCEAN",
-            f"~{round(total_costs, 2)} OCEAN",
-            f"{round(avg_stake, 2)} OCEAN",
-=======
             get_graph(figs_metrics.fig_accuracy),
             get_graph(figs_metrics.fig_profit),
             get_graph(figs_metrics.fig_costs),
+            get_graph(figs_metrics.fig_stakes),
             f"{round(figs_metrics.avg_accuracy, 2)}%",
             f"{round(figs_metrics.total_profit, 2)} OCEAN",
+            f"~{round(figs_metrics.total_cost, 2)} OCEAN",
             f"{round(figs_metrics.avg_stake, 2)} OCEAN",
->>>>>>> 95c80fa7
             date_period_text,
         )
 
