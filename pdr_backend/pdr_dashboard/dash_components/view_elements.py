--- conflicted
+++ resolved
@@ -10,41 +10,6 @@
 
 # pylint: disable=too-many-return-statements
 def get_information_text(tooltip_id: str):
-<<<<<<< HEAD
-    match tooltip_id:
-        case "tooltip-accuracy_metric":
-            return """Average accuracy of predictions
-                within the selected timeframe and for the selected predictoors and feeds."""
-        case "tooltip-profit_metric":
-            return """Total profit generated from predictions
-                within the selected timeframe and for the selected predictoors and feeds."""
-        case "tooltip-costs_metric":
-            return """Transaction fee costs for predicting and claiming payouts
-                for each slot individually within the selected timeframe
-                and for the selected predictoors and feeds."""
-        case "tooltip-stake_metric":
-            return """Average stake placed on each prediction
-                within the selected timeframe and for the selected predictoors and feeds."""
-        case "tooltip-switch-predictoors":
-            return """Toggle this switch to automatically select predictoors
-                that are pre-configured in the ppss.yaml settings."""
-        case "tooltip-switch-feeds":
-            return """Toggle this switch to view only the feeds associated with
-                the selected predictoors."""
-        case "tooltip-feeds_page_Volume_metric":
-            return "Total stake placed on predictions"
-        case "tooltip-feeds_page_Feeds_metric":
-            return "Total number of feeds"
-        case "tooltip-feeds_page_Sales_metric":
-            return "Number of subscriptions purchased across all feeds"
-        case "tooltip-feeds_page_Revenue_metric":
-            return "Total revenue generated from predictions"
-        case "tooltip-feeds_page_Accuracy_metric":
-            return "Average accuracy of predictions"
-
-        case _:
-            return ""
-=======
     fiile = os.path.join(Path(__file__).parent, "tooltips.yaml")
 
     try:
@@ -54,7 +19,6 @@
         return ""
 
     return tooltips.get(tooltip_id, "")
->>>>>>> d732e091
 
 
 def get_date_period_selection_component():
