import dash_bootstrap_components as dbc
<<<<<<< HEAD
from dash import dash_table, dcc, html
from typing import List, Dict, Any, Union, Tuple
=======
from dash import dcc, html
>>>>>>> c5ddfedd


NAV_ITEMS = [{"text": "Home", "location": "/"}, {"text": "Feeds", "location": "/feeds"}]


# pylint: disable=too-many-return-statements
def get_information_text(tooltip_id: str):
    match tooltip_id:
        case "tooltip-accuracy_metric":
            return """Average accuracy of predictions
                within the selected timeframe and for the selected predictoors and feeds."""
        case "tooltip-profit_metric":
            return """Total profit generated from predictions
                within the selected timeframe and for the selected predictoors and feeds."""
        case "tooltip-costs_metric":
            return """Transaction fee costs for predicting and claiming payouts
                for each slot individually within the selected timeframe
                and for the selected predictoors and feeds."""
        case "tooltip-stake_metric":
            return """Average stake placed on each prediction
                within the selected timeframe and for the selected predictoors and feeds."""
        case "tooltip-switch-predictoors":
            return """Toggle this switch to automatically select predictoors
                that are pre-configured in the ppss.yaml settings."""
        case "tooltip-switch-feeds":
            return """Toggle this switch to view only the feeds associated with
                the selected predictoors."""
        case _:
            return ""


<<<<<<< HEAD
def get_tooltip_and_button(value_id: str):
    return html.Span(
        [
            dbc.Button(
                "?", id=f"tooltip-target-{value_id}", className="tooltip-question-mark"
            ),
            dbc.Tooltip(
                get_information_text(f"tooltip-{value_id}"),
                target=f"tooltip-target-{value_id}",
                placement="right",
            ),
        ]
    )


def get_feeds_switch():
    return html.Div(
        [
            dbc.Switch(
                id="toggle-switch-predictoor-feeds",
                label="Predictoor feeds only",
                value=True,
            ),
            get_tooltip_and_button("switch-feeds"),
        ],
        style={"display": "flex"},
    )


def get_predictoors_switch(selected_items):
    return html.Div(
        [
            dbc.Switch(
                id="show-favourite-addresses",
                label="Select configured predictoors",
                value=bool(selected_items),
            ),
            get_tooltip_and_button("switch-predictoors"),
        ],
        style={"display": "flex"},
    )


def get_feeds_data(app):
    data = app.feeds_data

    columns = [{"name": col_to_human(col), "id": col} for col in data[0].keys()]
    hidden_columns = ["contract"]

    return (columns, hidden_columns), data

def get_feeds_stat_with_contract(
        contract: str,
        feed_stats: List[Dict[str, Any]]
) -> Union[Tuple[float, float, float], None]:
    for feed in feed_stats:
        if feed["contract"] == contract:
            return (
                round(feed["avg_accuracy"],2),
                round(feed["volume"], 2),
                round(feed["avg_stake"], 2)
            )
        
    return None

def get_feeds_data_for_feeds_table(app, feed_stats: List[Dict[str, Any]]):
    temp_data = app.feeds_data

    new_feed_data = []
    ## split the pair column into two columns
    for feed in temp_data:
        split_pair = feed["pair"].split("/")
        feed_item = {}
        feed_item["addr"] = feed["contract"][:5] + "..." + feed["contract"][-5:]
        feed_item["base_token"] = split_pair[0]
        feed_item["quote_token"] = split_pair[1]
        feed_item["exchange"] = feed["source"].capitalize()
        feed_item["time"] = feed["timeframe"]

        result = get_feeds_stat_with_contract(feed["contract"], feed_stats)
        if result:
            feed_item["avg_accuracy"] = result[0]
            feed_item["avg_stake"] = result[2]
            feed_item["volume"] = result[1]

        new_feed_data.append(feed_item)

    columns = [
        {"name": col_to_human(col), "id":col} for col in new_feed_data[0].keys()
    ]

    return columns, new_feed_data

def get_predictoors_data(app):
    columns = [
        {"name": col_to_human(col), "id": col} for col in app.predictoors_data[0].keys()
    ]
    hidden_columns = ["user"]

    if app.favourite_addresses:
        data = [
            p for p in app.predictoors_data if p["user"] in app.favourite_addresses
        ] + [
            p for p in app.predictoors_data if p["user"] not in app.favourite_addresses
        ]
    else:
        data = app.predictoors_data

    return (columns, hidden_columns), data


=======
>>>>>>> c5ddfedd
def get_date_period_selection_component():
    return html.Div(
        [
            dcc.RadioItems(
                id="date-period-radio-items",
                options=[
                    {"label": "1D", "value": "1"},
                    {"label": "1W", "value": "7"},
                    {"label": "1M", "value": "30"},
                    {"label": "ALL", "value": "0"},
                ],
                value="0",  # default selected value
                labelStyle={"display": "inline-block", "margin-right": "10px"},
            ),
            html.Span("there is no data available", id="available_data_period_text"),
        ]
    )


def get_tooltip_and_button(value_id: str):
    return html.Span(
        [
            dbc.Button(
                "?", id=f"tooltip-target-{value_id}", className="tooltip-question-mark"
            ),
            dbc.Tooltip(
                get_information_text(f"tooltip-{value_id}"),
                target=f"tooltip-target-{value_id}",
                placement="right",
            ),
        ]
    )


def get_metric(label, value, value_id):
    return html.Div(
        [
            html.Span(
                [
                    label,
                    get_tooltip_and_button(value_id),
                ],
                style={
                    "display": "flex",
                    "justifyContent": "center",
                    "alignItems": "center",
                },
            ),
            html.Span(value, id=value_id, style={"fontWeight": "bold"}),
        ],
        style={"display": "flex", "flexDirection": "column", "font-size": "20px"},
    )


def get_layout():
    return html.Div(
        [
            dcc.Location(id="url", refresh=False),
            html.Div(id="navbar-container"),
            html.Div(id="page-content"),
        ]
    )


def get_graph(figure):
    return dcc.Graph(figure=figure, style={"width": "100%", "height": "25vh"})


def get_navbar(nav_items):
    return dbc.NavbarSimple(
        children=[
            get_nav_item(item["text"], item["location"], item.get("active", False))
            for item in nav_items
        ],
        brand_href="/",
        color="transparent",
        style={
            "display": "flex",
            "justifyContent": "center",
            "alignItems": "center",
            "backgroundColor": "transparent",
        },
    )


def get_nav_item(text: str, location: str, active: bool):
    return dbc.NavItem(
        dbc.NavLink(
            text,
            href=location,
            active=active,
            style={"fontSize": "26px", "margin": "0 10px"},
        )
    )

def get_feeds_table_area(
    columns,
    feeds_data,
):
    return html.Div(
        [
            dash_table.DataTable(
                id='feeds_table',
                columns=columns,
                data=feeds_data,
                style_table={'overflowX': 'auto'},
                sort_action="native",    # Enables sorting feature
            )
        ],
        style={"width": "100%"}
    )<|MERGE_RESOLUTION|>--- conflicted
+++ resolved
@@ -1,10 +1,5 @@
 import dash_bootstrap_components as dbc
-<<<<<<< HEAD
-from dash import dash_table, dcc, html
-from typing import List, Dict, Any, Union, Tuple
-=======
 from dash import dcc, html
->>>>>>> c5ddfedd
 
 
 NAV_ITEMS = [{"text": "Home", "location": "/"}, {"text": "Feeds", "location": "/feeds"}]
@@ -36,120 +31,6 @@
             return ""
 
 
-<<<<<<< HEAD
-def get_tooltip_and_button(value_id: str):
-    return html.Span(
-        [
-            dbc.Button(
-                "?", id=f"tooltip-target-{value_id}", className="tooltip-question-mark"
-            ),
-            dbc.Tooltip(
-                get_information_text(f"tooltip-{value_id}"),
-                target=f"tooltip-target-{value_id}",
-                placement="right",
-            ),
-        ]
-    )
-
-
-def get_feeds_switch():
-    return html.Div(
-        [
-            dbc.Switch(
-                id="toggle-switch-predictoor-feeds",
-                label="Predictoor feeds only",
-                value=True,
-            ),
-            get_tooltip_and_button("switch-feeds"),
-        ],
-        style={"display": "flex"},
-    )
-
-
-def get_predictoors_switch(selected_items):
-    return html.Div(
-        [
-            dbc.Switch(
-                id="show-favourite-addresses",
-                label="Select configured predictoors",
-                value=bool(selected_items),
-            ),
-            get_tooltip_and_button("switch-predictoors"),
-        ],
-        style={"display": "flex"},
-    )
-
-
-def get_feeds_data(app):
-    data = app.feeds_data
-
-    columns = [{"name": col_to_human(col), "id": col} for col in data[0].keys()]
-    hidden_columns = ["contract"]
-
-    return (columns, hidden_columns), data
-
-def get_feeds_stat_with_contract(
-        contract: str,
-        feed_stats: List[Dict[str, Any]]
-) -> Union[Tuple[float, float, float], None]:
-    for feed in feed_stats:
-        if feed["contract"] == contract:
-            return (
-                round(feed["avg_accuracy"],2),
-                round(feed["volume"], 2),
-                round(feed["avg_stake"], 2)
-            )
-        
-    return None
-
-def get_feeds_data_for_feeds_table(app, feed_stats: List[Dict[str, Any]]):
-    temp_data = app.feeds_data
-
-    new_feed_data = []
-    ## split the pair column into two columns
-    for feed in temp_data:
-        split_pair = feed["pair"].split("/")
-        feed_item = {}
-        feed_item["addr"] = feed["contract"][:5] + "..." + feed["contract"][-5:]
-        feed_item["base_token"] = split_pair[0]
-        feed_item["quote_token"] = split_pair[1]
-        feed_item["exchange"] = feed["source"].capitalize()
-        feed_item["time"] = feed["timeframe"]
-
-        result = get_feeds_stat_with_contract(feed["contract"], feed_stats)
-        if result:
-            feed_item["avg_accuracy"] = result[0]
-            feed_item["avg_stake"] = result[2]
-            feed_item["volume"] = result[1]
-
-        new_feed_data.append(feed_item)
-
-    columns = [
-        {"name": col_to_human(col), "id":col} for col in new_feed_data[0].keys()
-    ]
-
-    return columns, new_feed_data
-
-def get_predictoors_data(app):
-    columns = [
-        {"name": col_to_human(col), "id": col} for col in app.predictoors_data[0].keys()
-    ]
-    hidden_columns = ["user"]
-
-    if app.favourite_addresses:
-        data = [
-            p for p in app.predictoors_data if p["user"] in app.favourite_addresses
-        ] + [
-            p for p in app.predictoors_data if p["user"] not in app.favourite_addresses
-        ]
-    else:
-        data = app.predictoors_data
-
-    return (columns, hidden_columns), data
-
-
-=======
->>>>>>> c5ddfedd
 def get_date_period_selection_component():
     return html.Div(
         [
@@ -243,21 +124,4 @@
             active=active,
             style={"fontSize": "26px", "margin": "0 10px"},
         )
-    )
-
-def get_feeds_table_area(
-    columns,
-    feeds_data,
-):
-    return html.Div(
-        [
-            dash_table.DataTable(
-                id='feeds_table',
-                columns=columns,
-                data=feeds_data,
-                style_table={'overflowX': 'auto'},
-                sort_action="native",    # Enables sorting feature
-            )
-        ],
-        style={"width": "100%"}
     )