import logging

from datetime import datetime, timedelta
from typing import Union, List, Dict, Any, Optional
from enforce_typing import enforce_types
import dash
from web3 import Web3

from pdr_backend.exchange.fetch_ohlcv import fetch_ohlcv
from pdr_backend.lake.duckdb_data_store import DuckDBDataStore
from pdr_backend.lake.payout import Payout
from pdr_backend.lake.prediction import Prediction
from pdr_backend.lake.subscription import Subscription
from pdr_backend.util.currency_types import Eth, Wei
from pdr_backend.util.time_types import UnixTimeMs
<<<<<<< HEAD
=======
from pdr_backend.util.constants_opf_addrs import get_opf_addresses
>>>>>>> b5c551ff

logger = logging.getLogger("predictoor_dashboard_utils")


@enforce_types
def _query_db(lake_dir: str, query: str) -> Union[List[dict], Exception]:
    """
    Query the database with the given query.
    Args:
        lake_dir (str): Path to the lake directory.
        query (str): SQL query.
    Returns:
        dict: Query result.
    """
    try:
        db = DuckDBDataStore(lake_dir, read_only=True)
        df = db.query_data(query)
        db.duckdb_conn.close()
        return df.to_dicts() if len(df) else []
    except Exception as e:
        logger.error("Error querying the database: %s", e)
        return []


@enforce_types
def get_feeds_data_from_db(lake_dir: str):
    return _query_db(
        lake_dir,
        f"""
            SELECT contract, pair, timeframe, source FROM {Prediction.get_lake_table_name()}
            GROUP BY contract, pair, timeframe, source
        """,
    )


@enforce_types
def get_predictoors_data_from_db(lake_dir: str):
    return _query_db(
        lake_dir,
        f"""
            SELECT user FROM {Prediction.get_lake_table_name()}
            GROUP BY user
        """,
    )


@enforce_types
def get_user_payouts_stats_from_db(lake_dir: str):
    return _query_db(
        lake_dir,
        f"""
            SELECT
                "user",
                SUM(payout - stake) AS total_profit,
                SUM(CASE WHEN payout > 0 THEN 1 ELSE 0 END) * 100.0 / COUNT(*) AS avg_accuracy,
                AVG(stake) AS avg_stake
            FROM
                {Payout.get_lake_table_name()}
            GROUP BY
                "user"
        """,
    )


@enforce_types
def get_feed_payouts_stats_from_db(lake_dir: str):
    return _query_db(
        lake_dir,
        f"""
            SELECT
                SPLIT_PART(ID, '-', 1) AS contract,
                SUM(stake) AS volume,
                SUM(CASE WHEN payout > 0 THEN 1 ELSE 0 END) * 100.0 / COUNT(*) AS avg_accuracy,
                AVG(stake) AS avg_stake
            FROM
                {Payout.get_lake_table_name()}
            GROUP BY
                contract
        """,
    )


@enforce_types
def get_feed_subscription_stats_from_db(lake_dir: str, network_name: str):
    opf_addresses = get_opf_addresses(network_name)

    query = f"""
        WITH user_buy_counts AS (
            SELECT
                SPLIT_PART(ID, '-', 1) AS contract,
                COUNT(*) AS df_buy_count
            FROM
                {Subscription.get_lake_table_name()}
            WHERE
                "user" = '{opf_addresses["dfbuyer"].lower()}'
            GROUP BY
                SPLIT_PART(ID, '-', 1)
        )
        SELECT
            main_contract AS contract,
            SUM(last_price_value) AS sales_revenue,
            AVG(last_price_value) AS price,
            COUNT(*) AS sales,
            COALESCE(ubc.df_buy_count, 0) AS df_buy_count
        FROM
            (
                SELECT
                    SPLIT_PART(ID, '-', 1) AS main_contract,
                    last_price_value
                FROM
                    {Subscription.get_lake_table_name()}
            ) AS main
        LEFT JOIN
            user_buy_counts ubc
        ON
            main.main_contract = ubc.contract
        GROUP BY
            main_contract, ubc.df_buy_count"""

    return _query_db(
        lake_dir,
        query,
    )


def get_feed_ids_based_on_predictoors_from_db(
    lake_dir: str, predictoor_addrs: List[str]
):
    # Constructing the SQL query
    query = f"""
        SELECT LIST(LEFT(ID, POSITION('-' IN ID) - 1)) as feed_addrs
        FROM {Payout.get_lake_table_name()}
        WHERE ID IN (
            SELECT MIN(ID)
            FROM {Payout.get_lake_table_name()}
            WHERE (
                {" OR ".join([f"ID LIKE '%{item}%'" for item in predictoor_addrs])}
            )
            GROUP BY LEFT(ID, POSITION('-' IN ID) - 1)
        );
    """

    # Execute the query
    return _query_db(lake_dir, query)[0]["feed_addrs"]


@enforce_types
def get_payouts_from_db(
    feed_addrs: List[str], predictoor_addrs: List[str], start_date: int, lake_dir: str
) -> List[dict]:
    """
    Get payouts data for the given feed and predictoor addresses.
    Args:
        feed_addrs (list): List of feed addresses.
        predictoor_addrs (list): List of predictoor addresses.
        lake_dir (str): Path to the lake directory.
    Returns:
        list: List of payouts data.
    """

    # Constructing the SQL query
    query = f"SELECT * FROM {Payout.get_lake_table_name()} WHERE ("

    # Adding conditions for the first list
    query += " OR ".join([f"ID LIKE '%{item}%'" for item in feed_addrs])
    query += ") AND ("

    # Adding conditions for the second list
    query += " OR ".join([f"ID LIKE '%{item}%'" for item in predictoor_addrs])
    query += ")"
    if start_date != 0:
        query += f"AND (slot >= {start_date})"
    query += ";"

    return _query_db(lake_dir, query)


@enforce_types
def filter_objects_by_field(
    objects: List[Dict[str, Any]],
    field: str,
    search_string: str,
    previous_objects: Optional[List] = None,
) -> List[Dict[str, Any]]:
    if previous_objects is None:
        previous_objects = []

    return [
        obj
        for obj in objects
        if search_string.lower() in obj[field].lower() and obj not in previous_objects
    ]


@enforce_types
def select_or_clear_all_by_table(
    ctx,
    table_id: str,
    rows: List[Dict[str, Any]],
) -> Union[List[int], dash.no_update]:
    """
    Select or unselect all rows in a table.
    Args:
        ctx (dash.callback_context): Dash callback context.
    Returns:
        list: List of selected rows or dash.no_update.
    """
    if not ctx.triggered:
        return dash.no_update

    button_id = ctx.triggered[0]["prop_id"].split(".")[0]

    selected_rows = []
    if button_id == f"select-all-{table_id}":
        selected_rows = list(range(len(rows)))

    return selected_rows


@enforce_types
def get_predictoors_data_from_payouts(
    user_payout_stats: List[Dict[str, Any]],
) -> List[Dict[str, Any]]:
    """
    Process the user payouts stats data.
    Args:
        user_payout_stats (list): List of user payouts stats data.
    Returns:
        list: List of processed user payouts stats data.
    """

    for data in user_payout_stats:
        new_data = {
            "user_address": data["user"][:5] + "..." + data["user"][-5:],
            "total_profit": round(data["total_profit"], 2),
            "avg_accuracy": round(data["avg_accuracy"], 2),
            "avg_stake": round(data["avg_stake"], 2),
            "user": data["user"],
        }

        data.clear()
        data.update(new_data)

    return user_payout_stats


def get_start_date_from_period(period: int):
    return int((datetime.now() - timedelta(days=period)).timestamp())


def get_date_period_text(payouts: List):
    if not payouts:
        return "there is no data available"
    start_date = payouts[0]["slot"] if len(payouts) > 0 else 0
    end_date = payouts[-1]["slot"] if len(payouts) > 0 else 0
    date_period_text = f"""
        available {datetime.fromtimestamp(start_date).strftime('%d-%m-%Y')}
        - {datetime.fromtimestamp(end_date).strftime('%d-%m-%Y')}
    """
    return date_period_text


def calculate_tx_gas_fee_cost_in_OCEAN(web3_pp, feed_contract_addr, prices):
    if not prices:
        return 0.0

    web3 = Web3(Web3.HTTPProvider(web3_pp.rpc_url))

    # generic params
    predicted_value = True
    stake_amt_wei = Eth(10).to_wei().amt_wei
    prediction_ts = Eth(1721723066).to_wei().amt_wei

    # gas price
    gas_price = web3.eth.gas_price

    # gas amount
    contract = web3.eth.contract(
        address=web3.to_checksum_address(feed_contract_addr),
        abi=web3_pp.get_contract_abi("ERC20Template3"),
    )
    gas_estimate_prediction = contract.functions["submitPredval"](
        predicted_value, stake_amt_wei, prediction_ts
    ).estimate_gas({"from": "0xe2DD09d719Da89e5a3D0F2549c7E24566e947260"})

    # cals tx fee cost
    tx_fee_rose_prediction = (
        Wei(gas_estimate_prediction * gas_price).to_eth().amt_eth / 10
    )

    tx_fee_price_usdt_prediction = tx_fee_rose_prediction * prices["ROSE"]
    tx_fee_price_ocean_prediction = tx_fee_price_usdt_prediction / prices["OCEAN"]

    return tx_fee_price_ocean_prediction


def _get_from_exchange(exchange, current_date_ms):
    rose_usdt = fetch_ohlcv(exchange, "ROSE/USDT", "5m", current_date_ms, 1)
    fet_usdt = fetch_ohlcv(exchange, "FET/USDT", "5m", current_date_ms, 1)

    return rose_usdt, fet_usdt


def fetch_token_prices() -> Optional[Dict[str, float]]:
    current_date_ms = UnixTimeMs(int(datetime.now().timestamp()) * 1000 - 300000)
    rose_usdt, fet_usdt = _get_from_exchange("binance", current_date_ms)

    if rose_usdt and fet_usdt:
        return {"ROSE": rose_usdt[0][1], "OCEAN": fet_usdt[0][1] * 0.433226}

    rose_usdt, fet_usdt = _get_from_exchange("binanceus", current_date_ms)

    if rose_usdt and fet_usdt:
        return {"ROSE": rose_usdt[0][1], "OCEAN": fet_usdt[0][1] * 0.433226}

<<<<<<< HEAD
=======
    return None


@enforce_types
def col_to_human(col: str) -> str:
    col = col.replace("avg_", "")
    col = col.replace("total_", "")

    return col.replace("_", " ").title()


@enforce_types
def find_with_key_value(
    objects: List[Dict[str, Any]], key: str, value: str
) -> Union[Dict[str, Any], None]:
    for obj in objects:
        if obj[key] == value:
            return obj

>>>>>>> b5c551ff
    return None<|MERGE_RESOLUTION|>--- conflicted
+++ resolved
@@ -13,10 +13,7 @@
 from pdr_backend.lake.subscription import Subscription
 from pdr_backend.util.currency_types import Eth, Wei
 from pdr_backend.util.time_types import UnixTimeMs
-<<<<<<< HEAD
-=======
 from pdr_backend.util.constants_opf_addrs import get_opf_addresses
->>>>>>> b5c551ff
 
 logger = logging.getLogger("predictoor_dashboard_utils")
 
@@ -332,8 +329,6 @@
     if rose_usdt and fet_usdt:
         return {"ROSE": rose_usdt[0][1], "OCEAN": fet_usdt[0][1] * 0.433226}
 
-<<<<<<< HEAD
-=======
     return None
 
 
@@ -353,5 +348,4 @@
         if obj[key] == value:
             return obj
 
->>>>>>> b5c551ff
     return None