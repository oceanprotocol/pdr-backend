--- conflicted
+++ resolved
@@ -4,12 +4,9 @@
 from dash import Dash
 from enforce_typing import enforce_types
 
-<<<<<<< HEAD
 from pdr_backend.pdr_dashboard.callbacks.callbacks_feeds import (
     get_callbacks_feeds,
 )
-=======
->>>>>>> b5c551ff
 from pdr_backend.pdr_dashboard.callbacks.callbacks_home import (
     get_callbacks_home,
 )
@@ -66,9 +63,6 @@
     app.prices = fetch_token_prices()
 
     get_callbacks_home(app)
-<<<<<<< HEAD
     get_callbacks_feeds(app)
-=======
->>>>>>> b5c551ff
     get_callbacks_common(app)
     return app