from dataclasses import dataclass
from typing import Dict, List

from enforce_typing import enforce_types

from pdr_backend.subgraph.core_subgraph import query_subgraph
from pdr_backend.util.networkutil import get_subgraph_url
from pdr_backend.util.time_types import UnixTimeS


@dataclass
class PredictSlot:
    ID: str
    timestamp: int
    slot: int
    trueval: bool
    roundSumStakesUp: float
    roundSumStakes: float


@enforce_types
def get_predict_slots_query(
    asset_ids: List[str],
    initial_slot: UnixTimeS,
    last_slot: UnixTimeS,
    first: int,
    skip: int,
) -> str:
    """
    Constructs a GraphQL query string to fetch prediction slot data for
    specified assets within a slot range.

    Args:
        asset_ids: A list of asset identifiers to include in the query.
        initial_slot: The starting slot number for the query range.
        last_slot: The ending slot number for the query range.
        first: The number of records to fetch per query (pagination limit).
        skip: The number of records to skip (pagination offset).

    Returns:
        A string representing the GraphQL query.
    """
    asset_ids_str = str(asset_ids).replace("[", "[").replace("]", "]").replace("'", '"')

    return """
        query {
            predictSlots (
            first: %s
            skip: %s
            where: {
                slot_lte: %s
                slot_gte: %s
                predictContract_in: %s
            }
            ) {
            id
            slot
            trueValues {
                id
                timestamp
                trueValue
            }
            roundSumStakesUp
            roundSumStakes
            }
        }
    """ % (
        first,
        skip,
        initial_slot,
        last_slot,
        asset_ids_str,
    )


@enforce_types
def get_slots(
    addresses: List[str],
<<<<<<< HEAD
    end_ts_param: int,
    start_ts_param: int,
    first: int,
=======
    end_ts_param: UnixTimeS,
    start_ts_param: UnixTimeS,
>>>>>>> e6fcdf20
    skip: int,
    slots: List[PredictSlot],
    network: str = "mainnet",
) -> List[PredictSlot]:
    """
    Retrieves slots information for given addresses and a specified time range from a subgraph.

    Args:
        addresses: A list of contract addresses to query.
        end_ts_param: The Unix timestamp representing the end of the time range.
        start_ts_param: The Unix timestamp representing the start of the time range.
        skip: The number of records to skip for pagination.
        slots: An existing list of slots to which new data will be appended.
        network: The blockchain network to query ('mainnet' or 'testnet').

    Returns:
        A list of PredictSlot TypedDicts with the queried slot information.
    """

    slots = slots or []

    query = get_predict_slots_query(
        addresses,
        end_ts_param,
        start_ts_param,
        first,
        skip,
    )

    result = query_subgraph(
        get_subgraph_url(network),
        query,
        timeout=20.0,
    )

    new_slots = result["data"]["predictSlots"] or []

    # Convert the list of dicts to a list of PredictSlot objects
    # by passing the dict as keyword arguments
    # convert roundSumStakesUp and roundSumStakes to float
    new_slots = [
        PredictSlot(
            **{
                "ID": slot["id"],
                "timestamp": slot["slot"],
                "slot": slot["slot"],
                "trueval": (
                    slot["trueValues"][0]["trueValue"]
                    if "trueValues" in slot
                    and slot["trueValues"] is not None
                    and len(slot["trueValues"]) > 0
                    else None
                ),
                "roundSumStakesUp": float(slot["roundSumStakesUp"]),
                "roundSumStakes": float(slot["roundSumStakes"]),
            }
        )
        for slot in new_slots
    ]

    slots.extend(new_slots)
    return slots


@enforce_types
<<<<<<< HEAD
def fetch_slots(
    start_ts_param: int,
    end_ts_param: int,
    contracts: List[str],
    first: int,
    skip: int,
=======
def fetch_slots_for_all_assets(
    asset_ids: List[str],
    start_ts_param: UnixTimeS,
    end_ts_param: UnixTimeS,
>>>>>>> e6fcdf20
    network: str = "mainnet",
) -> Dict[str, List[PredictSlot]]:
    """
    Fetches slots for all provided asset IDs within a given time range and organizes them by asset.

    Args:
        contracts: A list of asset identifiers for which slots will be fetched.
        start_ts_param: The Unix timestamp marking the beginning of the desired time range.
        end_ts_param: The Unix timestamp marking the end of the desired time range.
        network: The blockchain network to query ('mainnet' or 'testnet').

    Returns:
        A dictionary mapping asset IDs to lists of PredictSlot dataclass
        containing slot information.
    """

    all_slots = get_slots(
        contracts, end_ts_param, start_ts_param, first, skip, [], network
    )
    return all_slots<|MERGE_RESOLUTION|>--- conflicted
+++ resolved
@@ -76,14 +76,9 @@
 @enforce_types
 def get_slots(
     addresses: List[str],
-<<<<<<< HEAD
-    end_ts_param: int,
-    start_ts_param: int,
-    first: int,
-=======
     end_ts_param: UnixTimeS,
     start_ts_param: UnixTimeS,
->>>>>>> e6fcdf20
+    first: int,
     skip: int,
     slots: List[PredictSlot],
     network: str = "mainnet",
@@ -149,19 +144,12 @@
 
 
 @enforce_types
-<<<<<<< HEAD
 def fetch_slots(
-    start_ts_param: int,
-    end_ts_param: int,
+    start_ts_param: UnixTimeS,
+    end_ts_param: UnixTimeS,
     contracts: List[str],
     first: int,
     skip: int,
-=======
-def fetch_slots_for_all_assets(
-    asset_ids: List[str],
-    start_ts_param: UnixTimeS,
-    end_ts_param: UnixTimeS,
->>>>>>> e6fcdf20
     network: str = "mainnet",
 ) -> Dict[str, List[PredictSlot]]:
     """
