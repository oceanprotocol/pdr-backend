from typing import Dict
from unittest.mock import patch

import pytest
from enforce_typing import enforce_types

from pdr_backend.subgraph.subgraph_predictions import (
    Prediction,
    fetch_contract_id_and_spe,
    fetch_filtered_predictions,
    get_all_contract_ids_by_owner,
)
from pdr_backend.util.time_types import UnixTimeSeconds

ADA_CONTRACT_ADDRESS = "0x18f54cc21b7a2fdd011bea06bba7801b280e3151"

SAMPLE_PREDICTION = Prediction(
    # pylint: disable=line-too-long
    ID="0x18f54cc21b7a2fdd011bea06bba7801b280e3151-1698527100-0xd2a24cb4ff2584bad80ff5f109034a891c3d88dd",
    pair="ADA/USDT",
    timeframe="5m",
    prediction=True,
    stake=0.050051425480971974,
    trueval=False,
    timestamp=UnixTimeSeconds(1698527000),
    source="binance",
    payout=0.0,
    slot=UnixTimeSeconds(1698527100),
    address="0x18f54cc21b7a2fdd011bea06bba7801b280e3151",
    user="0xd2a24cb4ff2584bad80ff5f109034a891c3d88dd",
)

# pylint: disable=line-too-long
_PREDICTION = {
    "id": "0x18f54cc21b7a2fdd011bea06bba7801b280e3151-1698527100-0xd2a24cb4ff2584bad80ff5f109034a891c3d88dd",
    "user": {"id": "0xd2a24cb4ff2584bad80ff5f109034a891c3d88dd"},
    "stake": "0.050051425480971974",
    "timestamp": 1698527000,
    "payout": {"payout": "0", "trueValue": False, "predictedValue": True},
    "slot": {
        "slot": 1698527100,
        "predictContract": {
            "id": "0x18f54cc21b7a2fdd011bea06bba7801b280e3151",
            "token": {
                "id": "0x18f54cc21b7a2fdd011bea06bba7801b280e3151",
                "name": "ADA/USDT",
                "nft": {
                    "nftData": [
                        {
                            "key": "0x238ad53218834f943da60c8bafd36c36692dcb35e6d76bdd93202f5c04c0baff",
                            "value": "0x55534454",
                        },
                        {
                            "key": "0x2cef5778d97683b4f64607f72e862fc0c92376e44cc61195ef72a634c0b1793e",
                            "value": "0x4144412f55534454",
                        },
                        {
                            "key": "0x49435d2ff85f9f3594e40e887943d562765d026d50b7383e76891f8190bff4c9",
                            "value": "0x356d",
                        },
                        {
                            "key": "0xf1f3eb40f5bc1ad1344716ced8b8a0431d840b5783aea1fd01786bc26f35ac0f",
                            "value": "0x414441",
                        },
                        {
                            "key": "0xf7e3126f87228afb82c9b18537eed25aaeb8171a78814781c26ed2cfeff27e69",
                            "value": "0x62696e616e6365",
                        },
                    ]
                },
            },
        },
    },
}

MOCK_PREDICTIONS_RESPONSE_FIRST_CALL = {"data": {"predictPredictions": [_PREDICTION]}}

MOCK_PREDICTIONS_RESPONSE_SECOND_CALL: Dict[str, dict] = {}

MOCK_PREDICTIONS_RESPONSE_1000 = {
    "data": {"predictPredictions": [_PREDICTION for i in range(0, 1000)]}
}

MOCK_CONTRACTS_RESPONSE = {
    "data": {
        "tokens": [
            {"id": "token1"},
            {"id": "token2"},
        ]
    }
}

MOCK_CONTRACT_DETAILS_RESPONSE = {
    "data": {
        "predictContracts": [
            {"id": "contract1", "secondsPerEpoch": 300, "token": {"name": "token1"}},
            {"id": "contract2", "secondsPerEpoch": 600, "token": {"name": "token2"}},
        ]
    }
}


@enforce_types
@patch("pdr_backend.subgraph.subgraph_predictions.query_subgraph")
def test_fetch_filtered_predictions(mock_query_subgraph):
    """
    @description
      Test that fetch_filtered_predictions() can fetch predictions from subgraph
      and return them as a list of Prediction objects.
    """
    # show the system can fetch multiple times, and handle empty responses
    mock_query_subgraph.side_effect = [
        MOCK_PREDICTIONS_RESPONSE_1000,
        MOCK_PREDICTIONS_RESPONSE_1000,
        MOCK_PREDICTIONS_RESPONSE_SECOND_CALL,
    ]
    predictions = fetch_filtered_predictions(
<<<<<<< HEAD
        start_ts=UnixTimeSeconds(1622547000),
        end_ts=UnixTimeSeconds(1622548800),
=======
        start_ts=1622547000,
        end_ts=1622548800,
        first=1000,
        skip=0,
>>>>>>> 67ef76e2
        filters=["0x18f54cc21b7a2fdd011bea06bba7801b280e3151"],
        network="mainnet",
    )

    assert len(predictions) == 1000
    assert isinstance(predictions[0], Prediction)
    assert predictions[0].user == "0xd2a24cb4ff2584bad80ff5f109034a891c3d88dd"
    assert predictions[0].pair == "ADA/USDT"
    assert predictions[0].address[0] == "0x18f54cc21b7a2fdd011bea06bba7801b280e3151"
    assert predictions[0].trueval is False
    assert predictions[0].prediction is True
    assert mock_query_subgraph.call_count == 1


@enforce_types
@patch("pdr_backend.subgraph.subgraph_predictions.query_subgraph")
def test_fetch_filtered_predictions_exception(mock_query_subgraph):
    """
    @description
        Verifies that fetch_filtered_predictions() can handle exceptions from subgraph
        and return the predictions that were fetched before the exception.
    """
    num_successful_fetches = 1

    # we're going to simulate an exception from subgraph on the second call
    # pylint: disable=unused-argument
    def simulate_exception(*args, **kwargs):
        if simulate_exception.call_count < num_successful_fetches:
            simulate_exception.call_count += 1
            return MOCK_PREDICTIONS_RESPONSE_1000
        raise Exception(f"Simulated exception on call #{num_successful_fetches+1}")

    simulate_exception.call_count = 0

    # Patch query_subgraph to use our simulate_exception function
    mock_query_subgraph.side_effect = simulate_exception

    predictions = fetch_filtered_predictions(
<<<<<<< HEAD
        start_ts=UnixTimeSeconds(1622547000),
        end_ts=UnixTimeSeconds(1622548800),
=======
        start_ts=1622547000,
        end_ts=1622548800,
        first=1000,
        skip=0,
>>>>>>> 67ef76e2
        filters=["0x18f54cc21b7a2fdd011bea06bba7801b280e3151"],
        network="mainnet",
    )

    assert len(predictions) == num_successful_fetches * 1000
    assert mock_query_subgraph.call_count == num_successful_fetches


@enforce_types
def test_fetch_filtered_predictions_no_data():
    # network not supported
    with pytest.raises(Exception):
        fetch_filtered_predictions(
<<<<<<< HEAD
            start_ts=UnixTimeSeconds(1622547000),
            end_ts=UnixTimeSeconds(1622548800),
=======
            start_ts=1622547000,
            end_ts=1622548800,
            first=1000,
            skip=0,
>>>>>>> 67ef76e2
            filters=["0x18f54cc21b7a2fdd011bea06bba7801b280e3151"],
            network="xyz",
        )

    with patch(
        "pdr_backend.subgraph.subgraph_predictions.query_subgraph"
    ) as mock_query_subgraph:
        mock_query_subgraph.return_value = {"data": {}}
        predictions = fetch_filtered_predictions(
<<<<<<< HEAD
            start_ts=UnixTimeSeconds(1622547000),
            end_ts=UnixTimeSeconds(1622548800),
=======
            start_ts=1622547000,
            end_ts=1622548800,
            first=1000,
            skip=0,
>>>>>>> 67ef76e2
            filters=["0x18f54cc21b7a2fdd011bea06bba7801b280e3151"],
            network="mainnet",
        )
    assert len(predictions) == 0

    with patch(
        "pdr_backend.subgraph.subgraph_predictions.query_subgraph"
    ) as mock_query_subgraph:
        mock_query_subgraph.return_value = {"data": {"predictPredictions": []}}
        predictions = fetch_filtered_predictions(
<<<<<<< HEAD
            start_ts=UnixTimeSeconds(1622547000),
            end_ts=UnixTimeSeconds(1622548800),
=======
            start_ts=1622547000,
            end_ts=1622548800,
            first=1000,
            skip=0,
>>>>>>> 67ef76e2
            filters=["0x18f54cc21b7a2fdd011bea06bba7801b280e3151"],
            network="mainnet",
        )
    assert len(predictions) == 0


@enforce_types
@patch(
    "pdr_backend.subgraph.subgraph_predictions.query_subgraph",
    return_value=MOCK_CONTRACTS_RESPONSE,
)
def test_get_all_contract_ids_by_owner(
    mock_query_subgraph,
):  # pylint: disable=unused-argument
    contract_ids = get_all_contract_ids_by_owner(
        owner_address="0xOwner", network="mainnet"
    )

    assert len(contract_ids) == 2
    assert "token1" in contract_ids
    assert "token2" in contract_ids
    mock_query_subgraph.assert_called_once()

    with patch(
        "pdr_backend.subgraph.subgraph_predictions.query_subgraph",
        return_value={"data": {}},
    ):
        with pytest.raises(Exception):
            get_all_contract_ids_by_owner(owner_address="0xOwner", network="mainnet")

    # network not supported
    with pytest.raises(Exception):
        get_all_contract_ids_by_owner(owner_address="0xOwner", network="xyz")


@enforce_types
@patch(
    "pdr_backend.subgraph.subgraph_predictions.query_subgraph",
    return_value=MOCK_CONTRACT_DETAILS_RESPONSE,
)
def test_fetch_contract_id_and_spe(
    mock_query_subgraph,
):  # pylint: disable=unused-argument
    contracts_list = fetch_contract_id_and_spe(
        contract_addresses=["contract1", "contract2"], network="mainnet"
    )

    assert len(contracts_list) == 2

    c0, c1 = contracts_list  # pylint: disable=unbalanced-tuple-unpacking
    assert c0["ID"] == "contract1"
    assert c0["seconds_per_epoch"] == 300
    assert c0["name"] == "token1"
    assert c1["ID"] == "contract2"
    assert c1["seconds_per_epoch"] == 600
    assert c1["name"] == "token2"

    mock_query_subgraph.assert_called_once()

    with patch(
        "pdr_backend.subgraph.subgraph_predictions.query_subgraph",
        return_value={"data": {}},
    ):
        with pytest.raises(Exception):
            fetch_contract_id_and_spe(
                contract_addresses=["contract1", "contract2"], network="mainnet"
            )

    # network not supported
    with pytest.raises(Exception):
        fetch_contract_id_and_spe(
            contract_addresses=["contract1", "contract2"], network="xyz"
        )<|MERGE_RESOLUTION|>--- conflicted
+++ resolved
@@ -115,15 +115,10 @@
         MOCK_PREDICTIONS_RESPONSE_SECOND_CALL,
     ]
     predictions = fetch_filtered_predictions(
-<<<<<<< HEAD
         start_ts=UnixTimeSeconds(1622547000),
         end_ts=UnixTimeSeconds(1622548800),
-=======
-        start_ts=1622547000,
-        end_ts=1622548800,
         first=1000,
         skip=0,
->>>>>>> 67ef76e2
         filters=["0x18f54cc21b7a2fdd011bea06bba7801b280e3151"],
         network="mainnet",
     )
@@ -162,15 +157,10 @@
     mock_query_subgraph.side_effect = simulate_exception
 
     predictions = fetch_filtered_predictions(
-<<<<<<< HEAD
         start_ts=UnixTimeSeconds(1622547000),
         end_ts=UnixTimeSeconds(1622548800),
-=======
-        start_ts=1622547000,
-        end_ts=1622548800,
         first=1000,
         skip=0,
->>>>>>> 67ef76e2
         filters=["0x18f54cc21b7a2fdd011bea06bba7801b280e3151"],
         network="mainnet",
     )
@@ -184,15 +174,10 @@
     # network not supported
     with pytest.raises(Exception):
         fetch_filtered_predictions(
-<<<<<<< HEAD
             start_ts=UnixTimeSeconds(1622547000),
             end_ts=UnixTimeSeconds(1622548800),
-=======
-            start_ts=1622547000,
-            end_ts=1622548800,
             first=1000,
             skip=0,
->>>>>>> 67ef76e2
             filters=["0x18f54cc21b7a2fdd011bea06bba7801b280e3151"],
             network="xyz",
         )
@@ -202,15 +187,10 @@
     ) as mock_query_subgraph:
         mock_query_subgraph.return_value = {"data": {}}
         predictions = fetch_filtered_predictions(
-<<<<<<< HEAD
             start_ts=UnixTimeSeconds(1622547000),
             end_ts=UnixTimeSeconds(1622548800),
-=======
-            start_ts=1622547000,
-            end_ts=1622548800,
             first=1000,
             skip=0,
->>>>>>> 67ef76e2
             filters=["0x18f54cc21b7a2fdd011bea06bba7801b280e3151"],
             network="mainnet",
         )
@@ -221,15 +201,10 @@
     ) as mock_query_subgraph:
         mock_query_subgraph.return_value = {"data": {"predictPredictions": []}}
         predictions = fetch_filtered_predictions(
-<<<<<<< HEAD
             start_ts=UnixTimeSeconds(1622547000),
             end_ts=UnixTimeSeconds(1622548800),
-=======
-            start_ts=1622547000,
-            end_ts=1622548800,
             first=1000,
             skip=0,
->>>>>>> 67ef76e2
             filters=["0x18f54cc21b7a2fdd011bea06bba7801b280e3151"],
             network="mainnet",
         )
