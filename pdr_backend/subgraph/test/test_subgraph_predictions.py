from typing import Dict
from unittest.mock import patch

import pytest
from enforce_typing import enforce_types

from pdr_backend.subgraph.subgraph_predictions import (
    Prediction,
    fetch_contract_id_and_spe,
    fetch_filtered_predictions,
    get_all_contract_ids_by_owner,
)
from pdr_backend.util.time_types import UnixTimeS

ADA_CONTRACT_ADDRESS = "0x18f54cc21b7a2fdd011bea06bba7801b280e3151"

SAMPLE_PREDICTION = Prediction(
    # pylint: disable=line-too-long
    ID="0x18f54cc21b7a2fdd011bea06bba7801b280e3151-1698527100-0xd2a24cb4ff2584bad80ff5f109034a891c3d88dd",
    contract="0x18f54cc21b7a2fdd011bea06bba7801b280e3151",
    pair="ADA/USDT",
    timeframe="5m",
    prediction=True,
    stake=0.050051425480971974,
    trueval=False,
    timestamp=UnixTimeS(1698527000),
    source="binance",
    payout=0.0,
<<<<<<< HEAD
    slot=1698527100,
=======
    slot=UnixTimeS(1698527100),
    address="0x18f54cc21b7a2fdd011bea06bba7801b280e3151",
>>>>>>> f3cd1835
    user="0xd2a24cb4ff2584bad80ff5f109034a891c3d88dd",
)

# pylint: disable=line-too-long
_PREDICTION = {
    "id": "0x18f54cc21b7a2fdd011bea06bba7801b280e3151-1698527100-0xd2a24cb4ff2584bad80ff5f109034a891c3d88dd",
    "user": {"id": "0xd2a24cb4ff2584bad80ff5f109034a891c3d88dd"},
    "stake": "0.050051425480971974",
    "timestamp": 1698527000,
    "payout": {"payout": "0", "trueValue": False, "predictedValue": True},
    "slot": {
        "slot": 1698527100,
        "predictContract": {
            "id": "0x18f54cc21b7a2fdd011bea06bba7801b280e3151",
            "token": {
                "id": "0x18f54cc21b7a2fdd011bea06bba7801b280e3151",
                "name": "ADA/USDT",
                "nft": {
                    "nftData": [
                        {
                            "key": "0x238ad53218834f943da60c8bafd36c36692dcb35e6d76bdd93202f5c04c0baff",
                            "value": "0x55534454",
                        },
                        {
                            "key": "0x2cef5778d97683b4f64607f72e862fc0c92376e44cc61195ef72a634c0b1793e",
                            "value": "0x4144412f55534454",
                        },
                        {
                            "key": "0x49435d2ff85f9f3594e40e887943d562765d026d50b7383e76891f8190bff4c9",
                            "value": "0x356d",
                        },
                        {
                            "key": "0xf1f3eb40f5bc1ad1344716ced8b8a0431d840b5783aea1fd01786bc26f35ac0f",
                            "value": "0x414441",
                        },
                        {
                            "key": "0xf7e3126f87228afb82c9b18537eed25aaeb8171a78814781c26ed2cfeff27e69",
                            "value": "0x62696e616e6365",
                        },
                    ]
                },
            },
        },
    },
}

MOCK_PREDICTIONS_RESPONSE_FIRST_CALL = {"data": {"predictPredictions": [_PREDICTION]}}

MOCK_PREDICTIONS_RESPONSE_SECOND_CALL: Dict[str, dict] = {}

MOCK_PREDICTIONS_RESPONSE_1000 = {
    "data": {"predictPredictions": [_PREDICTION for i in range(0, 1000)]}
}

MOCK_CONTRACTS_RESPONSE = {
    "data": {
        "tokens": [
            {"id": "token1"},
            {"id": "token2"},
        ]
    }
}

MOCK_CONTRACT_DETAILS_RESPONSE = {
    "data": {
        "predictContracts": [
            {"id": "contract1", "secondsPerEpoch": 300, "token": {"name": "token1"}},
            {"id": "contract2", "secondsPerEpoch": 600, "token": {"name": "token2"}},
        ]
    }
}


@enforce_types
@patch("pdr_backend.subgraph.subgraph_predictions.query_subgraph")
def test_fetch_filtered_predictions(mock_query_subgraph):
    """
    @description
      Test that fetch_filtered_predictions() can fetch predictions from subgraph
      and return them as a list of Prediction objects.
    """
    # show the system can fetch multiple times, and handle empty responses
    mock_query_subgraph.side_effect = [
        MOCK_PREDICTIONS_RESPONSE_1000,
        MOCK_PREDICTIONS_RESPONSE_1000,
        MOCK_PREDICTIONS_RESPONSE_SECOND_CALL,
    ]
    predictions = fetch_filtered_predictions(
        start_ts=UnixTimeS(1622547000),
        end_ts=UnixTimeS(1622548800),
        first=1000,
        skip=0,
        filters=["0x18f54cc21b7a2fdd011bea06bba7801b280e3151"],
        network="mainnet",
    )

    assert len(predictions) == 1000
    assert isinstance(predictions[0], Prediction)
    assert predictions[0].user == "0xd2a24cb4ff2584bad80ff5f109034a891c3d88dd"
    assert predictions[0].pair == "ADA/USDT"
    assert predictions[0].contract == "0x18f54cc21b7a2fdd011bea06bba7801b280e3151"
    assert predictions[0].trueval is False
    assert predictions[0].prediction is True
    assert mock_query_subgraph.call_count == 1


@enforce_types
@patch("pdr_backend.subgraph.subgraph_predictions.query_subgraph")
def test_fetch_filtered_predictions_exception(mock_query_subgraph):
    """
    @description
        Verifies that fetch_filtered_predictions() can handle exceptions from subgraph
        and return the predictions that were fetched before the exception.
    """
    num_successful_fetches = 1

    # we're going to simulate an exception from subgraph on the second call
    # pylint: disable=unused-argument
    def simulate_exception(*args, **kwargs):
        if simulate_exception.call_count < num_successful_fetches:
            simulate_exception.call_count += 1
            return MOCK_PREDICTIONS_RESPONSE_1000
        raise Exception(f"Simulated exception on call #{num_successful_fetches+1}")

    simulate_exception.call_count = 0

    # Patch query_subgraph to use our simulate_exception function
    mock_query_subgraph.side_effect = simulate_exception

    predictions = fetch_filtered_predictions(
        start_ts=UnixTimeS(1622547000),
        end_ts=UnixTimeS(1622548800),
        first=1000,
        skip=0,
        filters=["0x18f54cc21b7a2fdd011bea06bba7801b280e3151"],
        network="mainnet",
    )

    assert len(predictions) == num_successful_fetches * 1000
    assert mock_query_subgraph.call_count == num_successful_fetches


@enforce_types
def test_fetch_filtered_predictions_no_data():
    # network not supported
    with pytest.raises(Exception):
        fetch_filtered_predictions(
            start_ts=UnixTimeS(1622547000),
            end_ts=UnixTimeS(1622548800),
            first=1000,
            skip=0,
            filters=["0x18f54cc21b7a2fdd011bea06bba7801b280e3151"],
            network="xyz",
        )

    with patch(
        "pdr_backend.subgraph.subgraph_predictions.query_subgraph"
    ) as mock_query_subgraph:
        mock_query_subgraph.return_value = {"data": {}}
        predictions = fetch_filtered_predictions(
            start_ts=UnixTimeS(1622547000),
            end_ts=UnixTimeS(1622548800),
            first=1000,
            skip=0,
            filters=["0x18f54cc21b7a2fdd011bea06bba7801b280e3151"],
            network="mainnet",
        )
    assert len(predictions) == 0

    with patch(
        "pdr_backend.subgraph.subgraph_predictions.query_subgraph"
    ) as mock_query_subgraph:
        mock_query_subgraph.return_value = {"data": {"predictPredictions": []}}
        predictions = fetch_filtered_predictions(
            start_ts=UnixTimeS(1622547000),
            end_ts=UnixTimeS(1622548800),
            first=1000,
            skip=0,
            filters=["0x18f54cc21b7a2fdd011bea06bba7801b280e3151"],
            network="mainnet",
        )
    assert len(predictions) == 0


@enforce_types
@patch(
    "pdr_backend.subgraph.subgraph_predictions.query_subgraph",
    return_value=MOCK_CONTRACTS_RESPONSE,
)
def test_get_all_contract_ids_by_owner(
    mock_query_subgraph,
):  # pylint: disable=unused-argument
    contract_ids = get_all_contract_ids_by_owner(
        owner_address="0xOwner", network="mainnet"
    )

    assert len(contract_ids) == 2
    assert "token1" in contract_ids
    assert "token2" in contract_ids
    mock_query_subgraph.assert_called_once()

    with patch(
        "pdr_backend.subgraph.subgraph_predictions.query_subgraph",
        return_value={"data": {}},
    ):
        with pytest.raises(Exception):
            get_all_contract_ids_by_owner(owner_address="0xOwner", network="mainnet")

    # network not supported
    with pytest.raises(Exception):
        get_all_contract_ids_by_owner(owner_address="0xOwner", network="xyz")


@enforce_types
@patch(
    "pdr_backend.subgraph.subgraph_predictions.query_subgraph",
    return_value=MOCK_CONTRACT_DETAILS_RESPONSE,
)
def test_fetch_contract_id_and_spe(
    mock_query_subgraph,
):  # pylint: disable=unused-argument
    contracts_list = fetch_contract_id_and_spe(
        contract_addresses=["contract1", "contract2"], network="mainnet"
    )

    assert len(contracts_list) == 2

    c0, c1 = contracts_list  # pylint: disable=unbalanced-tuple-unpacking
    assert c0["ID"] == "contract1"
    assert c0["seconds_per_epoch"] == 300
    assert c0["name"] == "token1"
    assert c1["ID"] == "contract2"
    assert c1["seconds_per_epoch"] == 600
    assert c1["name"] == "token2"

    mock_query_subgraph.assert_called_once()

    with patch(
        "pdr_backend.subgraph.subgraph_predictions.query_subgraph",
        return_value={"data": {}},
    ):
        with pytest.raises(Exception):
            fetch_contract_id_and_spe(
                contract_addresses=["contract1", "contract2"], network="mainnet"
            )

    # network not supported
    with pytest.raises(Exception):
        fetch_contract_id_and_spe(
            contract_addresses=["contract1", "contract2"], network="xyz"
        )<|MERGE_RESOLUTION|>--- conflicted
+++ resolved
@@ -26,12 +26,7 @@
     timestamp=UnixTimeS(1698527000),
     source="binance",
     payout=0.0,
-<<<<<<< HEAD
-    slot=1698527100,
-=======
     slot=UnixTimeS(1698527100),
-    address="0x18f54cc21b7a2fdd011bea06bba7801b280e3151",
->>>>>>> f3cd1835
     user="0xd2a24cb4ff2584bad80ff5f109034a891c3d88dd",
 )
 
