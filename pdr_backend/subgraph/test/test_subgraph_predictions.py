from typing import Dict
from unittest.mock import patch

import pytest
from enforce_typing import enforce_types

from pdr_backend.subgraph.subgraph_predictions import (
    Prediction,
    fetch_contract_id_and_spe,
    fetch_filtered_predictions,
    get_all_contract_ids_by_owner,
)
from pdr_backend.util.time_types import UnixTimeS

ADA_CONTRACT_ADDRESS = "0x18f54cc21b7a2fdd011bea06bba7801b280e3151"

SAMPLE_PREDICTION = Prediction(
    # pylint: disable=line-too-long
    ID="0x18f54cc21b7a2fdd011bea06bba7801b280e3151-1698527100-0xd2a24cb4ff2584bad80ff5f109034a891c3d88dd",
    contract="0x18f54cc21b7a2fdd011bea06bba7801b280e3151",
    pair="ADA/USDT",
    timeframe="5m",
    predvalue=True,
    stake=0.050051425480971974,
    truevalue=False,
    timestamp=UnixTimeS(1698527000),
    source="binance",
    payout=0.0,
    slot=UnixTimeS(1698527100),
    user="0xd2a24cb4ff2584bad80ff5f109034a891c3d88dd",
)

# pylint: disable=line-too-long
_PREDICTION = {
    "id": "0x18f54cc21b7a2fdd011bea06bba7801b280e3151-1698527100-0xd2a24cb4ff2584bad80ff5f109034a891c3d88dd",
    "user": {"id": "0xd2a24cb4ff2584bad80ff5f109034a891c3d88dd"},
    "stake": "0.050051425480971974",
    "timestamp": 1698527000,
    "payout": {"payout": "0", "trueValue": False, "predictedValue": True},
    "slot": {
        "slot": 1698527100,
        "predictContract": {
            "id": "0x18f54cc21b7a2fdd011bea06bba7801b280e3151",
            "token": {
                "id": "0x18f54cc21b7a2fdd011bea06bba7801b280e3151",
                "name": "ADA/USDT",
                "nft": {
                    "nftData": [
                        {
                            "key": "0x238ad53218834f943da60c8bafd36c36692dcb35e6d76bdd93202f5c04c0baff",
                            "value": "0x55534454",
                        },
                        {
                            "key": "0x2cef5778d97683b4f64607f72e862fc0c92376e44cc61195ef72a634c0b1793e",
                            "value": "0x4144412f55534454",
                        },
                        {
                            "key": "0x49435d2ff85f9f3594e40e887943d562765d026d50b7383e76891f8190bff4c9",
                            "value": "0x356d",
                        },
                        {
                            "key": "0xf1f3eb40f5bc1ad1344716ced8b8a0431d840b5783aea1fd01786bc26f35ac0f",
                            "value": "0x414441",
                        },
                        {
                            "key": "0xf7e3126f87228afb82c9b18537eed25aaeb8171a78814781c26ed2cfeff27e69",
                            "value": "0x62696e616e6365",
                        },
                    ]
                },
            },
        },
    },
}

MOCK_PREDICTIONS_RESPONSE_FIRST_CALL = {"data": {"predictPredictions": [_PREDICTION]}}

MOCK_PREDICTIONS_RESPONSE_SECOND_CALL: Dict[str, dict] = {}

MOCK_PREDICTIONS_RESPONSE_1000 = {
    "data": {"predictPredictions": [_PREDICTION for i in range(0, 1000)]}
}

MOCK_CONTRACTS_RESPONSE = {
    "data": {
        "tokens": [
            {"id": "token1"},
            {"id": "token2"},
        ]
    }
}

MOCK_CONTRACT_DETAILS_RESPONSE = {
    "data": {
        "predictContracts": [
            {"id": "contract1", "secondsPerEpoch": 300, "token": {"name": "token1"}},
            {"id": "contract2", "secondsPerEpoch": 600, "token": {"name": "token2"}},
        ]
    }
}


@enforce_types
@patch("pdr_backend.subgraph.subgraph_predictions.query_subgraph")
def test_fetch_filtered_predictions(mock_query_subgraph):
    """
    @description
      Test that fetch_filtered_predictions() can fetch predictions from subgraph
      and return them as a list of Prediction objects.
    """
    # show the system can fetch multiple times, and handle empty responses
    mock_query_subgraph.side_effect = [
        MOCK_PREDICTIONS_RESPONSE_1000,
        MOCK_PREDICTIONS_RESPONSE_1000,
        MOCK_PREDICTIONS_RESPONSE_SECOND_CALL,
    ]
    predictions = fetch_filtered_predictions(
        start_ts=UnixTimeS(1622547000),
        end_ts=UnixTimeS(1622548800),
        first=1000,
        skip=0,
        addresses=["0x18f54cc21b7a2fdd011bea06bba7801b280e3151"],
        network="mainnet",
    )

    assert len(predictions) == 1000
    assert isinstance(predictions[0], Prediction)
    assert predictions[0].user == "0xd2a24cb4ff2584bad80ff5f109034a891c3d88dd"
    assert predictions[0].pair == "ADA/USDT"
<<<<<<< HEAD
    assert predictions[0].address[0] == "0x18f54cc21b7a2fdd011bea06bba7801b280e3151"
    assert predictions[0].truevalue is False
    assert predictions[0].predvalue is True
=======
    assert predictions[0].contract == "0x18f54cc21b7a2fdd011bea06bba7801b280e3151"
    assert predictions[0].trueval is False
    assert predictions[0].prediction is True
>>>>>>> 188d0221
    assert mock_query_subgraph.call_count == 1


@enforce_types
@patch("pdr_backend.subgraph.subgraph_predictions.query_subgraph")
def test_fetch_filtered_predictions_exception(mock_query_subgraph):
    """
    @description
        Verifies that fetch_filtered_predictions() can handle exceptions from subgraph
        and return the predictions that were fetched before the exception.
    """
    num_successful_fetches = 1

    # we're going to simulate an exception from subgraph on the second call
    # pylint: disable=unused-argument
    def simulate_exception(*args, **kwargs):
        if simulate_exception.call_count < num_successful_fetches:
            simulate_exception.call_count += 1
            return MOCK_PREDICTIONS_RESPONSE_1000
        raise Exception(f"Simulated exception on call #{num_successful_fetches+1}")

    simulate_exception.call_count = 0

    # Patch query_subgraph to use our simulate_exception function
    mock_query_subgraph.side_effect = simulate_exception

    predictions = fetch_filtered_predictions(
        start_ts=UnixTimeS(1622547000),
        end_ts=UnixTimeS(1622548800),
        first=1000,
        skip=0,
        addresses=["0x18f54cc21b7a2fdd011bea06bba7801b280e3151"],
        network="mainnet",
    )

    assert len(predictions) == num_successful_fetches * 1000
    assert mock_query_subgraph.call_count == num_successful_fetches


@enforce_types
def test_fetch_filtered_predictions_no_data():
    # network not supported
    with pytest.raises(Exception):
        fetch_filtered_predictions(
            start_ts=UnixTimeS(1622547000),
            end_ts=UnixTimeS(1622548800),
            first=1000,
            skip=0,
            addresses=["0x18f54cc21b7a2fdd011bea06bba7801b280e3151"],
            network="xyz",
        )

    with patch(
        "pdr_backend.subgraph.subgraph_predictions.query_subgraph"
    ) as mock_query_subgraph:
        mock_query_subgraph.return_value = {"data": {}}
        predictions = fetch_filtered_predictions(
            start_ts=UnixTimeS(1622547000),
            end_ts=UnixTimeS(1622548800),
            first=1000,
            skip=0,
            addresses=["0x18f54cc21b7a2fdd011bea06bba7801b280e3151"],
            network="mainnet",
        )
    assert len(predictions) == 0

    with patch(
        "pdr_backend.subgraph.subgraph_predictions.query_subgraph"
    ) as mock_query_subgraph:
        mock_query_subgraph.return_value = {"data": {"predictPredictions": []}}
        predictions = fetch_filtered_predictions(
            start_ts=UnixTimeS(1622547000),
            end_ts=UnixTimeS(1622548800),
            first=1000,
            skip=0,
            addresses=["0x18f54cc21b7a2fdd011bea06bba7801b280e3151"],
            network="mainnet",
        )
    assert len(predictions) == 0


@enforce_types
@patch(
    "pdr_backend.subgraph.subgraph_predictions.query_subgraph",
    return_value=MOCK_CONTRACTS_RESPONSE,
)
def test_get_all_contract_ids_by_owner(
    mock_query_subgraph,
):  # pylint: disable=unused-argument
    contract_ids = get_all_contract_ids_by_owner(
        owner_address="0xOwner", network="mainnet"
    )

    assert len(contract_ids) == 2
    assert "token1" in contract_ids
    assert "token2" in contract_ids
    mock_query_subgraph.assert_called_once()

    with patch(
        "pdr_backend.subgraph.subgraph_predictions.query_subgraph",
        return_value={"data": {}},
    ):
        with pytest.raises(Exception):
            get_all_contract_ids_by_owner(owner_address="0xOwner", network="mainnet")

    # network not supported
    with pytest.raises(Exception):
        get_all_contract_ids_by_owner(owner_address="0xOwner", network="xyz")


@enforce_types
@patch(
    "pdr_backend.subgraph.subgraph_predictions.query_subgraph",
    return_value=MOCK_CONTRACT_DETAILS_RESPONSE,
)
def test_fetch_contract_id_and_spe(
    mock_query_subgraph,
):  # pylint: disable=unused-argument
    contracts_list = fetch_contract_id_and_spe(
        contract_addresses=["contract1", "contract2"], network="mainnet"
    )

    assert len(contracts_list) == 2

    c0, c1 = contracts_list  # pylint: disable=unbalanced-tuple-unpacking
    assert c0["ID"] == "contract1"
    assert c0["seconds_per_epoch"] == 300
    assert c0["name"] == "token1"
    assert c1["ID"] == "contract2"
    assert c1["seconds_per_epoch"] == 600
    assert c1["name"] == "token2"

    mock_query_subgraph.assert_called_once()

    with patch(
        "pdr_backend.subgraph.subgraph_predictions.query_subgraph",
        return_value={"data": {}},
    ):
        with pytest.raises(Exception):
            fetch_contract_id_and_spe(
                contract_addresses=["contract1", "contract2"], network="mainnet"
            )

    # network not supported
    with pytest.raises(Exception):
        fetch_contract_id_and_spe(
            contract_addresses=["contract1", "contract2"], network="xyz"
        )<|MERGE_RESOLUTION|>--- conflicted
+++ resolved
@@ -127,15 +127,9 @@
     assert isinstance(predictions[0], Prediction)
     assert predictions[0].user == "0xd2a24cb4ff2584bad80ff5f109034a891c3d88dd"
     assert predictions[0].pair == "ADA/USDT"
-<<<<<<< HEAD
-    assert predictions[0].address[0] == "0x18f54cc21b7a2fdd011bea06bba7801b280e3151"
+    assert predictions[0].contract == "0x18f54cc21b7a2fdd011bea06bba7801b280e3151"
     assert predictions[0].truevalue is False
     assert predictions[0].predvalue is True
-=======
-    assert predictions[0].contract == "0x18f54cc21b7a2fdd011bea06bba7801b280e3151"
-    assert predictions[0].trueval is False
-    assert predictions[0].prediction is True
->>>>>>> 188d0221
     assert mock_query_subgraph.call_count == 1
 
 
