--- conflicted
+++ resolved
@@ -21,13 +21,8 @@
     timeframe="5m",
     predvalue=True,
     stake=0.050051425480971974,
-<<<<<<< HEAD
     truevalue=False,
-    timestamp=1698527000,
-=======
-    trueval=False,
     timestamp=UnixTimeS(1698527000),
->>>>>>> 133aaa8b
     source="binance",
     payout=0.0,
     slot=UnixTimeS(1698527100),
