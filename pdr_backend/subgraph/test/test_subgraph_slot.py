from typing import Dict
from unittest.mock import patch

from enforce_typing import enforce_types

from pdr_backend.subgraph.subgraph_slot import (
    PredictSlot,
    fetch_slots,
    get_predict_slots_query,
    get_slots,
)
from pdr_backend.util.time_types import UnixTimeS


@enforce_types
def test_get_predict_slots_query():
    # Test the get_predict_slots_query function with expected inputs and outputs
    query = get_predict_slots_query(
        asset_ids=["0xAsset"],
        initial_slot=UnixTimeS(1000),
        last_slot=UnixTimeS(2000),
        first=10,
        skip=0,
    )
    assert "predictSlots" in query
    assert "0xAsset" in query
    assert "1000" in query
    assert "2000" in query


# Sample data for tests
SAMPLE_PREDICT_QUERY_RESULT_ITEM = {
    "id": "0xAsset-12345",
    "slot": "12345",
    "trueValues": [{"ID": "1", "trueValue": True}],
    "roundSumStakesUp": 150.0,
    "roundSumStakes": 100.0,
}


MOCK_QUERY_RESPONSE = {"data": {"predictSlots": [SAMPLE_PREDICT_QUERY_RESULT_ITEM]}}

MOCK_QUERY_RESPONSE_FIRST_CALL = {
    "data": {
        "predictSlots": [SAMPLE_PREDICT_QUERY_RESULT_ITEM]
        * 1000  # Simulate a full page of results
    }
}

MOCK_QUERY_RESPONSE_SECOND_CALL: Dict[str, Dict[str, list]] = {
    "data": {"predictSlots": []}  # Simulate no further results, stopping the recursion
}


@enforce_types
@patch("pdr_backend.subgraph.subgraph_slot.query_subgraph")
def test_get_slots(mock_query_subgraph):
    # Configure the mock to return a full page of results on the first call,
    # and no results on the second call
    mock_query_subgraph.side_effect = [
        MOCK_QUERY_RESPONSE_FIRST_CALL,
        MOCK_QUERY_RESPONSE_SECOND_CALL,
    ]

    result_slots = get_slots(
        addresses=["0xAsset"],
        end_ts_param=UnixTimeS(2000),
        start_ts_param=UnixTimeS(1000),
        skip=0,
        slots=[],
        network="mainnet",
    )

    print("test_get_slots", result_slots)

    # Verify that the mock was called twice (once for the initial call, once for the recursive call)
    assert mock_query_subgraph.call_count == 2
    # Verify that the result contains the expected number of slots
    assert len(result_slots) == 1000
    # Verify that the slots contain instances of PredictSlot
    assert isinstance(result_slots[0], PredictSlot)
    # Verify the first slot's data matches the sample
    assert result_slots[0].ID == "0xAsset-12345"


@enforce_types
@patch(
    "pdr_backend.subgraph.subgraph_slot.query_subgraph",
    return_value=MOCK_QUERY_RESPONSE,
)
<<<<<<< HEAD
def test_fetch_slots_for_all_contracts(mock_query_subgraph):
    # Test logic for fetching slots for all contracts
    result = fetch_slots(
        contracts=["0xAsset"], start_ts_param=1000, end_ts_param=2000, network="mainnet"
=======
def test_fetch_slots_for_all_assets(mock_query_subgraph):
    # Test the fetch_slots_for_all_assets function
    result = fetch_slots_for_all_assets(
        asset_ids=["0xAsset"],
        start_ts_param=UnixTimeS(1000),
        end_ts_param=UnixTimeS(2000),
        network="mainnet",
>>>>>>> e6fcdf20
    )

    print("test_fetch_slots_for_all_contracts", result)
    # Verify that the result is structured correctly
    assert "0xAsset" in result
    assert all(isinstance(slot, PredictSlot) for slot in result["0xAsset"])
    assert len(result["0xAsset"]) == 1
    assert result["0xAsset"][0].ID == "0xAsset-12345"
    # Verify that the mock was called
    mock_query_subgraph.assert_called()<|MERGE_RESOLUTION|>--- conflicted
+++ resolved
@@ -63,9 +63,10 @@
     ]
 
     result_slots = get_slots(
-        addresses=["0xAsset"],
         end_ts_param=UnixTimeS(2000),
         start_ts_param=UnixTimeS(1000),
+        addresses=["0xAsset"],
+        first=1000,
         skip=0,
         slots=[],
         network="mainnet",
@@ -74,7 +75,7 @@
     print("test_get_slots", result_slots)
 
     # Verify that the mock was called twice (once for the initial call, once for the recursive call)
-    assert mock_query_subgraph.call_count == 2
+    assert mock_query_subgraph.call_count == 1
     # Verify that the result contains the expected number of slots
     assert len(result_slots) == 1000
     # Verify that the slots contain instances of PredictSlot
@@ -88,27 +89,21 @@
     "pdr_backend.subgraph.subgraph_slot.query_subgraph",
     return_value=MOCK_QUERY_RESPONSE,
 )
-<<<<<<< HEAD
 def test_fetch_slots_for_all_contracts(mock_query_subgraph):
     # Test logic for fetching slots for all contracts
     result = fetch_slots(
-        contracts=["0xAsset"], start_ts_param=1000, end_ts_param=2000, network="mainnet"
-=======
-def test_fetch_slots_for_all_assets(mock_query_subgraph):
-    # Test the fetch_slots_for_all_assets function
-    result = fetch_slots_for_all_assets(
-        asset_ids=["0xAsset"],
         start_ts_param=UnixTimeS(1000),
         end_ts_param=UnixTimeS(2000),
+        contracts=["0xAsset"],
+        first=1000,
+        skip=0,
         network="mainnet",
->>>>>>> e6fcdf20
     )
 
     print("test_fetch_slots_for_all_contracts", result)
     # Verify that the result is structured correctly
-    assert "0xAsset" in result
-    assert all(isinstance(slot, PredictSlot) for slot in result["0xAsset"])
-    assert len(result["0xAsset"]) == 1
-    assert result["0xAsset"][0].ID == "0xAsset-12345"
+    print(result[0])
+    assert len(result) == 1
+    assert result[0].ID == "0xAsset-12345"
     # Verify that the mock was called
     mock_query_subgraph.assert_called()