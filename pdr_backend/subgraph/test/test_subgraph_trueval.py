--- conflicted
+++ resolved
@@ -49,15 +49,10 @@
     mock_query_subgraph.return_value = MOCK_TRUEVAL_QUERY_RESPONSE
 
     truevals = fetch_truevals(
-<<<<<<< HEAD
         start_ts=UnixTimeSeconds(1698526000),
         end_ts=UnixTimeSeconds(1698528000),
-=======
-        start_ts=1698526000,
-        end_ts=1698528000,
         first=1000,
         skip=0,
->>>>>>> 67ef76e2
         addresses=["0x18f54cc21b7a2fdd011bea06bba7801b280e3151"],
         network="mainnet",
     )
