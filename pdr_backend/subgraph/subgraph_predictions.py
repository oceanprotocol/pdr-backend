--- conflicted
+++ resolved
@@ -113,82 +113,6 @@
                         }}
                     }}
                 }}
-<<<<<<< HEAD
-            }}"""
-
-        try:
-            logger.info("Querying subgraph... %s", query)
-            result = query_subgraph(
-                get_subgraph_url(network),
-                query,
-                timeout=20.0,
-            )
-        except Exception as e:
-            logger.warning(
-                "Error fetching predictPredictions, got #%d items. Exception: %s",
-                len(predictions),
-                e,
-            )
-            break
-
-        offset += chunk_size
-
-        if "data" not in result or not result["data"]:
-            break
-
-        data = result["data"].get("predictPredictions", [])
-        if len(data) == 0:
-            break
-
-        for prediction_sg_dict in data:
-            info725 = prediction_sg_dict["slot"]["predictContract"]["token"]["nft"][
-                "nftData"
-            ]
-            info = info725_to_info(info725)
-            pair = info["pair"]
-            timeframe = info["timeframe"]
-            source = info["source"]
-            timestamp = UnixTimeSeconds(prediction_sg_dict["timestamp"])
-            slot = UnixTimeSeconds(prediction_sg_dict["slot"]["slot"])
-            user = prediction_sg_dict["user"]["id"]
-            address = prediction_sg_dict["id"].split("-")[0]
-            trueval = None
-            payout = None
-            predicted_value = None
-            stake = None
-
-            if payout_only is True and prediction_sg_dict["payout"] is None:
-                continue
-
-            if not prediction_sg_dict["payout"] is None:
-                stake = float(prediction_sg_dict["stake"])
-                trueval = prediction_sg_dict["payout"]["trueValue"]
-                predicted_value = prediction_sg_dict["payout"]["predictedValue"]
-                payout = float(prediction_sg_dict["payout"]["payout"])
-
-            if trueval_only is True and trueval is None:
-                continue
-
-            prediction = Prediction(
-                ID=prediction_sg_dict["id"],
-                pair=pair,
-                timeframe=timeframe,
-                prediction=predicted_value,
-                stake=stake,
-                trueval=trueval,
-                timestamp=timestamp,
-                source=source,
-                payout=payout,
-                address=address,
-                slot=slot,
-                user=user,
-            )
-            predictions.append(prediction)
-
-        # avoids doing next fetch if we've reached the end
-        if len(data) < chunk_size:
-            break
-=======
             }}
         }}"""
 
@@ -221,8 +145,8 @@
         pair = info["pair"]
         timeframe = info["timeframe"]
         source = info["source"]
-        timestamp = prediction_sg_dict["timestamp"]
-        slot = prediction_sg_dict["slot"]["slot"]
+        timestamp = UnixTimeSeconds(int(prediction_sg_dict["timestamp"]))
+        slot = UnixTimeSeconds(int(prediction_sg_dict["slot"]["slot"]))
         user = prediction_sg_dict["user"]["id"]
         address = prediction_sg_dict["id"].split("-")[0]
         trueval = None
@@ -257,7 +181,6 @@
             user=user,
         )
         predictions.append(prediction)
->>>>>>> 67ef76e2
 
     return predictions
 
