import json
from enum import Enum
import logging
from typing import List, TypedDict

from enforce_typing import enforce_types

from pdr_backend.subgraph.prediction import Prediction
from pdr_backend.subgraph.core_subgraph import query_subgraph
from pdr_backend.subgraph.info725 import info725_to_info
from pdr_backend.util.networkutil import get_subgraph_url
from pdr_backend.util.time_types import UnixTimeS

logger = logging.getLogger("subgraph")


class ContractIdAndSPE(TypedDict):
    ID: str
    seconds_per_epoch: int
    name: str


class FilterMode(Enum):
    NONE = 0
    CONTRACT = 1
    PREDICTOOR = 2
    CONTRACT_TS = 3


# pylint: disable=too-many-statements
@enforce_types
def fetch_filtered_predictions(
    start_ts: UnixTimeS,
    end_ts: UnixTimeS,
    addresses: List[str],
    first: int,
    skip: int,
<<<<<<< HEAD
    network: str,
    payout_only: bool = False,
    trueval_only: bool = False,
=======
    network: str = "mainnet",
>>>>>>> 4a7021c6
) -> List[Prediction]:
    """
    Fetches predictions from a subgraph within a specified time range
    and according to given filters.

    This function supports querying predictions based on contract
    addresses or predictor addresses, depending on the filter mode.
    It iteratively queries the subgraph in chunks to retrieve all relevant
    predictions and constructs Prediction objects from the results.

    Args:
        start_ts: The starting Unix timestamp for the query range.
        end_ts: The ending Unix timestamp for the query range.
        addresses: A list of strings representing the filter
            values (contract addresses or predictor IDs).
        network: A string indicating the blockchain network to query ('mainnet' or 'testnet').
        filter_mode: An instance of FilterMode indicating whether to filter
            by contract or by predictor.

    Returns:
        A list of Prediction objects that match the filter criteria within the given time range.

    Raises:
        Exception: If the specified network is neither 'mainnet' nor 'testnet'.
    """

    if network not in ["mainnet", "testnet"]:
        raise Exception("Invalid network, pick mainnet or testnet")

    predictions: List[Prediction] = []

    # Convert filters to lowercase
    filters = [f.lower() for f in addresses]

    # pylint: disable=line-too-long
    where_clause = f", where: {{timestamp_gt: {start_ts}, timestamp_lt: {end_ts}, slot_: {{predictContract_in: {json.dumps(filters)}}}}}"

    query = f"""
        {{
            predictPredictions(skip: {skip}, first: {first} {where_clause}) {{
                id
                timestamp
                user {{
                    id
                }}
                stake
                payout {{
                    payout
                    trueValue
                    predictedValue
                }}
                slot {{
                    slot
                    predictContract {{
                        id
                        token {{
                            id
                            name
                            nft{{
                                nftData {{
                                key
                                value
                                }}
                            }}
                        }}
                    }}
                }}
            }}
        }}"""

    try:
        logger.info("Querying subgraph... %s", query)
        result = query_subgraph(
            get_subgraph_url(network),
            query,
            timeout=20.0,
        )
    except Exception as e:
        logger.warning(
            "Error fetching predictPredictions, got #%d items. Exception: %s",
            len(predictions),
            e,
        )

    if "data" not in result or not result["data"]:
        return []

    data = result["data"].get("predictPredictions", [])
    print(len(data))
    if len(data) == 0:
        return []

    for prediction_sg_dict in data:
        info725 = prediction_sg_dict["slot"]["predictContract"]["token"]["nft"][
            "nftData"
        ]
        info = info725_to_info(info725)
        pair = info["pair"]
        timeframe = info["timeframe"]
        source = info["source"]
        timestamp = UnixTimeS(int(prediction_sg_dict["timestamp"]))
        slot = UnixTimeS(int(prediction_sg_dict["slot"]["slot"]))
        user = prediction_sg_dict["user"]["id"]
        address = prediction_sg_dict["id"].split("-")[0]
        trueval = None
        payout = None
        predicted_value = None
        stake = None

        if not prediction_sg_dict["payout"] is None:
            stake = float(prediction_sg_dict["stake"])
            trueval = prediction_sg_dict["payout"]["trueValue"]
            predicted_value = prediction_sg_dict["payout"]["predictedValue"]
            payout = float(prediction_sg_dict["payout"]["payout"])

        prediction = Prediction(
            ID=prediction_sg_dict["id"],
            contract=address,
            pair=pair,
            timeframe=timeframe,
            prediction=predicted_value,
            stake=stake,
            trueval=trueval,
            timestamp=timestamp,
            source=source,
            payout=payout,
            slot=slot,
            user=user,
        )
        predictions.append(prediction)

    return predictions


@enforce_types
def get_all_contract_ids_by_owner(owner_address: str, network: str) -> List[str]:
    """
    Retrieves a list of contract IDs owned by the specified address on a given network.

    This function queries a subgraph for all tokens (interpreted as contracts in this context)
    owned by the provided owner address. It supports queries on both the mainnet and testnet
    networks. The function raises an exception if an invalid network is specified or if no data
    is returned from the subgraph.

    Args:
        owner_address: The blockchain address of the owner whose contract IDs are to be retrieved.
        network: A string indicating the blockchain network to query ('mainnet' or 'testnet').

    Returns:
        A list of strings, where each string is a contract ID associated with the owner address.

    Raises:
        Exception: If the specified network is neither 'mainnet' nor 'testnet', or if the query
        to the subgraph does not return any data.
    """

    if network != "mainnet" and network != "testnet":
        raise Exception("Invalid network, pick mainnet or testnet")

    # Define the GraphQL query
    query = (
        """
        {
            tokens(where: {
                nft_: {
                    owner: "%s"
                }
            }) {
                id
            }
        }
        """
        % owner_address
    )

    # Define the subgraph endpoint
    result = query_subgraph(get_subgraph_url(network), query, timeout=20.0)

    if not "data" in result:
        raise Exception("Error fetching contracts: No data returned")

    # Parse the results and construct Contract objects
    contract_data = result["data"]["tokens"]
    contracts = [contract["id"] for contract in contract_data]

    return contracts


@enforce_types
def fetch_contract_id_and_spe(
    contract_addresses: List[str], network: str
) -> List[ContractIdAndSPE]:
    """
    @description
      Query a GraphQL endpoint to retrieve details of contracts, like
      contract ID and seconds per epoch.

    @arguments
        contract_addresses - contract addresses to query
        network - where to query. Eg 'mainnet' or 'testnet'

    @return
        contracts_list - where each item has contract details
    """
    if network not in ("mainnet", "testnet"):
        raise Exception("Invalid network, pick mainnet or testnet")

    # Define the GraphQL query
    query = """
        {
            predictContracts(where: {
                id_in: %s
            }){
                id
                secondsPerEpoch
                token {
                    name
                }
            }
        }
        """ % json.dumps(
        contract_addresses
    )

    # Define the subgraph endpoint and query it
    result = query_subgraph(get_subgraph_url(network), query, timeout=20.0)

    if "data" not in result:
        raise Exception("Error fetching contracts: No data returned")

    contracts_sg_dict = result["data"]["predictContracts"]

    contracts_list: List[ContractIdAndSPE] = []
    for contract_sg_dict in contracts_sg_dict:
        contract_item: ContractIdAndSPE = {
            "ID": contract_sg_dict["id"],
            "seconds_per_epoch": contract_sg_dict["secondsPerEpoch"],
            "name": contract_sg_dict["token"]["name"],
        }
        contracts_list.append(contract_item)

    return contracts_list<|MERGE_RESOLUTION|>--- conflicted
+++ resolved
@@ -35,13 +35,7 @@
     addresses: List[str],
     first: int,
     skip: int,
-<<<<<<< HEAD
-    network: str,
-    payout_only: bool = False,
-    trueval_only: bool = False,
-=======
     network: str = "mainnet",
->>>>>>> 4a7021c6
 ) -> List[Prediction]:
     """
     Fetches predictions from a subgraph within a specified time range
