import json
from enum import Enum
import logging
from typing import List, TypedDict

from enforce_typing import enforce_types

from pdr_backend.subgraph.prediction import Prediction
from pdr_backend.subgraph.core_subgraph import query_subgraph
from pdr_backend.subgraph.info725 import info725_to_info
from pdr_backend.util.networkutil import get_subgraph_url
from pdr_backend.util.time_types import UnixTimeS

logger = logging.getLogger("subgraph")


class ContractIdAndSPE(TypedDict):
    ID: str
    seconds_per_epoch: int
    name: str


class FilterMode(Enum):
    NONE = 0
    CONTRACT = 1
    PREDICTOOR = 2
    CONTRACT_TS = 3


# pylint: disable=too-many-statements
@enforce_types
def fetch_filtered_predictions(
    start_ts: UnixTimeS,
    end_ts: UnixTimeS,
    addresses: List[str],
    first: int,
    skip: int,
    network: str = "mainnet",
) -> List[Prediction]:
    """
    Fetches predictions from a subgraph within a specified time range
    and according to given filters.

    This function supports querying predictions based on contract
    addresses or predictor addresses, depending on the filter mode.
    It iteratively queries the subgraph in chunks to retrieve all relevant
    predictions and constructs Prediction objects from the results.

    Args:
        start_ts: The starting Unix timestamp for the query range.
        end_ts: The ending Unix timestamp for the query range.
        addresses: A list of strings representing the filter
            values (contract addresses or predictor IDs).
        network: A string indicating the blockchain network to query ('mainnet' or 'testnet').
        filter_mode: An instance of FilterMode indicating whether to filter
            by contract or by predictor.

    Returns:
        A list of Prediction objects that match the filter criteria within the given time range.

    Raises:
        Exception: If the specified network is neither 'mainnet' nor 'testnet'.
    """

    if network not in ["mainnet", "testnet"]:
        raise Exception("Invalid network, pick mainnet or testnet")

    predictions: List[Prediction] = []

    # Convert filters to lowercase
    filters = [f.lower() for f in addresses]

    # pylint: disable=line-too-long
    where_clause = f", where: {{timestamp_gt: {start_ts}, timestamp_lt: {end_ts}, slot_: {{predictContract_in: {json.dumps(filters)}}}}}"

    query = f"""
        {{
            predictPredictions(skip: {skip}, first: {first} {where_clause}) {{
                id
                timestamp
                user {{
                    id
                }}
                stake
                payout {{
                    payout
                    trueValue
                    predictedValue
                }}
                slot {{
                    slot
                    predictContract {{
                        id
                        token {{
                            id
                            name
                            nft{{
                                nftData {{
                                key
                                value
                                }}
                            }}
                        }}
                    }}
                }}
            }}
        }}"""

    try:
        logger.info("Querying subgraph... %s", query)
        result = query_subgraph(
            get_subgraph_url(network),
            query,
            timeout=20.0,
        )
    except Exception as e:
        logger.warning(
            "Error fetching predictPredictions, got #%d items. Exception: %s",
            len(predictions),
            e,
        )

    if "data" not in result or not result["data"]:
        return []

    data = result["data"].get("predictPredictions", [])
    if len(data) == 0:
        return []

    for prediction_sg_dict in data:
        info725 = prediction_sg_dict["slot"]["predictContract"]["token"]["nft"][
            "nftData"
        ]
        info = info725_to_info(info725)
        pair = info["pair"]
        timeframe = info["timeframe"]
        source = info["source"]
        timestamp = UnixTimeS(int(prediction_sg_dict["timestamp"]))
        slot = UnixTimeS(int(prediction_sg_dict["slot"]["slot"]))
        user = prediction_sg_dict["user"]["id"]
        address = prediction_sg_dict["id"].split("-")[0]
        truevalue = None
        payout = None
        predicted_value = None
        stake = None

        if not prediction_sg_dict["payout"] is None:
            stake = float(prediction_sg_dict["stake"])
            truevalue = prediction_sg_dict["payout"]["trueValue"]
            predicted_value = prediction_sg_dict["payout"]["predictedValue"]
            payout = float(prediction_sg_dict["payout"]["payout"])

<<<<<<< HEAD
        if trueval_only is True and truevalue is None:
            continue

=======
>>>>>>> 188d0221
        prediction = Prediction(
            ID=prediction_sg_dict["id"],
            contract=address,
            pair=pair,
            timeframe=timeframe,
            predvalue=predicted_value,
            stake=stake,
            truevalue=truevalue,
            timestamp=timestamp,
            source=source,
            payout=payout,
            slot=slot,
            user=user,
        )
        predictions.append(prediction)

    return predictions


@enforce_types
def get_all_contract_ids_by_owner(owner_address: str, network: str) -> List[str]:
    """
    Retrieves a list of contract IDs owned by the specified address on a given network.

    This function queries a subgraph for all tokens (interpreted as contracts in this context)
    owned by the provided owner address. It supports queries on both the mainnet and testnet
    networks. The function raises an exception if an invalid network is specified or if no data
    is returned from the subgraph.

    Args:
        owner_address: The blockchain address of the owner whose contract IDs are to be retrieved.
        network: A string indicating the blockchain network to query ('mainnet' or 'testnet').

    Returns:
        A list of strings, where each string is a contract ID associated with the owner address.

    Raises:
        Exception: If the specified network is neither 'mainnet' nor 'testnet', or if the query
        to the subgraph does not return any data.
    """

    if network != "mainnet" and network != "testnet":
        raise Exception("Invalid network, pick mainnet or testnet")

    # Define the GraphQL query
    query = (
        """
        {
            tokens(where: {
                nft_: {
                    owner: "%s"
                }
            }) {
                id
            }
        }
        """
        % owner_address
    )

    # Define the subgraph endpoint
    result = query_subgraph(get_subgraph_url(network), query, timeout=20.0)

    if not "data" in result:
        raise Exception("Error fetching contracts: No data returned")

    # Parse the results and construct Contract objects
    contract_data = result["data"]["tokens"]
    contracts = [contract["id"] for contract in contract_data]

    return contracts


@enforce_types
def fetch_contract_id_and_spe(
    contract_addresses: List[str], network: str
) -> List[ContractIdAndSPE]:
    """
    @description
      Query a GraphQL endpoint to retrieve details of contracts, like
      contract ID and seconds per epoch.

    @arguments
        contract_addresses - contract addresses to query
        network - where to query. Eg 'mainnet' or 'testnet'

    @return
        contracts_list - where each item has contract details
    """
    if network not in ("mainnet", "testnet"):
        raise Exception("Invalid network, pick mainnet or testnet")

    # Define the GraphQL query
    query = """
        {
            predictContracts(where: {
                id_in: %s
            }){
                id
                secondsPerEpoch
                token {
                    name
                }
            }
        }
        """ % json.dumps(
        contract_addresses
    )

    # Define the subgraph endpoint and query it
    result = query_subgraph(get_subgraph_url(network), query, timeout=20.0)

    if "data" not in result:
        raise Exception("Error fetching contracts: No data returned")

    contracts_sg_dict = result["data"]["predictContracts"]

    contracts_list: List[ContractIdAndSPE] = []
    for contract_sg_dict in contracts_sg_dict:
        contract_item: ContractIdAndSPE = {
            "ID": contract_sg_dict["id"],
            "seconds_per_epoch": contract_sg_dict["secondsPerEpoch"],
            "name": contract_sg_dict["token"]["name"],
        }
        contracts_list.append(contract_item)

    return contracts_list<|MERGE_RESOLUTION|>--- conflicted
+++ resolved
@@ -150,12 +150,6 @@
             predicted_value = prediction_sg_dict["payout"]["predictedValue"]
             payout = float(prediction_sg_dict["payout"]["payout"])
 
-<<<<<<< HEAD
-        if trueval_only is True and truevalue is None:
-            continue
-
-=======
->>>>>>> 188d0221
         prediction = Prediction(
             ID=prediction_sg_dict["id"],
             contract=address,
