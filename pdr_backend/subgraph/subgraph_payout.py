import logging
from typing import List
from enforce_typing import enforce_types

from pdr_backend.subgraph.core_subgraph import query_subgraph
from pdr_backend.util.networkutil import get_subgraph_url
from pdr_backend.subgraph.payout import Payout
from pdr_backend.util.time_types import UnixTimeSeconds

logger = logging.getLogger("subgraph")


@enforce_types
def get_payout_query(
    asset_ids: List[str],
    start_ts: UnixTimeSeconds,
    end_ts: UnixTimeSeconds,
    first: int,
    skip: int,
) -> str:
    """
    Constructs a GraphQL query string to fetch prediction slot data for
    specified assets within a slot range.

    Args:
        prediction_ids: A list of prediction identifiers to include in the query.
        first: The number of records to fetch per query (pagination limit).
        skip: The number of records to skip (pagination offset).

    Returns:
        A string representing the GraphQL query.
    """

    # asset_ids_str = str(asset_ids).replace("[", "[").replace("]", "]").replace("'", '"')
    where_query_arr = []

    for asset_id in asset_ids:
        where_query_arr.append(
            """
                {
                    timestamp_gte: %s,
                    timestamp_lte: %s,
                    prediction_contains: "%s"
                }
            """
            % (start_ts, end_ts, asset_id)
        )

    return """
        query {
            predictPayouts (
            first: %s
            skip: %s
            where: {
                or: [%s]
            }
        ) {
                id
                timestamp
                payout
                predictedValue
                prediction {
                    stake
                    user {
                        id
                    }
                    slot {
                        id
                        predictContract{
                            id
                            token{
                                name
                            }
                        }
                        revenue
                        roundSumStakesUp
                        roundSumStakes
                    }
                }
            }
        }
    """ % (
        first,
        skip,
        ", ".join(where_query_arr),
    )


@enforce_types
def filter_by_addresses(result, addresses):
    """
    Filter the result["data"]["predictPayouts"] by a list of addresses.

    Parameters:
    result (dict): The result dictionary.
    addresses (list): The list of addresses to filter by.

    Returns:
    list: The filtered list of payouts.
    """
    payouts = result["data"]["predictPayouts"]
    filtered_payouts = [
        payout
        for payout in payouts
        if payout["prediction"]["slot"]["predictContract"]["id"] in addresses
    ]

    return filtered_payouts


@enforce_types
def fetch_payouts(
<<<<<<< HEAD
    addresses: List[str],
    start_ts: UnixTimeSeconds,
    end_ts: UnixTimeSeconds,
=======
    start_ts: int,
    end_ts: int,
    addresses: List[str],
    first: int,
>>>>>>> 67ef76e2
    skip: int,
    network: str = "mainnet",
) -> List[Payout]:

    payouts: List[Payout] = []

    query = get_payout_query(
        addresses,
        start_ts,
        end_ts,
        first,
        skip,
    )

<<<<<<< HEAD
        try:
            logger.info("Querying subgraph... %s", query)
            result = query_subgraph(
                get_subgraph_url(network),
                query,
                timeout=20.0,
            )
        except Exception as e:
            logger.warning(
                "Error fetching predictPayouts, got #%d items. Exception: %s",
                len(payouts),
                e,
            )
            break

        skip += records_per_page

        if "data" not in result or not result["data"]:
            break

        data = result["data"].get("predictPayouts", [])
        if len(data) == 0:
            break

        new_payouts = [
            Payout(
                **{
                    "payout": float(payout["payout"]),
                    "user": payout["prediction"]["user"]["id"],
                    "timestamp": UnixTimeSeconds(payout["timestamp"]),
                    "ID": payout["id"],
                    "token": payout["prediction"]["slot"]["predictContract"]["token"][
                        "name"
                    ],
                    "slot": UnixTimeSeconds(int(payout["id"].split("-")[1])),
                    "predictedValue": bool(payout["predictedValue"]),
                    "revenue": float(payout["prediction"]["slot"]["revenue"]),
                    "roundSumStakesUp": float(
                        payout["prediction"]["slot"]["roundSumStakesUp"]
                    ),
                    "roundSumStakes": float(
                        payout["prediction"]["slot"]["roundSumStakes"]
                    ),
                    "stake": float(payout["prediction"]["stake"]),
                }
            )
            for payout in data
        ]
=======
    try:
        logger.info("Querying subgraph... %s", query)
        result = query_subgraph(
            get_subgraph_url(network),
            query,
            timeout=20.0,
        )
    except Exception as e:
        logger.warning(
            "Error fetching predictPayouts, got #%d items. Exception: %s",
            len(payouts),
            e,
        )
>>>>>>> 67ef76e2

    data = result["data"].get("predictPayouts", [])
    if len(data) == 0:
        return payouts

    new_payouts = [
        Payout(
            **{
                "payout": float(payout["payout"]),
                "user": payout["prediction"]["user"]["id"],
                "timestamp": payout["timestamp"],
                "ID": payout["id"],
                "token": payout["prediction"]["slot"]["predictContract"]["token"][
                    "name"
                ],
                "slot": int(payout["id"].split("-")[1]),
                "predictedValue": bool(payout["predictedValue"]),
                "revenue": float(payout["prediction"]["slot"]["revenue"]),
                "roundSumStakesUp": float(
                    payout["prediction"]["slot"]["roundSumStakesUp"]
                ),
                "roundSumStakes": float(payout["prediction"]["slot"]["roundSumStakes"]),
                "stake": float(payout["prediction"]["stake"]),
            }
        )
        for payout in data
    ]

    payouts.extend(new_payouts)

    return payouts<|MERGE_RESOLUTION|>--- conflicted
+++ resolved
@@ -110,16 +110,10 @@
 
 @enforce_types
 def fetch_payouts(
-<<<<<<< HEAD
-    addresses: List[str],
     start_ts: UnixTimeSeconds,
     end_ts: UnixTimeSeconds,
-=======
-    start_ts: int,
-    end_ts: int,
     addresses: List[str],
     first: int,
->>>>>>> 67ef76e2
     skip: int,
     network: str = "mainnet",
 ) -> List[Payout]:
@@ -134,56 +128,6 @@
         skip,
     )
 
-<<<<<<< HEAD
-        try:
-            logger.info("Querying subgraph... %s", query)
-            result = query_subgraph(
-                get_subgraph_url(network),
-                query,
-                timeout=20.0,
-            )
-        except Exception as e:
-            logger.warning(
-                "Error fetching predictPayouts, got #%d items. Exception: %s",
-                len(payouts),
-                e,
-            )
-            break
-
-        skip += records_per_page
-
-        if "data" not in result or not result["data"]:
-            break
-
-        data = result["data"].get("predictPayouts", [])
-        if len(data) == 0:
-            break
-
-        new_payouts = [
-            Payout(
-                **{
-                    "payout": float(payout["payout"]),
-                    "user": payout["prediction"]["user"]["id"],
-                    "timestamp": UnixTimeSeconds(payout["timestamp"]),
-                    "ID": payout["id"],
-                    "token": payout["prediction"]["slot"]["predictContract"]["token"][
-                        "name"
-                    ],
-                    "slot": UnixTimeSeconds(int(payout["id"].split("-")[1])),
-                    "predictedValue": bool(payout["predictedValue"]),
-                    "revenue": float(payout["prediction"]["slot"]["revenue"]),
-                    "roundSumStakesUp": float(
-                        payout["prediction"]["slot"]["roundSumStakesUp"]
-                    ),
-                    "roundSumStakes": float(
-                        payout["prediction"]["slot"]["roundSumStakes"]
-                    ),
-                    "stake": float(payout["prediction"]["stake"]),
-                }
-            )
-            for payout in data
-        ]
-=======
     try:
         logger.info("Querying subgraph... %s", query)
         result = query_subgraph(
@@ -197,7 +141,6 @@
             len(payouts),
             e,
         )
->>>>>>> 67ef76e2
 
     data = result["data"].get("predictPayouts", [])
     if len(data) == 0:
@@ -208,12 +151,12 @@
             **{
                 "payout": float(payout["payout"]),
                 "user": payout["prediction"]["user"]["id"],
-                "timestamp": payout["timestamp"],
+                "timestamp": UnixTimeSeconds(int(payout["timestamp"])),
                 "ID": payout["id"],
                 "token": payout["prediction"]["slot"]["predictContract"]["token"][
                     "name"
                 ],
-                "slot": int(payout["id"].split("-")[1]),
+                "slot": UnixTimeSeconds(int(payout["id"].split("-")[1])),
                 "predictedValue": bool(payout["predictedValue"]),
                 "revenue": float(payout["prediction"]["slot"]["revenue"]),
                 "roundSumStakesUp": float(
