--- conflicted
+++ resolved
@@ -81,11 +81,10 @@
                         }}
                     }}
                 }}
-<<<<<<< HEAD
             }}
         }}"""
 
-    print("Querying subgraph...", query)
+    logger.info("Querying subgraph... %s", query)
     result = query_subgraph(
         get_subgraph_url(network),
         query,
@@ -110,16 +109,8 @@
         last_price_value = (
             float(subscription_sg_dict["predictContract"]["token"]["lastPriceValue"])
             * 1.201
-=======
-            }}"""
+        )
 
-        logger.info("Querying subgraph... %s", query)
-        result = query_subgraph(
-            get_subgraph_url(network),
-            query,
-            timeout=20.0,
->>>>>>> b0e72b02
-        )
         user = subscription_sg_dict["user"]["id"]
 
         subscription = Subscription(
