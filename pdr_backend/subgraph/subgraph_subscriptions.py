import json
import logging
from typing import List

from enforce_typing import enforce_types

from pdr_backend.subgraph.subscription import Subscription
from pdr_backend.subgraph.core_subgraph import query_subgraph
from pdr_backend.subgraph.info725 import info725_to_info
from pdr_backend.util.networkutil import get_subgraph_url
from pdr_backend.util.time_types import UnixTimeSeconds

logger = logging.getLogger("subgraph")


@enforce_types
def fetch_filtered_subscriptions(
    start_ts: UnixTimeSeconds,
    end_ts: UnixTimeSeconds,
    contracts: List[str],
    first: int,
    skip: int,
    network: str,
) -> List[Subscription]:
    """
    Fetches subscriptions from predictoor subgraph within a specified time range
    and according to given contracts.

    This function supports querying subscriptions based on contract
    addresses. It iteratively queries the subgraph in chunks to retrieve all relevant
    subscriptions and returns a dataframe as a result.

    Args:
        start_ts: The starting Unix timestamp for the query range.
        end_ts: The ending Unix timestamp for the query range.
        contracts: A list of strings representing the filter
            values (contract addresses).
        network: A string indicating the blockchain network to query ('mainnet' or 'testnet').

    Returns:
        A dataframe of predictSubscriptions objects that match the filter criteria

    Raises:
        Exception: If the specified network is neither 'mainnet' nor 'testnet'.
    """

    if network not in ["mainnet", "testnet"]:
        raise Exception("Invalid network, pick mainnet or testnet")

    subscriptions: List[Subscription] = []

    # Convert contracts to lowercase
    contracts = [f.lower() for f in contracts]

    # pylint: disable=line-too-long
    if len(contracts) > 0:
        where_clause = f", where: {{predictContract_: {{id_in: {json.dumps(contracts)}}}, timestamp_gt: {start_ts}, timestamp_lt: {end_ts}}}"
    else:
        where_clause = f", where: {{timestamp_gt: {start_ts}, timestamp_lt: {end_ts}}}"

    # pylint: disable=line-too-long
    query = f"""
        {{
            predictSubscriptions(skip: {skip}, first: {first} {where_clause}) {{
                id
                txId
                timestamp
                user {{
                    id
                }}
                predictContract {{
                    id
                    token {{
                        id
                        name
                        lastPriceValue
                        nft{{
                            nftData {{
                            key
                            value
                            }}
                        }}
                    }}
                }}
            }}
        }}"""

    logger.info("Querying subgraph... %s", query)
    result = query_subgraph(
        get_subgraph_url(network),
        query,
        timeout=20.0,
    )

    if "data" not in result or not result["data"]:
        return []

    data = result["data"].get("predictSubscriptions", [])
    if len(data) == 0:
        return []

    for subscription_sg_dict in data:
        info725 = subscription_sg_dict["predictContract"]["token"]["nft"]["nftData"]
        info = info725_to_info(info725)
        pair = info["pair"]
        timeframe = info["timeframe"]
        source = info["source"]
        timestamp = subscription_sg_dict["timestamp"]
        tx_id = subscription_sg_dict["txId"]
        last_price_value = (
            float(subscription_sg_dict["predictContract"]["token"]["lastPriceValue"])
            * 1.201
        )

<<<<<<< HEAD
        offset += chunk_size

        if "data" not in result or not result["data"]:
            break

        data = result["data"].get("predictSubscriptions", [])
        if len(data) == 0:
            break

        for subscription_sg_dict in data:
            info725 = subscription_sg_dict["predictContract"]["token"]["nft"]["nftData"]
            info = info725_to_info(info725)
            pair = info["pair"]
            timeframe = info["timeframe"]
            source = info["source"]
            timestamp = UnixTimeSeconds(subscription_sg_dict["timestamp"])
            tx_id = subscription_sg_dict["txId"]
            last_price_value = (
                float(
                    subscription_sg_dict["predictContract"]["token"]["lastPriceValue"]
                )
                * 1.201
            )
            user = subscription_sg_dict["user"]["id"]

            subscription = Subscription(
                ID=subscription_sg_dict["id"],
                pair=pair,
                timeframe=timeframe,
                source=source,
                timestamp=timestamp,
                tx_id=tx_id,
                last_price_value=last_price_value,
                user=user,
            )
            subscriptions.append(subscription)

        # avoids doing next fetch if we've reached the end
        if len(data) < chunk_size:
            break
=======
        user = subscription_sg_dict["user"]["id"]

        subscription = Subscription(
            ID=subscription_sg_dict["id"],
            pair=pair,
            timeframe=timeframe,
            source=source,
            timestamp=timestamp,
            tx_id=tx_id,
            last_price_value=last_price_value,
            user=user,
        )
        subscriptions.append(subscription)
>>>>>>> 67ef76e2

    return subscriptions<|MERGE_RESOLUTION|>--- conflicted
+++ resolved
@@ -105,55 +105,13 @@
         pair = info["pair"]
         timeframe = info["timeframe"]
         source = info["source"]
-        timestamp = subscription_sg_dict["timestamp"]
+        timestamp = UnixTimeSeconds(int(subscription_sg_dict["timestamp"]))
         tx_id = subscription_sg_dict["txId"]
         last_price_value = (
             float(subscription_sg_dict["predictContract"]["token"]["lastPriceValue"])
             * 1.201
         )
 
-<<<<<<< HEAD
-        offset += chunk_size
-
-        if "data" not in result or not result["data"]:
-            break
-
-        data = result["data"].get("predictSubscriptions", [])
-        if len(data) == 0:
-            break
-
-        for subscription_sg_dict in data:
-            info725 = subscription_sg_dict["predictContract"]["token"]["nft"]["nftData"]
-            info = info725_to_info(info725)
-            pair = info["pair"]
-            timeframe = info["timeframe"]
-            source = info["source"]
-            timestamp = UnixTimeSeconds(subscription_sg_dict["timestamp"])
-            tx_id = subscription_sg_dict["txId"]
-            last_price_value = (
-                float(
-                    subscription_sg_dict["predictContract"]["token"]["lastPriceValue"]
-                )
-                * 1.201
-            )
-            user = subscription_sg_dict["user"]["id"]
-
-            subscription = Subscription(
-                ID=subscription_sg_dict["id"],
-                pair=pair,
-                timeframe=timeframe,
-                source=source,
-                timestamp=timestamp,
-                tx_id=tx_id,
-                last_price_value=last_price_value,
-                user=user,
-            )
-            subscriptions.append(subscription)
-
-        # avoids doing next fetch if we've reached the end
-        if len(data) < chunk_size:
-            break
-=======
         user = subscription_sg_dict["user"]["id"]
 
         subscription = Subscription(
@@ -167,6 +125,5 @@
             user=user,
         )
         subscriptions.append(subscription)
->>>>>>> 67ef76e2
 
     return subscriptions