--- conflicted
+++ resolved
@@ -1,12 +1,12 @@
+from typing import List
 import logging
-from typing import List
 from enforce_typing import enforce_types
 
 from pdr_backend.subgraph.core_subgraph import query_subgraph
 from pdr_backend.util.networkutil import get_subgraph_url
 from pdr_backend.subgraph.trueval import Trueval
 
-logger = logging.getLogger("subgraph")
+logger = logging.getLogger("trueval")
 
 
 @enforce_types
@@ -82,15 +82,15 @@
     )
 
     try:
-        print("Querying subgraph...", query)
+        logger.info("Querying subgraph... %s", query)
         result = query_subgraph(
             get_subgraph_url(network),
             query,
             timeout=20.0,
         )
     except Exception as e:
-        print(
-            f"Error fetching predictTrueVals, got #{len(truevals)} items. Exception: ",
+        logger.info(
+            "Error fetching predictTrueVals items. Exception: %s",
             e,
         )
         return []
@@ -117,53 +117,6 @@
             slot=slot,
         )
 
-<<<<<<< HEAD
         truevals.append(trueval)
-=======
-        try:
-            logger.info("Querying subgraph... %s", query)
-            result = query_subgraph(
-                get_subgraph_url(network),
-                query,
-                timeout=20.0,
-            )
-        except Exception as e:
-            logger.warning(
-                "Error fetching predictTrueVals, got #%d items. Exception: %s",
-                len(truevals),
-                e,
-            )
-            break
-
-        offset += chunk_size
-
-        if "data" not in result or not result["data"]:
-            break
-
-        data = result["data"].get("predictTrueVals", [])
-        if len(data) == 0:
-            break
-
-        for record in data:
-            truevalue = record["trueValue"]
-            timestamp = record["timestamp"]
-            ID = record["id"]
-            token = record["slot"]["predictContract"]["token"]["name"]
-            slot = int(record["id"].split("-")[1])
-
-            trueval = Trueval(
-                ID=ID,
-                token=token,
-                timestamp=timestamp,
-                trueval=truevalue,
-                slot=slot,
-            )
-
-            truevals.append(trueval)
-
-        # avoids doing next fetch if we've reached the end
-        if len(data) < chunk_size:
-            break
->>>>>>> b0e72b02
 
     return truevals