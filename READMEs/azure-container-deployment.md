--- conflicted
+++ resolved
@@ -18,7 +18,6 @@
 
 Set the following environment variables:
 
-<<<<<<< HEAD
 ```
 export PRIVATE_KEY=PK_HERE
 export PAIR_FILTER=BTC/TUSD
@@ -28,18 +27,6 @@
 export SUBGRAPH_URL=https://v4.subgraph.oasis-sapphire-testnet.oceanprotocol.com/subgraphs/name/oceanprotocol/ocean-subgraph/graphql
 export STAKE_TOKEN=0x973e69303259B0c2543a38665122b773D28405fB
 ```
-=======
-- PRIVATE_KEY: Set it to the private key of the wallet you're going to use.
-- PAIR_FILTER: List of pairs to filter (separated by comma), if empty the app will fetch all available pairs. For this example, set it to `"BTC/TUSD"`.
-- TIMEFRAME_FILTER: Timeframes to filter (separated by comma), if empty the app will fetch all available timeframes. For this example, set it to `5m`.
-- SOURCE_FILTER: Price sources filter (separated by comma), if empty the app will fetch all available sources. For this example, set it to `binance`
-- RPC_URL: The RPC URL of the network, set this to Sapphire testnet Websocket RPC URL: `https://testnet.sapphire.oasis.dev`
-- SUBGRAPH_URL: The Ocean subgraph url, set this to Sapphire testnet subgraph URL: `https://v4.subgraph.oasis-sapphire-testnet.oceanprotocol.com/subgraphs/name/oceanprotocol/ocean-subgraph/graphql`
-
-If you plan to run a predictoor bot, you need to set `STAKE_TOKEN`:
-
-- STAKE_TOKEN: List of Token contract addresses to be used to stake, if empty the app will try to stake with any token. Set this to testOCEAN token address: `"["0x973e69303259B0c2543a38665122b773D28405fB"]"`
->>>>>>> 50dc9e69
 
 ### Configure the Bot (Agent)
 
