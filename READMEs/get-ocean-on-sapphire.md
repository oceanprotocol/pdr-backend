# Get OCEAN on Sapphire Mainnet

## 0. Steps

- [1. Get OCEAN on Eth Mainnet](#1-get-ocean-on-eth-mainnet)
- [2. Transfer OCEAN to Sapphire Mainnet via Celer](#2-transfer-ocean-to-sapphire-mainnet-via-celer)
- [3. Verify Your Tokens on Sapphire Mainnet](#3-verify-your-tokens-on-sapphire-mainnet)
- [Conclusion](#conclusion)

## 1. Get OCEAN on Eth Mainnet

### 1.1 Create a Wallet

<<<<<<< HEAD
For optimal support and the ability to transfer ROSE between paratimes, we recommended to use Oasis Wallet extension for Chrome.
=======
For optimal support and the ability to transfer ROSE between paratimes, we recommend to use Oasis Wallet extension for Chrome.
>>>>>>> 68974b49
- To install and set up, go to [Oasis Wallet extension documentation](https://docs.oasis.io/general/manage-tokens/oasis-wallets/browser-extension/#install-the-oasis-wallet-via-chrome-web-store) and follow its instructions.

### 1.2 Purchase OCEAN

First, acquire OCEAN at an exchange like Binance, Coinbase, Gate.io, or KuCoin.

Then, you'll be withdrawing OCEAN to your web3 wallet.

⚠️ Sending to the wrong address or network will likely result in the loss of your tokens. To minimize risk: send a small test amount first, and double-check the receiving address and network.

## 2. Transfer OCEAN to Sapphire Mainnet via Celer

### 2.1 Navigate to Celer bridge

First, visit the [Celer bridge](https://cbridge.celer.network/1/23294/OCEAN).

### 2.2 Connect Your Wallet

- Click on the "Connect Wallet" button.
- Follow the prompts to select and connect your web3 wallet.

### 2.3 Configure Transfer Settings

- Ensure the "From" field is set to "Ethereum Mainnet."
- Confirm "Oasis Sapphire" is selected as the destination on the "To" field.
- Input the amount of OCEAN you desire to transfer in the designated field.

### 2.4 Execute the Transfer

- Click on the "Transfer" button.
- Review the transaction details.
- Confirm the transaction from your wallet.

## 3. Verify Your Tokens on Sapphire Mainnet

The bridging will require several minutes to complete. Your OCEAN will be sent to the address you executed the transaction from.

You can visually verify the transaction on [Oasis Explorer](https://explorer.sapphire.oasis.io/address/0x39d22B78A7651A76Ffbde2aaAB5FD92666Aca520/transactions).

Another way to visually verify the OCEAN token transfer is by importing the OCEAN token contract address `0x39d22B78A7651A76Ffbde2aaAB5FD92666Aca520` in the wallet using symbol `OCEAN` and decimal precision `18`.

## Conclusion

Congratulations! You have successfully transferred OCEAN to Sapphire Mainnet. Do manage private keys with utmost care.

> [!WARNING]
> Disclaimer: This guide does not provide financial advice. Always conduct thorough research or consult a professional before making investment decisions. Make sure to verify URLs and ensure all information aligns with the current operations and networks of the related platforms as cryptocurrency ecosystems frequently update and evolve. Always ensure to use official and secure websites when conducting transactions.<|MERGE_RESOLUTION|>--- conflicted
+++ resolved
@@ -11,11 +11,8 @@
 
 ### 1.1 Create a Wallet
 
-<<<<<<< HEAD
-For optimal support and the ability to transfer ROSE between paratimes, we recommended to use Oasis Wallet extension for Chrome.
-=======
 For optimal support and the ability to transfer ROSE between paratimes, we recommend to use Oasis Wallet extension for Chrome.
->>>>>>> 68974b49
+
 - To install and set up, go to [Oasis Wallet extension documentation](https://docs.oasis.io/general/manage-tokens/oasis-wallets/browser-extension/#install-the-oasis-wallet-via-chrome-web-store) and follow its instructions.
 
 ### 1.2 Purchase OCEAN
