--- conflicted
+++ resolved
@@ -115,7 +115,6 @@
 python pdr_backend/predictoor/main.py 2
 ```
 
-<<<<<<< HEAD
 Once you're familiar with this, you can fork it and run your own.
 
 ### Run Dynamic Model Predictoor
@@ -170,7 +169,7 @@
 - It predicts according to `PredictoorAgent3:get_prediction()`.
 
 Once you're familiar with this, you can fork it and run your own.
-=======
+
 ## Next step
 
 You're now running a local predictoor bot on a local network. Congrats!
@@ -180,5 +179,4 @@
 ## Other READMEs
 
 - [Parent predictoor README: predictoor.md](./predictoor.md)
-- [Root README](../README.md)
->>>>>>> 00ac4ed8
+- [Root README](../README.md)