<!--
Copyright 2023 Ocean Protocol Foundation
SPDX-License-Identifier: Apache-2.0
-->

# Run a Predictoor Bot

This README shows how to earn $ by running a predictoor bot on mainnet.



1. **[Install](#1-install-pdr-backend-repo)**
1. **[Simulate modeling & trading](#2-simulate-modeling-and-trading)**
1. **[Run bot on testnet](#3-run-predictoor-bot-on-sapphire-testnet)**
1. **[Run bot on mainnet](#4-run-predictoor-bot-on-sapphire-mainnet)**
1. **[Claim payout](#5-claim-payout)**
1. **[Go Beyond](#6-go-beyond)**
    1. [Optimize Model](#61-optimize-model)
    1. [Run Many Bots at Once](#62-run-many-bots-at-once)
          1. [Private Keys](#621-private-keys)
          1. [Generate Deployment Templates](#622-generate-deployment-templates)
          1. [Deploy](#623-deploy)
          1. [Monitoring logs](#624-monitoring-logs)
          1. [Destroy](#625-destroy)
    1. [Run Local Network](#63-run-local-network)
    1. [Other READMEs](#64-other-readmes)

Then, you can [go beyond](#go-beyond): [optimize model](#optimize-model), [run >1 bots](#run-many-bots-at-once), and more.


## 1. Install pdr-backend Repo

In a new console:

```console
# clone the repo and enter into it
git clone https://github.com/oceanprotocol/pdr-backend
cd pdr-backend

# Create & activate virtualenv
python -m venv venv
source venv/bin/activate

# Install modules in the environment
pip install -r requirements.txt

#add pwd to bash path
export PATH=$PATH:.
```

If you're running MacOS, then in console:
```console
codesign --force --deep --sign - venv/sapphirepy_bin/sapphirewrapper-arm64.dylib
```

## 2. Simulate Modeling and Trading

Simulation allows us to quickly build intuition, and assess the performance of the data / predicting / trading strategy (backtest).

Copy [`ppss.yaml`](../ppss.yaml) into your own file `my_ppss.yaml` and change parameters as you see fit.
```console
cp ppss.yaml my_ppss.yaml
```

Let's simulate! In console:
```console
pdr sim my_ppss.yaml
```

What it does:
1. Set simulation parameters.
1. Grab historical price data from exchanges and stores in `parquet_data/` dir. It re-uses any previously saved data.
1. Run through many 5min epochs. At each epoch:
   - Build a model
   - Predict up/down
   - Trade.
   - Plot total profit versus time, and more.
   - (It logs this all to screen, and to `out*.txt`.)

The baseline settings use a linear model inputting prices of the previous 10 epochs as inputs, a simulated 0% trading fee, and a trading strategy of "buy if predict up; sell 5min later". You can play with different values in `my_ppss.yaml`.

Profit isn't guaranteed: fees, slippage and more eats into them. Model accuracy makes a big difference too.

## 3. Run Predictoor Bot on Sapphire Testnet

Predictoor contracts run on [Oasis Sapphire](https://docs.oasis.io/dapp/sapphire/) testnet and mainnet. Sapphire is a privacy-preserving EVM-compatible L1 chain.

Let's get our bot running on testnet first.

First, tokens! You need (fake) ROSE to pay for gas, and (fake) OCEAN to stake and earn. [Get them here](testnet-faucet.md).

Then, copy & paste your private key as an envvar. In console:
```console
export PRIVATE_KEY=<YOUR_PRIVATE_KEY>
```

Update `my_ppss.yaml` as desired.

Then, run a bot with modeling-on-the fly (approach 3). In console:
```console
pdr predictoor 3 my_ppss.yaml sapphire-testnet
```

Your bot is running, congrats! Sit back and watch it in action. It will loop continuously.

At every 5m/1h epoch, it builds & submits >1 times, to maximize accuracy without missing submission deadlines. Specifically: 60 s before predictions are due, it builds a model then submits a prediction. It repeats this until the deadline.

The CLI has a tool to track performance. Type `pdr get_predictoor_info -h` for details.

You can track behavior at finer resolution by writing more logs to the [code](../pdr_backend/predictoor/approach3/predictoor_agent3.py), or [querying Predictoor subgraph](subgraph.md).


## 4. Run Predictoor Bot on Sapphire Mainnet

Time to make it real: let's get our bot running on Sapphire _mainnet_.

First, real tokens! Get [ROSE via this guide](get-rose-on-sapphire.md) and [OCEAN via this guide](get-ocean-on-sapphire.md).

Then, copy & paste your private key as an envvar. (You can skip this if it's same as testnet.) In console:
```console
export PRIVATE_KEY=<YOUR_PRIVATE_KEY>
```

Update `my_ppss.yaml` as desired.

Then, run the bot. In console:
```console
pdr predictoor 3 my_ppss.yaml sapphire-mainnet
```

This is where there's real $ at stake. Good luck!

Track performance, as in testnet.

## 5. Claim Payout

When running predictoors on mainnet, you have the potential to earn $.

**[Here](payout.md)** are instructions to claim your earnings.


# 6. Go Beyond

You've gone through all the essential steps to earn $ by running a predictoor bot on mainnet.

The next sections describe how to go beyond, by optimizing the model and more.

## 6.1 Optimize Model

Once you're familiar with the above, you can make your own model and optimize it for $. Here's how:
1. Fork `pdr-backend` repo.
1. Change predictoor approach3 modeling code as you wish, while iterating with simulation.
1. Bring your model as a Predictoor bot to testnet then mainnet.


<<<<<<< HEAD
## 6.2 Run Many Bots at Once

`deployer` is a streamlined command-line utility designed for efficiently generating and managing agent deployments.

This section shows how to use `deployer` to deploy bots on testnet.

The config that will be deployed can be found in `ppss.yaml` under `deployment_configs` section. You can create your own config by copying the existing one and modifying it as you wish. For the sake of this example, the existing config will be used.

`ppss.yaml`:
```yaml
deployment_configs:
  testnet_predictoor_deployment:
    cpu: '1'
    memory: '512Mi'
    source: "binance"
    type: "predictoor"
    approach: 3
    network: "sapphire-testnet"
    s_until_epoch_end: 20
    pdr_backend_image_source: "oceanprotocol/pdr-backend:latest"
    agents:
      - pair: 'BTC/USDT'
        stake_amt: 0.1
        timeframe: 5m
        approach: 1
      - pair: 'ETH/USDT'
        stake_amt: 1
        timeframe: 1h
        s_until_epoch_end: 100
```

### 6.2.1. Private Keys
Create a `.keys.json` file and add the following:
```
{
    "testnet_predictoor_deployment": ["pk1", "pk2"]
}
```

Each agent requires a private key. If you have fewer private keys than number of agents, the tool will create new wallets and update the `.keys.json` file. Make sure the wallets have enough ROSE and OCEAN to pay for gas and stake.


### 6.2.2. Generate Deployment Templates

The `generate` command is used to create deployment template files based on a configuration file.

Execute the following command to generate the deployment templates:
```
pdr deployer generate ppss.yaml testnet_predictoor_deployment k8s testnet_deployments
```

Where `ppss.yaml` is the config file, `testnet_predictoor_deployment` is the config name, `k8s` is the deployment method, and `testnet_deployments` is the output directory for the generated files.

Available deployment methods are `k8s`.

### 6.2.3. Deploy

The `deploy` command is used to deploy the generated templates.

Execute the following command to deploy the generated config:
```
pdr deployer deploy testnet_predictoor_deployment -p gcp -r europe-west2 --project-id
```

Where `testnet_predictoor_deployment` is the config name.

Since k8s is used as the deployment method, the following additional parameters are required:
- `-p` or `--provider`: The cloud provider to use. Available options are `gcp`, `aws`, and `azure`.
- `-r` or `--region`: The region to deploy to.
- `--project-id`: The cloud provider project id. Only required for GCP.
- `--resource-group`: The cloud provider resource group. Only required Azure.
- `--subscription-id`: The cloud provider subscription id. Only required for Azure.

### 6.2.4 Monitoring logs

The `logs` command is used to retrieve logs from deployed agents.

Execute the following command to retrieve logs from the deployed agents:
```
pdr deployer logs testnet_predictoor_deployment
```

Where `testnet_predictoor_deployment` is the config name.

### 6.2.5 Destroy

The `destroy` command is used to destroy agents deployed based on a specified configuration.

Execute the following command to destroy the deployed agents:
```
pdr deployer destroy testnet_predictoor_deployment
```
=======
## Run Bots Remotely
>>>>>>> 3c07c06e

Where `testnet_predictoor_deployment` is the config name.

## 6.3 Run Local Network

To get extra-fast block iterations, you can run a local test network (with local bots). It does take a bit more up-front setup. Get started [here](barge.md).

## 6.4 Other READMEs

- [Root README](../README.md)

## Warning

You will lose money as a predictoor if your $ out exceeds your $ in. If you have low accuracy you’ll have your stake slashed a lot. Do account for gas fees, compute costs, and more. Everything you do is your responsibility, at your discretion. None of this repo is financial advice.<|MERGE_RESOLUTION|>--- conflicted
+++ resolved
@@ -153,7 +153,6 @@
 1. Bring your model as a Predictoor bot to testnet then mainnet.
 
 
-<<<<<<< HEAD
 ## 6.2 Run Many Bots at Once
 
 `deployer` is a streamlined command-line utility designed for efficiently generating and managing agent deployments.
@@ -246,9 +245,6 @@
 ```
 pdr deployer destroy testnet_predictoor_deployment
 ```
-=======
-## Run Bots Remotely
->>>>>>> 3c07c06e
 
 Where `testnet_predictoor_deployment` is the config name.
 
