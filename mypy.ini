--- conflicted
+++ resolved
@@ -14,12 +14,9 @@
 [mypy-dash.*]
 ignore_missing_imports = True
 
-<<<<<<< HEAD
-=======
 [mypy-dateparser.*]
 ignore_missing_imports = True
 
->>>>>>> bfc77e1a
 [mypy-ecies.*]
 ignore_missing_imports = True
 
