--- conflicted
+++ resolved
@@ -29,10 +29,6 @@
         name: Checkout Barge
         with:
           repository: "oceanprotocol/barge"
-<<<<<<< HEAD
-          ref: "predictoor2"
-=======
->>>>>>> 3544c737
           path: "barge"
 
       - name: Run Barge
