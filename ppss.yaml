--- conflicted
+++ resolved
@@ -64,11 +64,7 @@
   - trader_ss.buy_amt: 1000 USD, 2000 USD
   - predictoor_ss.aimodel_ss.max_n_train: 500, 1000, 1500
   - predictoor_ss.aimodel_ss.autoregressive_n: 1, 2
-<<<<<<< HEAD
-  - predictoor_ss.feeds:
-=======
   - predictoor_ss.predict_train_feedsets:
->>>>>>> eb083e8c
     -
       - predict: binance BTC/USDT c 5m
         train_on:
@@ -77,10 +73,6 @@
       - predict: binance BTC/USDT ETH/USDT c 5m
         train_on:
         - binance BTC/USDT ETH/USDT c 5m
-<<<<<<< HEAD
-#    -
-=======
->>>>>>> eb083e8c
 #      - binance BTC/USDT c 5m
 #      - kraken BTC/USDT c 5m
 
