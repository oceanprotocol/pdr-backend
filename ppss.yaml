# (web3_pp / network settings is at bottom, because it's long)
lake_ss:
  parquet_dir: parquet_data
  feeds:
    - binance BTC/USDT ETH/USDT 5m
  #    - binance BTC/USDT ETH/USDT BNB/USDT XRP/USDT ADA/USDT DOGE/USDT SOL/USDT LTC/USDT TRX/USDT DOT/USDT 5m
  #    - kraken BTC/USDT 5m
  st_timestr: 18 days ago # starting date for data
  fin_timestr: now # ending date for data

predictoor_ss:
  predict_train_feedsets:
    - predict: binance BTC/USDT ETH/USDT c 5m
      train_on:
      - binance BTC/USDT ETH/USDT c 5m
  approach: 2 # 1->50/50; 2->two-sided model-based; 3-> one-sided model-based
  stake_amount: 100 # How much your bot stakes. In OCEAN per epoch, per feed
  sim_only:
    others_stake: 10000 # How much all others' bots stake. In OCEAN per epoch, per feed. Calcs: stake volume = 10e6 $/day/20_feeds = 34700 $/epoch/20_feeds (bc 288 5m epochs/day) = 1735 $/epoch/feed = 2313 OCEAN/epoch/feed (at 1 OCEAN=$0.75)
    others_accuracy: 0.50001 # What percent of others' bots stake is correct. Value in range 0.0-1.0. 0.50001 means mostly 50-50 stake and some small fry predicting a bit accurately
    revenue: 0.93006 # Sales revenue going towards predictoors. In OCEAN per epoch, per feed. Calcs: 37500 OCEAN/week/20_feeds (Predictoor DF rewards) = 18.6012 OCEAN/epoch/20_feeds (bc 2016 5m epochs/week) = 0.93006 OCEAN/epoch/feed

  bot_only:
    pred_submitter_mgr: "DeployNewMgr" # DeployNewMgr | <address of deployed mgr>
    s_start_payouts: 220 # in s. Run payout if > this time left. 0 to disable
    s_until_epoch_end: 60 # in s. Start predicting if > this time left
<<<<<<< HEAD
    payout_batch_size: 8 # no. epochs to payout in each batch
=======
    min_payout_slots: 0 # Run payout if payout is available for > this many slots
>>>>>>> 834176d7

  aimodel_ss:
    max_n_train: 5000 # no. epochs to train model on
    autoregressive_n: 1 # no. epochs that model looks back, to predict next
    approach: LinearLogistic # LinearLogistic | LinearLogistic_Balanced | LinearSVC | Constant
    weight_recent: 10x_5x # 10x_5x | None
    balance_classes: None # SMOTE | RandomOverSampler | None
    calibrate_probs: CalibratedClassifierCV_Sigmoid # CalibratedClassifierCV_Sigmoid | CalibratedClassifierCV_Isotonic | None

exchange_mgr_ss: # used by trader and sim
  timeout: 30000
  ccxt_params:
    createMarketBuyOrderRequiresPrice: False
    defaultType: spot
  dydx_params:

trader_ss:
  feed: binance BTC/USDT c 5m
  sim_only:
    buy_amt: 1000 USD # buy this amount in each epoch
    fee_percent: 0.0 # simulated % fee
    init_holdings:
      - 100000 USDT
      - 2 BTC
  bot_only:
    min_buffer: 30 # in s. only trade if there's > this time left
    max_tries: 10 # max no. attempts to process a feed
    position_size: 3 # buy/sell this amount in each epoch

sim_ss: # sim only
  log_dir: logs
  test_n: 5000 # number of epochs to simulate
  tradetype: histmock # histmock | livemock | livereal

multisim_ss:
  approach: SimpleSweep # SimpleSweep | FastSweep (future) | ..
  sweep_params:
  - trader_ss.buy_amt: 1000 USD, 2000 USD
  - predictoor_ss.aimodel_ss.max_n_train: 500, 1000, 1500
  - predictoor_ss.aimodel_ss.autoregressive_n: 1, 2
  - predictoor_ss.predict_train_feedsets:
    -
      - predict: binance BTC/USDT c 5m
        train_on:
        - binance BTC/USDT c 5m
    -
      - predict: binance BTC/USDT ETH/USDT c 5m
        train_on:
        - binance BTC/USDT ETH/USDT c 5m
#      - binance BTC/USDT c 5m
#      - kraken BTC/USDT c 5m



# ------------------------------------------------------------------
# Bots run by OPF

publisher_ss:
  sapphire-mainnet:
    fee_collector_address: 0x0000000000000000000000000000000000000000
    feeds:
      - binance BTC/USDT ETH/USDT BNB/USDT XRP/USDT ADA/USDT DOGE/USDT SOL/USDT LTC/USDT TRX/USDT DOT/USDT c 5m,1h
  sapphire-testnet:
    fee_collector_address: 0x0000000000000000000000000000000000000000
    feeds:
      - binance BTC/USDT ETH/USDT BNB/USDT XRP/USDT ADA/USDT DOGE/USDT SOL/USDT LTC/USDT TRX/USDT DOT/USDT c 5m,1h
  development:
    fee_collector_address: 0x0000000000000000000000000000000000000000
    feeds:
      - binance BTC/USDT ETH/USDT XRP/USDT c 5m

trueval_ss:
  feeds:
    - binance BTC/USDT 5m
  #    - binance BTC/USDT ETH/USDT BNB/USDT XRP/USDT ADA/USDT DOGE/USDT SOL/USDT LTC/USDT TRX/USDT DOT/USDT 5m
  #    - kraken BTC/USDT 5m
  batch_size: 30
  sleep_time: 30

dfbuyer_ss:
  feeds:
    - binance BTC/USDT 5m
  #    - binance BTC/USDT ETH/USDT BNB/USDT XRP/USDT ADA/USDT DOGE/USDT SOL/USDT LTC/USDT TRX/USDT DOT/USDT 5m
  #    - kraken BTC/USDT 5m
  batch_size: 20
  consume_interval_seconds: 86400
  weekly_spending_limit: 37000

payout_ss:
  batch_size: 250

topup_ss:
  addresses:
    - opf_addresses
#    - 0xabcd...
#  min_bal: 20
#  topup_bal: 30

# ------------------------------------------------------------------
# Network settings

web3_pp:
  sapphire-testnet:
    address_file: "~/.ocean/ocean-contracts/artifacts/address.json"
    rpc_url: https://testnet.sapphire.oasis.dev
    subgraph_url: https://v4.subgraph.sapphire-testnet.oceanprotocol.com/subgraphs/name/oceanprotocol/ocean-subgraph
    owner_addrs: "0xe02a421dfc549336d47efee85699bd0a3da7d6ff" # OPF deployer address

  sapphire-mainnet:
    address_file: "~/.ocean/ocean-contracts/artifacts/address.json"
    rpc_url: https://sapphire.oasis.io
    subgraph_url: https://v4.subgraph.sapphire-mainnet.oceanprotocol.com/subgraphs/name/oceanprotocol/ocean-subgraph
    owner_addrs: "0x4ac2e51f9b1b0ca9e000dfe6032b24639b172703" # OPF deployer address

  development:
    address_file: "~/.ocean/ocean-contracts/artifacts/address.json"
    rpc_url: http://localhost:8545
    subgraph_url: http://localhost:9000/subgraphs/name/oceanprotocol/ocean-subgraph
    owner_addrs: "0xe2DD09d719Da89e5a3D0F2549c7E24566e947260" # OPF deployer address. Taken from ocean.py setup-local.md FACTORY_DEPLOYER_PRIVATE_KEY

  development2:
    address_file: "~/barge-pytest.address.json"
    private_key: "0xc594c6e5def4bab63ac29eed19a134c130388f74f019bc74b8f4389df2837a58"
    rpc_url: http://74.234.16.165:8545
    subgraph_url: http://74.234.16.165:9000/subgraphs/name/oceanprotocol/ocean-subgraph
    owner_addrs: "0xe2DD09d719Da89e5a3D0F2549c7E24566e947260" # OPF deployer address. Taken from ocean.py setup-local.md FACTORY_DEPLOYER_PRIVATE_KEY

  barge-predictoor-bot:
    address_file: "~/barge-predictoor-bot.address.json"
    private_key: "0xc594c6e5def4bab63ac29eed19a134c130388f74f019bc74b8f4389df2837a58" # address is 0xe2DD...
    rpc_url: http://4.245.224.119:8545 # from VPS
    subgraph_url: http://4.245.224.119:9000/subgraphs/name/oceanprotocol/ocean-subgraph # from VPS
    owner_addrs: "0xe2DD09d719Da89e5a3D0F2549c7E24566e947260" # OPF deployer address. Taken from ocean.py setup-local.md FACTORY_DEPLOYER_PRIVATE_KEY

  barge-pytest:
    address_file: "~/barge-pytest.address.json"
    private_key: "0xc594c6e5def4bab63ac29eed19a134c130388f74f019bc74b8f4389df2837a58"
    rpc_url: http://74.234.16.165:8545
    subgraph_url: http://74.234.16.165:9000/subgraphs/name/oceanprotocol/ocean-subgraph
    owner_addrs: "0xe2DD09d719Da89e5a3D0F2549c7E24566e947260" # OPF deployer address. Taken from ocean.py setup-local.md FACTORY_DEPLOYER_PRIVATE_KEY

deployment_configs:
  testnet_predictoor_deployment:
    cpu: "1"
    memory: "512Mi"
    source: "binance"
    type: "predictoor"
    approach: 3
    network: "sapphire-testnet"
    s_until_epoch_end: 20
    pdr_backend_image_source: "oceanprotocol/pdr-backend:latest"
    agents:
      - pair: "BTC/USDT"
        stake_amt: 0.1
        timeframe: 5m
        approach: 1
      - pair: "ETH/USDT"
        stake_amt: 1
        timeframe: 1h
        s_until_epoch_end: 100<|MERGE_RESOLUTION|>--- conflicted
+++ resolved
@@ -24,11 +24,8 @@
     pred_submitter_mgr: "DeployNewMgr" # DeployNewMgr | <address of deployed mgr>
     s_start_payouts: 220 # in s. Run payout if > this time left. 0 to disable
     s_until_epoch_end: 60 # in s. Start predicting if > this time left
-<<<<<<< HEAD
     payout_batch_size: 8 # no. epochs to payout in each batch
-=======
     min_payout_slots: 0 # Run payout if payout is available for > this many slots
->>>>>>> 834176d7
 
   aimodel_ss:
     max_n_train: 5000 # no. epochs to train model on
