# (web3_pp / network settings is at bottom, because it's long)
lake_ss:
  parquet_dir: parquet_data
  feeds:
    - binance BTC/USDT ETH/USDT 5m
  #    - binance BTC/USDT ETH/USDT BNB/USDT XRP/USDT ADA/USDT DOGE/USDT SOL/USDT LTC/USDT TRX/USDT DOT/USDT 5m
  #    - kraken BTC/USDT 5m
  st_timestr: 2023-06-01_00:00 # starting date for data
  fin_timestr: now # ending date for data

predictoor_ss:
  predict_feed: binance BTC/USDT c 5m
  approach: 2 # 1->50/50; 2->model-based
  stake_amount: 100 # How much your bot stakes. In OCEAN per epoch, per feed

  sim_only:
    others_stake: 10000 # How much all others' bots stake. In OCEAN per epoch, per feed. Calcs: stake volume = 10e6 $/day/20_feeds = 34700 $/epoch/20_feeds (bc 288 5m epochs/day) = 1735 $/epoch/feed = 2313 OCEAN/epoch/feed (at 1 OCEAN=$0.75)
    others_accuracy: 0.50001 # What percent of others' bots stake is correct. Value in range 0.0-1.0. 0.50001 means mostly 50-50 stake and some small fry predicting a bit accurately
    revenue: 0.93006 # Sales revenue going towards predictoors. In OCEAN per epoch, per feed. Calcs: 37500 OCEAN/week/20_feeds (Predictoor DF rewards) = 18.6012 OCEAN/epoch/20_feeds (bc 2016 5m epochs/week) = 0.93006 OCEAN/epoch/feed

  bot_only:
    s_until_epoch_end: 60 # in s. Start predicting if there's > this time left
<<<<<<< HEAD
    s_start_payouts: 220 # in s. Run payout when there's this seconds left, set to 0 to disable
=======
    s_cutoff: 20 # in s. Stop predicting if there's < this time left
>>>>>>> 9b96af63

  aimodel_ss:
    input_feeds:
      - binance BTC/USDT ETH/USDT c 5m
    max_n_train: 5000 # no. epochs to train model on
    autoregressive_n: 1 # no. epochs that model looks back, to predict next
    approach: LinearLogistic

trader_ss:
  feed: binance BTC/USDT c 5m
  sim_only:
    buy_amt: 1000 USD # buy this amount in each epoch
    fee_percent: 0.0 # simulated % fee
    init_holdings:
      - 100000 USDT
      - 0 BTC
  bot_only:
    min_buffer: 30 # in s. only trade if there's > this time left
    max_tries: 10 # max no. attempts to process a feed
    position_size: 3 # buy/sell this amount in each epoch
  exchange_only:
    timeout: 30000
    options:
      createMarketBuyOrderRequiresPrice": False
      defaultType: spot

sim_ss: # sim only
  do_plot: True
  log_dir: logs
  test_n: 2000 # number of epochs to simulate
  exchange_only:
    timeout: 30000
    options:
      createMarketBuyOrderRequiresPrice": False
      defaultType: spot

# ------------------------------------------------------------------
# Bots run by OPF

publisher_ss:
  sapphire-mainnet:
    fee_collector_address: 0x0000000000000000000000000000000000000000
    feeds:
      - binance BTC/USDT ETH/USDT BNB/USDT XRP/USDT ADA/USDT DOGE/USDT SOL/USDT LTC/USDT TRX/USDT DOT/USDT c 5m,1h
  sapphire-testnet:
    fee_collector_address: 0x0000000000000000000000000000000000000000
    feeds:
      - binance BTC/USDT ETH/USDT BNB/USDT XRP/USDT ADA/USDT DOGE/USDT SOL/USDT LTC/USDT TRX/USDT DOT/USDT c 5m,1h
  development:
    fee_collector_address: 0x0000000000000000000000000000000000000000
    feeds:
      - binance BTC/USDT ETH/USDT XRP/USDT c 5m

trueval_ss:
  feeds:
    - binance BTC/USDT 5m
  #    - binance BTC/USDT ETH/USDT BNB/USDT XRP/USDT ADA/USDT DOGE/USDT SOL/USDT LTC/USDT TRX/USDT DOT/USDT 5m
  #    - kraken BTC/USDT 5m
  batch_size: 30
  sleep_time: 30

dfbuyer_ss:
  feeds:
    - binance BTC/USDT 5m
  #    - binance BTC/USDT ETH/USDT BNB/USDT XRP/USDT ADA/USDT DOGE/USDT SOL/USDT LTC/USDT TRX/USDT DOT/USDT 5m
  #    - kraken BTC/USDT 5m
  batch_size: 20
  consume_interval_seconds: 86400
  weekly_spending_limit: 37000

payout_ss:
  batch_size: 250

topup_ss:
  addresses:
    - opf_addresses
#    - 0xabcd...
#  min_bal: 20
#  topup_bal: 30

# ------------------------------------------------------------------
# Network settings

web3_pp:
  sapphire-testnet:
    address_file: "~/.ocean/ocean-contracts/artifacts/address.json"
    rpc_url: https://testnet.sapphire.oasis.dev
    subgraph_url: https://v4.subgraph.sapphire-testnet.oceanprotocol.com/subgraphs/name/oceanprotocol/ocean-subgraph
    owner_addrs: "0xe02a421dfc549336d47efee85699bd0a3da7d6ff" # OPF deployer address

  sapphire-mainnet:
    address_file: "~/.ocean/ocean-contracts/artifacts/address.json"
    rpc_url: https://sapphire.oasis.io
    subgraph_url: https://v4.subgraph.sapphire-mainnet.oceanprotocol.com/subgraphs/name/oceanprotocol/ocean-subgraph
    owner_addrs: "0x4ac2e51f9b1b0ca9e000dfe6032b24639b172703" # OPF deployer address

  development:
    address_file: "~/.ocean/ocean-contracts/artifacts/address.json"
    rpc_url: http://localhost:8545
    subgraph_url: http://localhost:9000/subgraphs/name/oceanprotocol/ocean-subgraph
    owner_addrs: "0xe2DD09d719Da89e5a3D0F2549c7E24566e947260" # OPF deployer address. Taken from ocean.py setup-local.md FACTORY_DEPLOYER_PRIVATE_KEY

  development2:
    address_file: "~/barge-pytest.address.json"
    private_key: "0xc594c6e5def4bab63ac29eed19a134c130388f74f019bc74b8f4389df2837a58"
    rpc_url: http://74.234.16.165:8545
    subgraph_url: http://74.234.16.165:9000/subgraphs/name/oceanprotocol/ocean-subgraph
    owner_addrs: "0xe2DD09d719Da89e5a3D0F2549c7E24566e947260" # OPF deployer address. Taken from ocean.py setup-local.md FACTORY_DEPLOYER_PRIVATE_KEY

  barge-predictoor-bot:
    address_file: "~/barge-predictoor-bot.address.json"
    private_key: "0xc594c6e5def4bab63ac29eed19a134c130388f74f019bc74b8f4389df2837a58" # address is 0xe2DD...
    rpc_url: http://4.245.224.119:8545 # from VPS
    subgraph_url: http://4.245.224.119:9000/subgraphs/name/oceanprotocol/ocean-subgraph # from VPS
    owner_addrs: "0xe2DD09d719Da89e5a3D0F2549c7E24566e947260" # OPF deployer address. Taken from ocean.py setup-local.md FACTORY_DEPLOYER_PRIVATE_KEY

  barge-pytest:
    address_file: "~/barge-pytest.address.json"
    private_key: "0xc594c6e5def4bab63ac29eed19a134c130388f74f019bc74b8f4389df2837a58"
    rpc_url: http://74.234.16.165:8545
    subgraph_url: http://74.234.16.165:9000/subgraphs/name/oceanprotocol/ocean-subgraph
    owner_addrs: "0xe2DD09d719Da89e5a3D0F2549c7E24566e947260" # OPF deployer address. Taken from ocean.py setup-local.md FACTORY_DEPLOYER_PRIVATE_KEY

deployment_configs:
  testnet_predictoor_deployment:
    cpu: "1"
    memory: "512Mi"
    source: "binance"
    type: "predictoor"
    approach: 3
    network: "sapphire-testnet"
    s_until_epoch_end: 20
    pdr_backend_image_source: "oceanprotocol/pdr-backend:latest"
    agents:
      - pair: "BTC/USDT"
        stake_amt: 0.1
        timeframe: 5m
        approach: 1
      - pair: "ETH/USDT"
        stake_amt: 1
        timeframe: 1h
        s_until_epoch_end: 100<|MERGE_RESOLUTION|>--- conflicted
+++ resolved
@@ -20,11 +20,8 @@
 
   bot_only:
     s_until_epoch_end: 60 # in s. Start predicting if there's > this time left
-<<<<<<< HEAD
     s_start_payouts: 220 # in s. Run payout when there's this seconds left, set to 0 to disable
-=======
     s_cutoff: 20 # in s. Stop predicting if there's < this time left
->>>>>>> 9b96af63
 
   aimodel_ss:
     input_feeds:
