# (web3_pp / network settings is at bottom, because it's long)
lake_ss:
  parquet_dir: parquet_data
  feeds:
    - binance BTC/USDT 1h
#    - binance BTC/USDT ETH/USDT BNB/USDT XRP/USDT ADA/USDT DOGE/USDT SOL/USDT LTC/USDT TRX/USDT DOT/USDT 1h
#    - kraken BTC/USDT 1h
  st_timestr: 2023-06-01_00:00 # starting date for data
  fin_timestr: now # ending date for data

predictoor_ss:
  predict_feed: binance BTC/USDT c 1h
  bot_only:
    s_until_epoch_end: 60 # in s. Start predicting if there's > this time left
    stake_amount: 1 # stake this amount with each prediction. In OCEAN
  approach3:
  aimodel_ss:
    input_feeds:
      - binance BTC/USDT c 1h
#      - binance BTC/USDT ETH/USDT BNB/USDT XRP/USDT ADA/USDT DOGE/USDT SOL/USDT LTC/USDT TRX/USDT DOT/USDT ohlcv 1h
#    - kraken BTC/USDT 1h
    max_n_train: 5000 # no. epochs to train model on
    autoregressive_n : 10 # no. epochs that model looks back, to predict next
    approach: LIN

trader_ss:
  feed: binance BTC/USDT c 1h
  sim_only:
    buy_amt: 10 USD # buy this amount in each epoch
    fee_percent: 0.0 # simulated % fee
    init_holdings:
      - 100000 USDT
      - 0 BTC
  bot_only:
    min_buffer: 30 # in s. only trade if there's > this time left
    max_tries: 10 # max no. attempts to process a feed
    position_size: 3 # buy/sell this amount in each epoch

sim_ss: # sim only
  do_plot: True
  log_dir: logs
  test_n : 200 # number of epochs to simulate

# ------------------------------------------------------------------
# Bots run by OPF

publisher_ss:
  sapphire-mainnet:
    fee_collector_address: 0x0000000000000000000000000000000000000000
<<<<<<< HEAD
  sapphire-testnet:
    fee_collector_address: 0x0000000000000000000000000000000000000000
  development:
    fee_collector_address: 0x0000000000000000000000000000000000000000
=======
    feeds:
      - binance BTC/USDT ETH/USDT BNB/USDT XRP/USDT ADA/USDT DOGE/USDT SOL/USDT LTC/USDT TRX/USDT DOT/USDT c 5m,1h
  sapphire-testnet:
    fee_collector_address: 0x0000000000000000000000000000000000000000
    feeds:
      - binance BTC/USDT ETH/USDT BNB/USDT XRP/USDT ADA/USDT DOGE/USDT SOL/USDT LTC/USDT TRX/USDT DOT/USDT c 5m,1h
  development:
    fee_collector_address: 0x0000000000000000000000000000000000000000
    feeds:
      - binance BTC/USDT ETH/USDT XRP/USDT c 5m
>>>>>>> 3544c737

trueval_ss:
  feeds:
    - binance BTC/USDT 5m
#    - binance BTC/USDT ETH/USDT BNB/USDT XRP/USDT ADA/USDT DOGE/USDT SOL/USDT LTC/USDT TRX/USDT DOT/USDT 5m
#    - kraken BTC/USDT 5m
  batch_size: 30
  sleep_time: 30

dfbuyer_ss:
  feeds:
    - binance BTC/USDT 5m
#    - binance BTC/USDT ETH/USDT BNB/USDT XRP/USDT ADA/USDT DOGE/USDT SOL/USDT LTC/USDT TRX/USDT DOT/USDT 5m
#    - kraken BTC/USDT 5m
  batch_size: 20
  consume_interval_seconds: 86400
  weekly_spending_limit: 37000

payout_ss:
  batch_size: 250

# ------------------------------------------------------------------
# Network settings


web3_pp:

  sapphire-testnet:
    address_file: "~/.ocean/ocean-contracts/artifacts/address.json"
    rpc_url: https://testnet.sapphire.oasis.dev
    subgraph_url: https://v4.subgraph.sapphire-testnet.oceanprotocol.com/subgraphs/name/oceanprotocol/ocean-subgraph
    owner_addrs: "0xe02a421dfc549336d47efee85699bd0a3da7d6ff" # OPF deployer address

  sapphire-mainnet:
    address_file: "~/.ocean/ocean-contracts/artifacts/address.json"
    rpc_url: https://sapphire.oasis.io
    subgraph_url: https://v4.subgraph.sapphire-mainnet.oceanprotocol.com/subgraphs/name/oceanprotocol/ocean-subgraph
    owner_addrs: "0x4ac2e51f9b1b0ca9e000dfe6032b24639b172703" # OPF deployer address

  development:
    address_file: "~/.ocean/ocean-contracts/artifacts/address.json"
    rpc_url: http://localhost:8545
    subgraph_url: http://localhost:9000/subgraphs/name/oceanprotocol/ocean-subgraph
    owner_addrs: "0xe2DD09d719Da89e5a3D0F2549c7E24566e947260" # OPF deployer address. Taken from ocean.py setup-local.md FACTORY_DEPLOYER_PRIVATE_KEY

  barge-predictoor-bot:
    address_file: "~/barge-predictoor-bot.address.json"
    private_key: "0xc594c6e5def4bab63ac29eed19a134c130388f74f019bc74b8f4389df2837a58" # address is 0xe2DD...
    rpc_url: http://4.245.224.119:8545 # from VPS
    subgraph_url: http://4.245.224.119:9000/subgraphs/name/oceanprotocol/ocean-subgraph # from VPS
    owner_addrs: "0xe2DD09d719Da89e5a3D0F2549c7E24566e947260" # OPF deployer address. Taken from ocean.py setup-local.md FACTORY_DEPLOYER_PRIVATE_KEY

  barge-pytest:
    address_file: "~/barge-pytest.address.json"
    private_key: "0xc594c6e5def4bab63ac29eed19a134c130388f74f019bc74b8f4389df2837a58"
    rpc_url: http://74.234.16.165:8545
    subgraph_url: http://74.234.16.165:9000/subgraphs/name/oceanprotocol/ocean-subgraph
    owner_addrs: "0xe2DD09d719Da89e5a3D0F2549c7E24566e947260" # OPF deployer address. Taken from ocean.py setup-local.md FACTORY_DEPLOYER_PRIVATE_KEY
<|MERGE_RESOLUTION|>--- conflicted
+++ resolved
@@ -47,12 +47,6 @@
 publisher_ss:
   sapphire-mainnet:
     fee_collector_address: 0x0000000000000000000000000000000000000000
-<<<<<<< HEAD
-  sapphire-testnet:
-    fee_collector_address: 0x0000000000000000000000000000000000000000
-  development:
-    fee_collector_address: 0x0000000000000000000000000000000000000000
-=======
     feeds:
       - binance BTC/USDT ETH/USDT BNB/USDT XRP/USDT ADA/USDT DOGE/USDT SOL/USDT LTC/USDT TRX/USDT DOT/USDT c 5m,1h
   sapphire-testnet:
@@ -63,7 +57,6 @@
     fee_collector_address: 0x0000000000000000000000000000000000000000
     feeds:
       - binance BTC/USDT ETH/USDT XRP/USDT c 5m
->>>>>>> 3544c737
 
 trueval_ss:
   feeds:
