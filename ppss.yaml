--- conflicted
+++ resolved
@@ -19,15 +19,10 @@
 
   bot_only:
     s_until_epoch_end: 60 # in s. Start predicting if there's > this time left
-<<<<<<< HEAD
     stake_amount: 1 # stake this amount with each prediction. In OCEAN
   is_two_sided: False
   approach3:
   regressionmodel_ss:
-=======
-    
-  aimodel_ss:
->>>>>>> f3cd1835
     input_feeds:
       - binance BTC/USDT c 5m
 #      - binance BTC/USDT ETH/USDT BNB/USDT XRP/USDT ADA/USDT DOGE/USDT SOL/USDT LTC/USDT TRX/USDT DOT/USDT ohlcv 5m
