# (web3_pp / network settings is at bottom, because it's long)
lake_ss:
  parquet_dir: parquet_data
  feeds:
    - binance BTC/USDT ETH/USDT 5m
  #    - binance BTC/USDT ETH/USDT BNB/USDT XRP/USDT ADA/USDT DOGE/USDT SOL/USDT LTC/USDT TRX/USDT DOT/USDT 5m
  #    - kraken BTC/USDT 5m
  st_timestr: 2023-06-01_00:00 # starting date for data
  fin_timestr: now # ending date for data

predictoor_ss:
<<<<<<< HEAD
  feeds: 
    - predict: binance BTC/USDT ETH/USDT c 5m
      train_on:
      - binance BTC/USDT ETH/USDT c 5m
  approach: 2 # 1->50/50; 2->model-based
=======
  predict_feed: binance BTC/USDT c 5m
  approach: 2 # 1->50/50; 2->two-sided model-based; 3-> one-sided model-based
>>>>>>> 9367b33d
  stake_amount: 100 # How much your bot stakes. In OCEAN per epoch, per feed
  pred_submitter_mgr: DeployNewMgr # DeployNewMgr | <address of deployed mgr>  
  sim_only:
    others_stake: 10000 # How much all others' bots stake. In OCEAN per epoch, per feed. Calcs: stake volume = 10e6 $/day/20_feeds = 34700 $/epoch/20_feeds (bc 288 5m epochs/day) = 1735 $/epoch/feed = 2313 OCEAN/epoch/feed (at 1 OCEAN=$0.75)
    others_accuracy: 0.50001 # What percent of others' bots stake is correct. Value in range 0.0-1.0. 0.50001 means mostly 50-50 stake and some small fry predicting a bit accurately
    revenue: 0.93006 # Sales revenue going towards predictoors. In OCEAN per epoch, per feed. Calcs: 37500 OCEAN/week/20_feeds (Predictoor DF rewards) = 18.6012 OCEAN/epoch/20_feeds (bc 2016 5m epochs/week) = 0.93006 OCEAN/epoch/feed

  bot_only:
    s_until_epoch_end: 60 # in s. Start predicting if there's > this time left
    s_start_payouts: 220 # in s. Run payout when there's this seconds left, set to 0 to disable

  aimodel_ss:
    input_feeds:
      - binance BTC/USDT ETH/USDT c 5m
    max_n_train: 5000 # no. epochs to train model on
    autoregressive_n: 1 # no. epochs that model looks back, to predict next
    approach: LinearLogistic # LinearLogistic | LinearSVC | Constant
    weight_recent: 10x_5x # 10x_5x | None
    balance_classes: None # SMOTE | RandomOverSampler | None
    calibrate_probs: CalibratedClassifierCV_5x # CalibratedClassifierCV_5x | None

exchange_mgr_ss: # used by trader and sim
  timeout: 30000
  ccxt_params:
    createMarketBuyOrderRequiresPrice: False
    defaultType: spot
  dydx_params:

trader_ss:
  feed: binance BTC/USDT c 5m
  sim_only:
    buy_amt: 1000 USD # buy this amount in each epoch
    fee_percent: 0.0 # simulated % fee
    init_holdings:
      - 100000 USDT
      - 2 BTC
  bot_only:
    min_buffer: 30 # in s. only trade if there's > this time left
    max_tries: 10 # max no. attempts to process a feed
    position_size: 3 # buy/sell this amount in each epoch

sim_ss: # sim only
  log_dir: logs
  test_n: 5000 # number of epochs to simulate
  tradetype: histmock # histmock | livemock | livereal

multisim_ss:
  approach: SimpleSweep # SimpleSweep | FastSweep (future) | ..
  sweep_params:
  - trader_ss.buy_amt: 1000 USD, 2000 USD
  - predictoor_ss.aimodel_ss.max_n_train: 500, 1000, 1500
  - predictoor_ss.aimodel_ss.autoregressive_n: 1, 2
  - predictoor_ss.aimodel_ss.input_feeds:
    -
      - binance BTC/USDT c 5m
    -
      - binance BTC/USDT ETH/USDT c 5m
#    -
#      - binance BTC/USDT c 5m
#      - kraken BTC/USDT c 5m



# ------------------------------------------------------------------
# Bots run by OPF

publisher_ss:
  sapphire-mainnet:
    fee_collector_address: 0x0000000000000000000000000000000000000000
    feeds:
      - binance BTC/USDT ETH/USDT BNB/USDT XRP/USDT ADA/USDT DOGE/USDT SOL/USDT LTC/USDT TRX/USDT DOT/USDT c 5m,1h
  sapphire-testnet:
    fee_collector_address: 0x0000000000000000000000000000000000000000
    feeds:
      - binance BTC/USDT ETH/USDT BNB/USDT XRP/USDT ADA/USDT DOGE/USDT SOL/USDT LTC/USDT TRX/USDT DOT/USDT c 5m,1h
  development:
    fee_collector_address: 0x0000000000000000000000000000000000000000
    feeds:
      - binance BTC/USDT ETH/USDT XRP/USDT c 5m

trueval_ss:
  feeds:
    - binance BTC/USDT 5m
  #    - binance BTC/USDT ETH/USDT BNB/USDT XRP/USDT ADA/USDT DOGE/USDT SOL/USDT LTC/USDT TRX/USDT DOT/USDT 5m
  #    - kraken BTC/USDT 5m
  batch_size: 30
  sleep_time: 30

dfbuyer_ss:
  feeds:
    - binance BTC/USDT 5m
  #    - binance BTC/USDT ETH/USDT BNB/USDT XRP/USDT ADA/USDT DOGE/USDT SOL/USDT LTC/USDT TRX/USDT DOT/USDT 5m
  #    - kraken BTC/USDT 5m
  batch_size: 20
  consume_interval_seconds: 86400
  weekly_spending_limit: 37000

payout_ss:
  batch_size: 250

topup_ss:
  addresses:
    - opf_addresses
#    - 0xabcd...
#  min_bal: 20
#  topup_bal: 30

# ------------------------------------------------------------------
# Network settings

web3_pp:
  sapphire-testnet:
    address_file: "~/.ocean/ocean-contracts/artifacts/address.json"
    rpc_url: https://testnet.sapphire.oasis.dev
    subgraph_url: https://v4.subgraph.sapphire-testnet.oceanprotocol.com/subgraphs/name/oceanprotocol/ocean-subgraph
    owner_addrs: "0xe02a421dfc549336d47efee85699bd0a3da7d6ff" # OPF deployer address

  sapphire-mainnet:
    address_file: "~/.ocean/ocean-contracts/artifacts/address.json"
    rpc_url: https://sapphire.oasis.io
    subgraph_url: https://v4.subgraph.sapphire-mainnet.oceanprotocol.com/subgraphs/name/oceanprotocol/ocean-subgraph
    owner_addrs: "0x4ac2e51f9b1b0ca9e000dfe6032b24639b172703" # OPF deployer address

  development:
    address_file: "~/.ocean/ocean-contracts/artifacts/address.json"
    rpc_url: http://localhost:8545
    subgraph_url: http://localhost:9000/subgraphs/name/oceanprotocol/ocean-subgraph
    owner_addrs: "0xe2DD09d719Da89e5a3D0F2549c7E24566e947260" # OPF deployer address. Taken from ocean.py setup-local.md FACTORY_DEPLOYER_PRIVATE_KEY

  development2:
    address_file: "~/barge-pytest.address.json"
    private_key: "0xc594c6e5def4bab63ac29eed19a134c130388f74f019bc74b8f4389df2837a58"
    rpc_url: http://74.234.16.165:8545
    subgraph_url: http://74.234.16.165:9000/subgraphs/name/oceanprotocol/ocean-subgraph
    owner_addrs: "0xe2DD09d719Da89e5a3D0F2549c7E24566e947260" # OPF deployer address. Taken from ocean.py setup-local.md FACTORY_DEPLOYER_PRIVATE_KEY

  barge-predictoor-bot:
    address_file: "~/barge-predictoor-bot.address.json"
    private_key: "0xc594c6e5def4bab63ac29eed19a134c130388f74f019bc74b8f4389df2837a58" # address is 0xe2DD...
    rpc_url: http://4.245.224.119:8545 # from VPS
    subgraph_url: http://4.245.224.119:9000/subgraphs/name/oceanprotocol/ocean-subgraph # from VPS
    owner_addrs: "0xe2DD09d719Da89e5a3D0F2549c7E24566e947260" # OPF deployer address. Taken from ocean.py setup-local.md FACTORY_DEPLOYER_PRIVATE_KEY

  barge-pytest:
    address_file: "~/barge-pytest.address.json"
    private_key: "0xc594c6e5def4bab63ac29eed19a134c130388f74f019bc74b8f4389df2837a58"
    rpc_url: http://74.234.16.165:8545
    subgraph_url: http://74.234.16.165:9000/subgraphs/name/oceanprotocol/ocean-subgraph
    owner_addrs: "0xe2DD09d719Da89e5a3D0F2549c7E24566e947260" # OPF deployer address. Taken from ocean.py setup-local.md FACTORY_DEPLOYER_PRIVATE_KEY

deployment_configs:
  testnet_predictoor_deployment:
    cpu: "1"
    memory: "512Mi"
    source: "binance"
    type: "predictoor"
    approach: 3
    network: "sapphire-testnet"
    s_until_epoch_end: 20
    pdr_backend_image_source: "oceanprotocol/pdr-backend:latest"
    agents:
      - pair: "BTC/USDT"
        stake_amt: 0.1
        timeframe: 5m
        approach: 1
      - pair: "ETH/USDT"
        stake_amt: 1
        timeframe: 1h
        s_until_epoch_end: 100<|MERGE_RESOLUTION|>--- conflicted
+++ resolved
@@ -9,16 +9,11 @@
   fin_timestr: now # ending date for data
 
 predictoor_ss:
-<<<<<<< HEAD
   feeds: 
     - predict: binance BTC/USDT ETH/USDT c 5m
       train_on:
       - binance BTC/USDT ETH/USDT c 5m
-  approach: 2 # 1->50/50; 2->model-based
-=======
-  predict_feed: binance BTC/USDT c 5m
   approach: 2 # 1->50/50; 2->two-sided model-based; 3-> one-sided model-based
->>>>>>> 9367b33d
   stake_amount: 100 # How much your bot stakes. In OCEAN per epoch, per feed
   pred_submitter_mgr: DeployNewMgr # DeployNewMgr | <address of deployed mgr>  
   sim_only:
