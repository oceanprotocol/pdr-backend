--- conflicted
+++ resolved
@@ -13,11 +13,8 @@
     "bumpversion",
     "ccxt==4.3.42",
     "coverage",
-<<<<<<< HEAD
-=======
     "dash==2.17.0",
     "dash_bootstrap_components==1.6.0",
->>>>>>> a510bf18
     "dateparser==1.2.0",
     "duckdb==0.10.1",
     "dash==2.17.0",
