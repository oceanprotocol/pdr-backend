--- conflicted
+++ resolved
@@ -44,12 +44,7 @@
     "time_machine==2.15.0",
     "typeguard==4.3.0",
     "xgboost==2.1.1",
-<<<<<<< HEAD
-    "web3==7.1.0",
-=======
-    "dash_bootstrap_components==1.6.0",
     "web3==6.20.2",
->>>>>>> ee688458
     "sapphire.py==0.2.3",
     "stopit==1.1.2",
     "ocean-contracts==2.1.0",  # install this last
