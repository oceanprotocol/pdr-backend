#!/usr/bin/env python
# -*- coding: utf-8 -*-
#
# Copyright 2023 Ocean Protocol Foundation
# SPDX-License-Identifier: Apache-2.0
#
from setuptools import find_packages, setup

# Installed by pip install pdr-backend
# or pip install -e .
install_requirements = [
    "bumpversion",
    "ccxt==4.3.33",
    "coverage",
    "dash==2.17.0",
    "dateparser==1.2.0",
    "enforce_typing",
    "eth-account==0.11.0",
    "eth-keys==0.5.1",
    "eth-typing==4.2.3",
    "flask==3.0.3",
    "freezegun==1.5.1",
    "imblearn",
    "kaleido==0.2.1",
    "mypy==1.10.0",
    "numpy==1.26.4",
    "pandas==2.2.2",
    "pathlib",
    "plotly==5.22.0",
    "polars==0.20.26",
    "polars[timezone]",
    "pyarrow==16.1.0",
    "pylint==3.2.2",
    "pytest",
    # pytest-asyncio: do not use dependabot to upgrade without checking lib changelog
    "pytest-asyncio==0.21.1",
    "pytest-env",
    "pyyaml",
    "requests==2.32.0",
    "requests-mock==1.12.1",
    "scikit-learn==1.4.2",
    "statsmodels==0.14.2",
    "types-pyYAML==6.0.12.20240311",
<<<<<<< HEAD
    "types-requests==2.31.0.20240406",
    "dash_bootstrap_components==2.0.0" "web3==6.17.2",
=======
    "types-requests==2.32.0.20240523",
    "web3==6.19.0",
>>>>>>> 8471e4f8
    "sapphire.py==0.2.3",
    "typeguard==4.2.1",
    "ocean-contracts==2.0.4",  # install this last
]

# Required to run setup.py:
setup_requirements = ["pytest-runner"]

with open("README.md", encoding="utf8") as readme_file:
    readme = readme_file.read()

setup(
    author="oceanprotocol",
    author_email="devops@oceanprotocol.com",
    classifiers=[
        "Development Status :: 2 - Pre-Alpha",
        "Intended Audience :: Developers",
        "License :: OSI Approved :: Apache Software License",
        "Natural Language :: English",
        "Programming Language :: Python :: 3.8",
    ],
    description="Predictoor backend",
    install_requires=install_requirements,
    name="pdr-backend",
    license="Apache Software License 2.0",
    long_description=readme,
    long_description_content_type="text/markdown",
    include_package_data=True,
    packages=find_packages(
        include=[
            "pdr_backend",
        ]
    ),
    setup_requires=setup_requirements,
    test_suite="tests",
    url="https://github.com/oceanprotocol/pdr-backend",
    # fmt: off
    # bumpversion needs single quotes
    version='0.0.14',
    # fmt: on
    zip_safe=False,
)<|MERGE_RESOLUTION|>--- conflicted
+++ resolved
@@ -41,13 +41,9 @@
     "scikit-learn==1.4.2",
     "statsmodels==0.14.2",
     "types-pyYAML==6.0.12.20240311",
-<<<<<<< HEAD
-    "types-requests==2.31.0.20240406",
+    "types-requests==2.32.0.20240523",
     "dash_bootstrap_components==2.0.0" "web3==6.17.2",
-=======
-    "types-requests==2.32.0.20240523",
     "web3==6.19.0",
->>>>>>> 8471e4f8
     "sapphire.py==0.2.3",
     "typeguard==4.2.1",
     "ocean-contracts==2.0.4",  # install this last
