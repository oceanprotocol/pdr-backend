#!/usr/bin/env python
# -*- coding: utf-8 -*-
#
# Copyright 2023 Ocean Protocol Foundation
# SPDX-License-Identifier: Apache-2.0
#
from setuptools import find_packages, setup

# Installed by pip install pdr-backend
# or pip install -e .
install_requirements = [
    "black==24.2.0",
    "bumpversion",
<<<<<<< HEAD
    "ccxt==4.3.21",
=======
    "ccxt==4.3.42",
>>>>>>> 6bce39c6
    "coverage",
    "dateparser==1.2.0",
    "duckdb==0.10.1",
    "dash==2.17.0",
    "dash-bootstrap-components==1.6.0",
    "enforce_typing",
    "eth-account==0.11.0",
    "eth-keys==0.5.1",
    "eth-typing==4.2.3",
    "flask==3.0.3",
    "freezegun==1.5.1",
    "imblearn",
    "kaleido==0.2.1",
    "mypy==1.10.0",
    "numpy==1.26.4",
    "pandas==2.2.2",
    "pathlib",
    "plotly==5.22.0",
    "polars==0.20.23",
    "polars[timezone]",
<<<<<<< HEAD
    "pyarrow==16.0.0",
    "pylint==3.1.0",
=======
    "pyarrow==16.1.0",
    "pylint==3.2.3",
>>>>>>> 6bce39c6
    "pytest",
    # pytest-asyncio: do not use dependabot to upgrade without checking lib changelog
    "pytest-asyncio==0.21.1",
    "pytest-env",
    "pyyaml",
    "requests==2.31.0",
    "requests-mock==1.12.1",
    "scikit-learn==1.4.2",
    "statsmodels==0.14.2",
    "types-pyYAML==6.0.12.20240311",
<<<<<<< HEAD
    "types-requests==2.31.0.20240406",
    "web3==6.17.2",
=======
    "types-requests==2.32.0.20240602",
    "dash_bootstrap_components==1.6.0",
    "web3==6.19.0",
>>>>>>> 6bce39c6
    "sapphire.py==0.2.3",
    "typeguard==4.2.1",
    "ocean-contracts==2.0.4",  # install this last
]

# Required to run setup.py:
setup_requirements = ["pytest-runner"]

with open("README.md", encoding="utf8") as readme_file:
    readme = readme_file.read()

setup(
    author="oceanprotocol",
    author_email="devops@oceanprotocol.com",
    classifiers=[
        "Development Status :: 2 - Pre-Alpha",
        "Intended Audience :: Developers",
        "License :: OSI Approved :: Apache Software License",
        "Natural Language :: English",
        "Programming Language :: Python :: 3.8",
    ],
    description="Predictoor backend",
    install_requires=install_requirements,
    name="pdr-backend",
    license="Apache Software License 2.0",
    long_description=readme,
    long_description_content_type="text/markdown",
    include_package_data=True,
    packages=find_packages(
        include=[
            "pdr_backend",
        ]
    ),
    setup_requires=setup_requirements,
    test_suite="tests",
    url="https://github.com/oceanprotocol/pdr-backend",
    # fmt: off
    # bumpversion needs single quotes
    version='0.0.14',
    # fmt: on
    zip_safe=False,
)<|MERGE_RESOLUTION|>--- conflicted
+++ resolved
@@ -11,11 +11,7 @@
 install_requirements = [
     "black==24.2.0",
     "bumpversion",
-<<<<<<< HEAD
-    "ccxt==4.3.21",
-=======
     "ccxt==4.3.42",
->>>>>>> 6bce39c6
     "coverage",
     "dateparser==1.2.0",
     "duckdb==0.10.1",
@@ -36,13 +32,8 @@
     "plotly==5.22.0",
     "polars==0.20.23",
     "polars[timezone]",
-<<<<<<< HEAD
-    "pyarrow==16.0.0",
-    "pylint==3.1.0",
-=======
     "pyarrow==16.1.0",
     "pylint==3.2.3",
->>>>>>> 6bce39c6
     "pytest",
     # pytest-asyncio: do not use dependabot to upgrade without checking lib changelog
     "pytest-asyncio==0.21.1",
@@ -53,14 +44,9 @@
     "scikit-learn==1.4.2",
     "statsmodels==0.14.2",
     "types-pyYAML==6.0.12.20240311",
-<<<<<<< HEAD
-    "types-requests==2.31.0.20240406",
-    "web3==6.17.2",
-=======
     "types-requests==2.32.0.20240602",
     "dash_bootstrap_components==1.6.0",
     "web3==6.19.0",
->>>>>>> 6bce39c6
     "sapphire.py==0.2.3",
     "typeguard==4.2.1",
     "ocean-contracts==2.0.4",  # install this last
