--- conflicted
+++ resolved
@@ -39,12 +39,8 @@
     "types-requests==2.31.0.20240311",
     "web3==6.15.1",
     "sapphire.py==0.2.2",
-<<<<<<< HEAD
     "streamlit==1.32.1",
-    "ocean-contracts==2.0.0a14",  # install this last
-=======
     "ocean-contracts==2.0.4",  # install this last
->>>>>>> 7fa8745a
 ]
 
 # Required to run setup.py:
