--- conflicted
+++ resolved
@@ -24,13 +24,8 @@
     "flask==3.0.3",
     "imblearn",
     "kaleido==0.2.1",
-<<<<<<< HEAD
     "mypy==1.11.0",
-    "numpy==2.0.0",
-=======
-    "mypy==1.10.1",
     "numpy==2.0.1",
->>>>>>> 2241ae54
     "pandas==2.2.2",
     "pathlib",
     "plotly==5.22.0",
