--- conflicted
+++ resolved
@@ -24,12 +24,8 @@
     "imblearn",
     "kaleido==0.2.1",
     "mypy==1.11.1",
-<<<<<<< HEAD
-    "numpy==2.0.1",
+    "numpy==2.1.0",
     "numerize==0.12.0",
-=======
-    "numpy==2.1.0",
->>>>>>> 880748f4
     "pandas==2.2.2",
     "pathlib",
     "plotly==5.23.0",
