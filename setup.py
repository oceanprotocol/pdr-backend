--- conflicted
+++ resolved
@@ -13,21 +13,13 @@
     "bumpversion",
     "ccxt==4.3.11",
     "coverage",
-<<<<<<< HEAD
+    "dateparser==1.2.0",
     "duckdb==0.10.1",
-    "dash==2.16.1",
-    "enforce_typing",
-    "eth-account==0.11.0",
-    "eth-keys==0.5.1",
-    "eth-typing==4.1.0",
-=======
     "dash==2.17.0",
-    "dateparser==1.2.0",
     "enforce_typing",
     "eth-account==0.11.0",
     "eth-keys==0.5.1",
     "eth-typing==4.2.2",
->>>>>>> bfc77e1a
     "flask==3.0.3",
     "freezegun==1.5.0",
     "imblearn",
@@ -36,11 +28,7 @@
     "numpy==1.26.4",
     "pandas==2.2.2",
     "pathlib",
-<<<<<<< HEAD
-    "plotly==5.21.0",
-=======
     "plotly==5.22.0",
->>>>>>> bfc77e1a
     "polars==0.20.23",
     "polars[timezone]",
     "pyarrow==15.0.2",
