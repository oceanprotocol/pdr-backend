--- conflicted
+++ resolved
@@ -44,11 +44,7 @@
     "requests-mock==1.12.1",
     "scikit-learn==1.5.0",
     "statsmodels==0.14.2",
-<<<<<<< HEAD
-    "types-pytz==2024.1.0.20240417",
-=======
     "typeguard==4.2.1",
->>>>>>> b10fb821
     "types-pyYAML==6.0.12.20240311",
     "types-requests==2.31.0.6",
     "urllib3<2.0.2",
