#!/usr/bin/env python
# -*- coding: utf-8 -*-
#
# Copyright 2023 Ocean Protocol Foundation
# SPDX-License-Identifier: Apache-2.0
#
from setuptools import find_packages, setup

# Installed by pip install pdr-backend
# or pip install -e .
install_requirements = [
    "bumpversion",
    "ccxt==4.2.82",
    "coverage",
    "enforce_typing",
    "eth-account==0.11.0",
    "eth-keys==0.5.0",
    "flask==3.0.2",
    "freezegun==1.4.0",
    "imblearn",
    "matplotlib==3.8.3",
    "mypy==1.9.0",
    "numpy==1.26.4",
    "pandas==2.2.1",
    "pathlib",
<<<<<<< HEAD
    "plotly==5.20.0",
    "polars==0.20.15",
=======
    "polars==0.20.16",
>>>>>>> 9f321b82
    "polars[timezone]",
    "pyarrow==15.0.2",
    "pylint==3.1.0",
    "pytest",
    "pytest-asyncio==0.23.6",
    "pytest-env",
    "pyyaml",
    "requests==2.31.0",
    "requests-mock==1.11.0",
    "scikit-learn==1.4.1.post1",
    "statsmodels==0.14.1",
    "types-pyYAML==6.0.12.20240311",
    "types-requests==2.31.0.20240311",
    "web3==6.15.1",
    "sapphire.py==0.2.2",
    "streamlit==1.32.1",
    "ocean-contracts==2.0.4",  # install this last
]

# Required to run setup.py:
setup_requirements = ["pytest-runner"]

with open("README.md", encoding="utf8") as readme_file:
    readme = readme_file.read()

setup(
    author="oceanprotocol",
    author_email="devops@oceanprotocol.com",
    classifiers=[
        "Development Status :: 2 - Pre-Alpha",
        "Intended Audience :: Developers",
        "License :: OSI Approved :: Apache Software License",
        "Natural Language :: English",
        "Programming Language :: Python :: 3.8",
    ],
    description="Predictoor backend",
    install_requires=install_requirements,
    name="pdr-backend",
    license="Apache Software License 2.0",
    long_description=readme,
    long_description_content_type="text/markdown",
    include_package_data=True,
    packages=find_packages(
        include=[
            "pdr_backend",
        ]
    ),
    setup_requires=setup_requirements,
    test_suite="tests",
    url="https://github.com/oceanprotocol/pdr-backend",
    # fmt: off
    # bumpversion needs single quotes
    version='0.0.14',
    # fmt: on
    zip_safe=False,
)<|MERGE_RESOLUTION|>--- conflicted
+++ resolved
@@ -23,12 +23,8 @@
     "numpy==1.26.4",
     "pandas==2.2.1",
     "pathlib",
-<<<<<<< HEAD
     "plotly==5.20.0",
-    "polars==0.20.15",
-=======
     "polars==0.20.16",
->>>>>>> 9f321b82
     "polars[timezone]",
     "pyarrow==15.0.2",
     "pylint==3.1.0",
