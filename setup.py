--- conflicted
+++ resolved
@@ -24,12 +24,8 @@
     "requests",
     "web3",
     "sapphire.py",
-<<<<<<< HEAD
     "scikit-learn",
-    "ocean-contracts==2.0.0a13",  # install this last
-=======
     "ocean-contracts==2.0.0a14",  # install this last
->>>>>>> ae3dcb2c
 ]
 
 # Required to run setup.py:
